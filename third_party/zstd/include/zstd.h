/*
 * Copyright (c) Meta Platforms, Inc. and affiliates.
 * All rights reserved.
 *
 * This source code is licensed under both the BSD-style license (found in the
 * LICENSE file in the root directory of this source tree) and the GPLv2 (found
 * in the COPYING file in the root directory of this source tree).
 * You may select, at your option, one of the above-listed licenses.
 */

#ifndef ZSTD_H_235446
#define ZSTD_H_235446

<<<<<<< HEAD
=======
// DuckDB: just enable everything for amalgamation
#ifdef DUCKDB_AMALGAMATION
#define ZSTD_STATIC_LINKING_ONLY
#endif

>>>>>>> 44c3e83b
/* ======   Dependencies   ======*/
#include <limits.h>   /* INT_MAX */
#include <stddef.h>   /* size_t */

namespace duckdb_zstd {

/* =====   ZSTDLIB_API : control library symbols visibility   ===== */
#ifndef ZSTDLIB_VISIBLE
   /* Backwards compatibility with old macro name */
#  ifdef ZSTDLIB_VISIBILITY
#    define ZSTDLIB_VISIBLE ZSTDLIB_VISIBILITY
#  elif defined(__GNUC__) && (__GNUC__ >= 4) && !defined(__MINGW32__)
#    define ZSTDLIB_VISIBLE __attribute__ ((visibility ("default")))
#  else
#    define ZSTDLIB_VISIBLE
#  endif
#endif

#ifndef ZSTDLIB_HIDDEN
#  if defined(__GNUC__) && (__GNUC__ >= 4) && !defined(__MINGW32__)
#    define ZSTDLIB_HIDDEN __attribute__ ((visibility ("hidden")))
#  else
#    define ZSTDLIB_HIDDEN
#  endif
#endif

#if defined(ZSTD_DLL_EXPORT) && (ZSTD_DLL_EXPORT==1)
#  define ZSTDLIB_API __declspec(dllexport) ZSTDLIB_VISIBLE
#elif defined(ZSTD_DLL_IMPORT) && (ZSTD_DLL_IMPORT==1)
#  define ZSTDLIB_API __declspec(dllimport) ZSTDLIB_VISIBLE /* It isn't required but allows to generate better code, saving a function pointer load from the IAT and an indirect jump.*/
#else
#  define ZSTDLIB_API ZSTDLIB_VISIBLE
#endif

/* Deprecation warnings :
 * Should these warnings be a problem, it is generally possible to disable them,
 * typically with -Wno-deprecated-declarations for gcc or _CRT_SECURE_NO_WARNINGS in Visual.
 * Otherwise, it's also possible to define ZSTD_DISABLE_DEPRECATE_WARNINGS.
 */
#ifdef ZSTD_DISABLE_DEPRECATE_WARNINGS
#  define ZSTD_DEPRECATED(message) /* disable deprecation warnings */
#else
#  if defined (__cplusplus) && (__cplusplus >= 201402) /* C++14 or greater */
#    define ZSTD_DEPRECATED(message) [[deprecated(message)]]
#  elif (defined(GNUC) && (GNUC > 4 || (GNUC == 4 && GNUC_MINOR >= 5))) || defined(__clang__)
#    define ZSTD_DEPRECATED(message) __attribute__((deprecated(message)))
#  elif defined(__GNUC__) && (__GNUC__ >= 3)
#    define ZSTD_DEPRECATED(message) __attribute__((deprecated))
#  elif defined(_MSC_VER)
#    define ZSTD_DEPRECATED(message) __declspec(deprecated(message))
#  else
#    pragma message("WARNING: You need to implement ZSTD_DEPRECATED for this compiler")
#    define ZSTD_DEPRECATED(message)
#  endif
#endif /* ZSTD_DISABLE_DEPRECATE_WARNINGS */


/*******************************************************************************
  Introduction

  zstd, short for Zstandard, is a fast lossless compression algorithm, targeting
  real-time compression scenarios at zlib-level and better compression ratios.
  The zstd compression library provides in-memory compression and decompression
  functions.

  The library supports regular compression levels from 1 up to ZSTD_maxCLevel(),
  which is currently 22. Levels >= 20, labeled `--ultra`, should be used with
  caution, as they require more memory. The library also offers negative
  compression levels, which extend the range of speed vs. ratio preferences.
  The lower the level, the faster the speed (at the cost of compression).

  Compression can be done in:
    - a single step (described as Simple API)
    - a single step, reusing a context (described as Explicit context)
    - unbounded multiple steps (described as Streaming compression)

  The compression ratio achievable on small data can be highly improved using
  a dictionary. Dictionary compression can be performed in:
    - a single step (described as Simple dictionary API)
    - a single step, reusing a dictionary (described as Bulk-processing
      dictionary API)

  Advanced experimental functions can be accessed using
  `#define ZSTD_STATIC_LINKING_ONLY` before including zstd.h.

  Advanced experimental APIs should never be used with a dynamically-linked
  library. They are not "stable"; their definitions or signatures may change in
  the future. Only static linking is allowed.
*******************************************************************************/

/*------   Version   ------*/
#define ZSTD_VERSION_MAJOR    1
#define ZSTD_VERSION_MINOR    5
#define ZSTD_VERSION_RELEASE  6
#define ZSTD_VERSION_NUMBER  (ZSTD_VERSION_MAJOR *100*100 + ZSTD_VERSION_MINOR *100 + ZSTD_VERSION_RELEASE)

/*! ZSTD_versionNumber() :
 *  Return runtime library version, the value is (MAJOR*100*100 + MINOR*100 + RELEASE). */
ZSTDLIB_API unsigned ZSTD_versionNumber(void);

#define ZSTD_LIB_VERSION ZSTD_VERSION_MAJOR.ZSTD_VERSION_MINOR.ZSTD_VERSION_RELEASE
#define ZSTD_QUOTE(str) #str
#define ZSTD_EXPAND_AND_QUOTE(str) ZSTD_QUOTE(str)
#define ZSTD_VERSION_STRING ZSTD_EXPAND_AND_QUOTE(ZSTD_LIB_VERSION)

/*! ZSTD_versionString() :
 *  Return runtime library version, like "1.4.5". Requires v1.3.0+. */
ZSTDLIB_API const char* ZSTD_versionString(void);

/* *************************************
 *  Default constant
 ***************************************/
#ifndef ZSTD_CLEVEL_DEFAULT
#  define ZSTD_CLEVEL_DEFAULT 3
#endif

/* *************************************
 *  Constants
 ***************************************/

/* All magic numbers are supposed read/written to/from files/memory using little-endian convention */
#define ZSTD_MAGICNUMBER            0xFD2FB528    /* valid since v0.8.0 */
#define ZSTD_MAGIC_DICTIONARY       0xEC30A437    /* valid since v0.7.0 */
#define ZSTD_MAGIC_SKIPPABLE_START  0x184D2A50    /* all 16 values, from 0x184D2A50 to 0x184D2A5F, signal the beginning of a skippable frame */
#define ZSTD_MAGIC_SKIPPABLE_MASK   0xFFFFFFF0

#define ZSTD_BLOCKSIZELOG_MAX  17
#define ZSTD_BLOCKSIZE_MAX     (1<<ZSTD_BLOCKSIZELOG_MAX)


/***************************************
*  Simple API
***************************************/
/*! ZSTD_compress() :
 *  Compresses `src` content as a single zstd compressed frame into already allocated `dst`.
 *  NOTE: Providing `dstCapacity >= ZSTD_compressBound(srcSize)` guarantees that zstd will have
 *        enough space to successfully compress the data.
 *  @return : compressed size written into `dst` (<= `dstCapacity),
 *            or an error code if it fails (which can be tested using ZSTD_isError()). */
ZSTDLIB_API size_t ZSTD_compress( void* dst, size_t dstCapacity,
                            const void* src, size_t srcSize,
                                  int compressionLevel);

/*! ZSTD_decompress() :
 *  `compressedSize` : must be the _exact_ size of some number of compressed and/or skippable frames.
 *  `dstCapacity` is an upper bound of originalSize to regenerate.
 *  If user cannot imply a maximum upper bound, it's better to use streaming mode to decompress data.
 *  @return : the number of bytes decompressed into `dst` (<= `dstCapacity`),
 *            or an errorCode if it fails (which can be tested using ZSTD_isError()). */
ZSTDLIB_API size_t ZSTD_decompress( void* dst, size_t dstCapacity,
                              const void* src, size_t compressedSize);

/*! ZSTD_getFrameContentSize() : requires v1.3.0+
 *  `src` should point to the start of a ZSTD encoded frame.
 *  `srcSize` must be at least as large as the frame header.
 *            hint : any size >= `ZSTD_frameHeaderSize_max` is large enough.
 *  @return : - decompressed size of `src` frame content, if known
 *            - ZSTD_CONTENTSIZE_UNKNOWN if the size cannot be determined
 *            - ZSTD_CONTENTSIZE_ERROR if an error occurred (e.g. invalid magic number, srcSize too small)
 *   note 1 : a 0 return value means the frame is valid but "empty".
 *   note 2 : decompressed size is an optional field, it may not be present, typically in streaming mode.
 *            When `return==ZSTD_CONTENTSIZE_UNKNOWN`, data to decompress could be any size.
 *            In which case, it's necessary to use streaming mode to decompress data.
 *            Optionally, application can rely on some implicit limit,
 *            as ZSTD_decompress() only needs an upper bound of decompressed size.
 *            (For example, data could be necessarily cut into blocks <= 16 KB).
 *   note 3 : decompressed size is always present when compression is completed using single-pass functions,
 *            such as ZSTD_compress(), ZSTD_compressCCtx() ZSTD_compress_usingDict() or ZSTD_compress_usingCDict().
 *   note 4 : decompressed size can be very large (64-bits value),
 *            potentially larger than what local system can handle as a single memory segment.
 *            In which case, it's necessary to use streaming mode to decompress data.
 *   note 5 : If source is untrusted, decompressed size could be wrong or intentionally modified.
 *            Always ensure return value fits within application's authorized limits.
 *            Each application can set its own limits.
 *   note 6 : This function replaces ZSTD_getDecompressedSize() */
#define ZSTD_CONTENTSIZE_UNKNOWN (0ULL - 1)
#define ZSTD_CONTENTSIZE_ERROR   (0ULL - 2)
ZSTDLIB_API unsigned long long ZSTD_getFrameContentSize(const void *src, size_t srcSize);

/*! ZSTD_getDecompressedSize() :
 *  NOTE: This function is now obsolete, in favor of ZSTD_getFrameContentSize().
 *  Both functions work the same way, but ZSTD_getDecompressedSize() blends
 *  "empty", "unknown" and "error" results to the same return value (0),
 *  while ZSTD_getFrameContentSize() gives them separate return values.
 * @return : decompressed size of `src` frame content _if known and not empty_, 0 otherwise. */
ZSTD_DEPRECATED("Replaced by ZSTD_getFrameContentSize")
ZSTDLIB_API
unsigned long long ZSTD_getDecompressedSize(const void* src, size_t srcSize);

/*! ZSTD_findFrameCompressedSize() : Requires v1.4.0+
 * `src` should point to the start of a ZSTD frame or skippable frame.
 * `srcSize` must be >= first frame size
 * @return : the compressed size of the first frame starting at `src`,
 *           suitable to pass as `srcSize` to `ZSTD_decompress` or similar,
 *        or an error code if input is invalid */
ZSTDLIB_API size_t ZSTD_findFrameCompressedSize(const void* src, size_t srcSize);


/*======  Helper functions  ======*/
/* ZSTD_compressBound() :
 * maximum compressed size in worst case single-pass scenario.
 * When invoking `ZSTD_compress()` or any other one-pass compression function,
 * it's recommended to provide @dstCapacity >= ZSTD_compressBound(srcSize)
 * as it eliminates one potential failure scenario,
 * aka not enough room in dst buffer to write the compressed frame.
 * Note : ZSTD_compressBound() itself can fail, if @srcSize > ZSTD_MAX_INPUT_SIZE .
 *        In which case, ZSTD_compressBound() will return an error code
 *        which can be tested using ZSTD_isError().
 *
 * ZSTD_COMPRESSBOUND() :
 * same as ZSTD_compressBound(), but as a macro.
 * It can be used to produce constants, which can be useful for static allocation,
 * for example to size a static array on stack.
 * Will produce constant value 0 if srcSize too large.
 */
#define ZSTD_MAX_INPUT_SIZE ((sizeof(size_t)==8) ? 0xFF00FF00FF00FF00ULL : 0xFF00FF00U)
#define ZSTD_COMPRESSBOUND(srcSize)   (((size_t)(srcSize) >= ZSTD_MAX_INPUT_SIZE) ? 0 : (srcSize) + ((srcSize)>>8) + (((srcSize) < (128<<10)) ? (((128<<10) - (srcSize)) >> 11) /* margin, from 64 to 0 */ : 0))  /* this formula ensures that bound(A) + bound(B) <= bound(A+B) as long as A and B >= 128 KB */
ZSTDLIB_API size_t ZSTD_compressBound(size_t srcSize); /*!< maximum compressed size in worst case single-pass scenario */
/* ZSTD_isError() :
 * Most ZSTD_* functions returning a size_t value can be tested for error,
 * using ZSTD_isError().
 * @return 1 if error, 0 otherwise
 */
ZSTDLIB_API unsigned    ZSTD_isError(size_t code);          /*!< tells if a `size_t` function result is an error code */
ZSTDLIB_API const char* ZSTD_getErrorName(size_t code);     /*!< provides readable string from an error code */
ZSTDLIB_API int         ZSTD_minCLevel(void);               /*!< minimum negative compression level allowed, requires v1.4.0+ */
ZSTDLIB_API int         ZSTD_maxCLevel(void);               /*!< maximum compression level available */
ZSTDLIB_API int         ZSTD_defaultCLevel(void);           /*!< default compression level, specified by ZSTD_CLEVEL_DEFAULT, requires v1.5.0+ */


/***************************************
*  Explicit context
***************************************/
/*= Compression context
 *  When compressing many times,
 *  it is recommended to allocate a context just once,
 *  and reuse it for each successive compression operation.
 *  This will make workload friendlier for system's memory.
 *  Note : re-using context is just a speed / resource optimization.
 *         It doesn't change the compression ratio, which remains identical.
 *  Note 2 : In multi-threaded environments,
 *         use one different context per thread for parallel execution.
 */
typedef struct ZSTD_CCtx_s ZSTD_CCtx;
ZSTDLIB_API ZSTD_CCtx* ZSTD_createCCtx(void);
ZSTDLIB_API size_t     ZSTD_freeCCtx(ZSTD_CCtx* cctx);  /* accept NULL pointer */

/*! ZSTD_compressCCtx() :
 *  Same as ZSTD_compress(), using an explicit ZSTD_CCtx.
 *  Important : in order to mirror `ZSTD_compress()` behavior,
 *  this function compresses at the requested compression level,
 *  __ignoring any other advanced parameter__ .
 *  If any advanced parameter was set using the advanced API,
 *  they will all be reset. Only `compressionLevel` remains.
 */
ZSTDLIB_API size_t ZSTD_compressCCtx(ZSTD_CCtx* cctx,
                                     void* dst, size_t dstCapacity,
                               const void* src, size_t srcSize,
                                     int compressionLevel);

/*= Decompression context
 *  When decompressing many times,
 *  it is recommended to allocate a context only once,
 *  and reuse it for each successive compression operation.
 *  This will make workload friendlier for system's memory.
 *  Use one context per thread for parallel execution. */
typedef struct ZSTD_DCtx_s ZSTD_DCtx;
ZSTDLIB_API ZSTD_DCtx* ZSTD_createDCtx(void);
ZSTDLIB_API size_t     ZSTD_freeDCtx(ZSTD_DCtx* dctx);  /* accept NULL pointer */

/*! ZSTD_decompressDCtx() :
 *  Same as ZSTD_decompress(),
 *  requires an allocated ZSTD_DCtx.
 *  Compatible with sticky parameters (see below).
 */
ZSTDLIB_API size_t ZSTD_decompressDCtx(ZSTD_DCtx* dctx,
                                       void* dst, size_t dstCapacity,
                                 const void* src, size_t srcSize);


/*********************************************
*  Advanced compression API (Requires v1.4.0+)
**********************************************/

/* API design :
 *   Parameters are pushed one by one into an existing context,
 *   using ZSTD_CCtx_set*() functions.
 *   Pushed parameters are sticky : they are valid for next compressed frame, and any subsequent frame.
 *   "sticky" parameters are applicable to `ZSTD_compress2()` and `ZSTD_compressStream*()` !
 *   __They do not apply to one-shot variants such as ZSTD_compressCCtx()__ .
 *
 *   It's possible to reset all parameters to "default" using ZSTD_CCtx_reset().
 *
 *   This API supersedes all other "advanced" API entry points in the experimental section.
 *   In the future, we expect to remove API entry points from experimental which are redundant with this API.
 */


/* Compression strategies, listed from fastest to strongest */
typedef enum { ZSTD_fast=1,
               ZSTD_dfast=2,
               ZSTD_greedy=3,
               ZSTD_lazy=4,
               ZSTD_lazy2=5,
               ZSTD_btlazy2=6,
               ZSTD_btopt=7,
               ZSTD_btultra=8,
               ZSTD_btultra2=9
               /* note : new strategies _might_ be added in the future.
                         Only the order (from fast to strong) is guaranteed */
} ZSTD_strategy;

typedef enum {

    /* compression parameters
     * Note: When compressing with a ZSTD_CDict these parameters are superseded
     * by the parameters used to construct the ZSTD_CDict.
     * See ZSTD_CCtx_refCDict() for more info (superseded-by-cdict). */
    ZSTD_c_compressionLevel=100, /* Set compression parameters according to pre-defined cLevel table.
                              * Note that exact compression parameters are dynamically determined,
                              * depending on both compression level and srcSize (when known).
                              * Default level is ZSTD_CLEVEL_DEFAULT==3.
                              * Special: value 0 means default, which is controlled by ZSTD_CLEVEL_DEFAULT.
                              * Note 1 : it's possible to pass a negative compression level.
                              * Note 2 : setting a level does not automatically set all other compression parameters
                              *   to default. Setting this will however eventually dynamically impact the compression
                              *   parameters which have not been manually set. The manually set
                              *   ones will 'stick'. */
    /* Advanced compression parameters :
     * It's possible to pin down compression parameters to some specific values.
     * In which case, these values are no longer dynamically selected by the compressor */
    ZSTD_c_windowLog=101,    /* Maximum allowed back-reference distance, expressed as power of 2.
                              * This will set a memory budget for streaming decompression,
                              * with larger values requiring more memory
                              * and typically compressing more.
                              * Must be clamped between ZSTD_WINDOWLOG_MIN and ZSTD_WINDOWLOG_MAX.
                              * Special: value 0 means "use default windowLog".
                              * Note: Using a windowLog greater than ZSTD_WINDOWLOG_LIMIT_DEFAULT
                              *       requires explicitly allowing such size at streaming decompression stage. */
    ZSTD_c_hashLog=102,      /* Size of the initial probe table, as a power of 2.
                              * Resulting memory usage is (1 << (hashLog+2)).
                              * Must be clamped between ZSTD_HASHLOG_MIN and ZSTD_HASHLOG_MAX.
                              * Larger tables improve compression ratio of strategies <= dFast,
                              * and improve speed of strategies > dFast.
                              * Special: value 0 means "use default hashLog". */
    ZSTD_c_chainLog=103,     /* Size of the multi-probe search table, as a power of 2.
                              * Resulting memory usage is (1 << (chainLog+2)).
                              * Must be clamped between ZSTD_CHAINLOG_MIN and ZSTD_CHAINLOG_MAX.
                              * Larger tables result in better and slower compression.
                              * This parameter is useless for "fast" strategy.
                              * It's still useful when using "dfast" strategy,
                              * in which case it defines a secondary probe table.
                              * Special: value 0 means "use default chainLog". */
    ZSTD_c_searchLog=104,    /* Number of search attempts, as a power of 2.
                              * More attempts result in better and slower compression.
                              * This parameter is useless for "fast" and "dFast" strategies.
                              * Special: value 0 means "use default searchLog". */
    ZSTD_c_minMatch=105,     /* Minimum size of searched matches.
                              * Note that Zstandard can still find matches of smaller size,
                              * it just tweaks its search algorithm to look for this size and larger.
                              * Larger values increase compression and decompression speed, but decrease ratio.
                              * Must be clamped between ZSTD_MINMATCH_MIN and ZSTD_MINMATCH_MAX.
                              * Note that currently, for all strategies < btopt, effective minimum is 4.
                              *                    , for all strategies > fast, effective maximum is 6.
                              * Special: value 0 means "use default minMatchLength". */
    ZSTD_c_targetLength=106, /* Impact of this field depends on strategy.
                              * For strategies btopt, btultra & btultra2:
                              *     Length of Match considered "good enough" to stop search.
                              *     Larger values make compression stronger, and slower.
                              * For strategy fast:
                              *     Distance between match sampling.
                              *     Larger values make compression faster, and weaker.
                              * Special: value 0 means "use default targetLength". */
    ZSTD_c_strategy=107,     /* See ZSTD_strategy enum definition.
                              * The higher the value of selected strategy, the more complex it is,
                              * resulting in stronger and slower compression.
                              * Special: value 0 means "use default strategy". */

    ZSTD_c_targetCBlockSize=130, /* v1.5.6+
                                  * Attempts to fit compressed block size into approximatively targetCBlockSize.
                                  * Bound by ZSTD_TARGETCBLOCKSIZE_MIN and ZSTD_TARGETCBLOCKSIZE_MAX.
                                  * Note that it's not a guarantee, just a convergence target (default:0).
                                  * No target when targetCBlockSize == 0.
                                  * This is helpful in low bandwidth streaming environments to improve end-to-end latency,
                                  * when a client can make use of partial documents (a prominent example being Chrome).
                                  * Note: this parameter is stable since v1.5.6.
                                  * It was present as an experimental parameter in earlier versions,
                                  * but it's not recommended using it with earlier library versions
                                  * due to massive performance regressions.
                                  */
    /* LDM mode parameters */
    ZSTD_c_enableLongDistanceMatching=160, /* Enable long distance matching.
                                     * This parameter is designed to improve compression ratio
                                     * for large inputs, by finding large matches at long distance.
                                     * It increases memory usage and window size.
                                     * Note: enabling this parameter increases default ZSTD_c_windowLog to 128 MB
                                     * except when expressly set to a different value.
                                     * Note: will be enabled by default if ZSTD_c_windowLog >= 128 MB and
                                     * compression strategy >= ZSTD_btopt (== compression level 16+) */
    ZSTD_c_ldmHashLog=161,   /* Size of the table for long distance matching, as a power of 2.
                              * Larger values increase memory usage and compression ratio,
                              * but decrease compression speed.
                              * Must be clamped between ZSTD_HASHLOG_MIN and ZSTD_HASHLOG_MAX
                              * default: windowlog - 7.
                              * Special: value 0 means "automatically determine hashlog". */
    ZSTD_c_ldmMinMatch=162,  /* Minimum match size for long distance matcher.
                              * Larger/too small values usually decrease compression ratio.
                              * Must be clamped between ZSTD_LDM_MINMATCH_MIN and ZSTD_LDM_MINMATCH_MAX.
                              * Special: value 0 means "use default value" (default: 64). */
    ZSTD_c_ldmBucketSizeLog=163, /* Log size of each bucket in the LDM hash table for collision resolution.
                              * Larger values improve collision resolution but decrease compression speed.
                              * The maximum value is ZSTD_LDM_BUCKETSIZELOG_MAX.
                              * Special: value 0 means "use default value" (default: 3). */
    ZSTD_c_ldmHashRateLog=164, /* Frequency of inserting/looking up entries into the LDM hash table.
                              * Must be clamped between 0 and (ZSTD_WINDOWLOG_MAX - ZSTD_HASHLOG_MIN).
                              * Default is MAX(0, (windowLog - ldmHashLog)), optimizing hash table usage.
                              * Larger values improve compression speed.
                              * Deviating far from default value will likely result in a compression ratio decrease.
                              * Special: value 0 means "automatically determine hashRateLog". */

    /* frame parameters */
    ZSTD_c_contentSizeFlag=200, /* Content size will be written into frame header _whenever known_ (default:1)
                              * Content size must be known at the beginning of compression.
                              * This is automatically the case when using ZSTD_compress2(),
                              * For streaming scenarios, content size must be provided with ZSTD_CCtx_setPledgedSrcSize() */
    ZSTD_c_checksumFlag=201, /* A 32-bits checksum of content is written at end of frame (default:0) */
    ZSTD_c_dictIDFlag=202,   /* When applicable, dictionary's ID is written into frame header (default:1) */

    /* multi-threading parameters */
    /* These parameters are only active if multi-threading is enabled (compiled with build macro ZSTD_MULTITHREAD).
     * Otherwise, trying to set any other value than default (0) will be a no-op and return an error.
     * In a situation where it's unknown if the linked library supports multi-threading or not,
     * setting ZSTD_c_nbWorkers to any value >= 1 and consulting the return value provides a quick way to check this property.
     */
    ZSTD_c_nbWorkers=400,    /* Select how many threads will be spawned to compress in parallel.
                              * When nbWorkers >= 1, triggers asynchronous mode when invoking ZSTD_compressStream*() :
                              * ZSTD_compressStream*() consumes input and flush output if possible, but immediately gives back control to caller,
                              * while compression is performed in parallel, within worker thread(s).
                              * (note : a strong exception to this rule is when first invocation of ZSTD_compressStream2() sets ZSTD_e_end :
                              *  in which case, ZSTD_compressStream2() delegates to ZSTD_compress2(), which is always a blocking call).
                              * More workers improve speed, but also increase memory usage.
                              * Default value is `0`, aka "single-threaded mode" : no worker is spawned,
                              * compression is performed inside Caller's thread, and all invocations are blocking */
    ZSTD_c_jobSize=401,      /* Size of a compression job. This value is enforced only when nbWorkers >= 1.
                              * Each compression job is completed in parallel, so this value can indirectly impact the nb of active threads.
                              * 0 means default, which is dynamically determined based on compression parameters.
                              * Job size must be a minimum of overlap size, or ZSTDMT_JOBSIZE_MIN (= 512 KB), whichever is largest.
                              * The minimum size is automatically and transparently enforced. */
    ZSTD_c_overlapLog=402,   /* Control the overlap size, as a fraction of window size.
                              * The overlap size is an amount of data reloaded from previous job at the beginning of a new job.
                              * It helps preserve compression ratio, while each job is compressed in parallel.
                              * This value is enforced only when nbWorkers >= 1.
                              * Larger values increase compression ratio, but decrease speed.
                              * Possible values range from 0 to 9 :
                              * - 0 means "default" : value will be determined by the library, depending on strategy
                              * - 1 means "no overlap"
                              * - 9 means "full overlap", using a full window size.
                              * Each intermediate rank increases/decreases load size by a factor 2 :
                              * 9: full window;  8: w/2;  7: w/4;  6: w/8;  5:w/16;  4: w/32;  3:w/64;  2:w/128;  1:no overlap;  0:default
                              * default value varies between 6 and 9, depending on strategy */

    /* note : additional experimental parameters are also available
     * within the experimental section of the API.
     * At the time of this writing, they include :
     * ZSTD_c_rsyncable
     * ZSTD_c_format
     * ZSTD_c_forceMaxWindow
     * ZSTD_c_forceAttachDict
     * ZSTD_c_literalCompressionMode
     * ZSTD_c_srcSizeHint
     * ZSTD_c_enableDedicatedDictSearch
     * ZSTD_c_stableInBuffer
     * ZSTD_c_stableOutBuffer
     * ZSTD_c_blockDelimiters
     * ZSTD_c_validateSequences
     * ZSTD_c_useBlockSplitter
     * ZSTD_c_useRowMatchFinder
     * ZSTD_c_prefetchCDictTables
     * ZSTD_c_enableSeqProducerFallback
     * ZSTD_c_maxBlockSize
     * Because they are not stable, it's necessary to define ZSTD_STATIC_LINKING_ONLY to access them.
     * note : never ever use experimentalParam? names directly;
     *        also, the enums values themselves are unstable and can still change.
     */
     ZSTD_c_experimentalParam1=500,
     ZSTD_c_experimentalParam2=10,
     ZSTD_c_experimentalParam3=1000,
     ZSTD_c_experimentalParam4=1001,
     ZSTD_c_experimentalParam5=1002,
     /* was ZSTD_c_experimentalParam6=1003; is now ZSTD_c_targetCBlockSize */
     ZSTD_c_experimentalParam7=1004,
     ZSTD_c_experimentalParam8=1005,
     ZSTD_c_experimentalParam9=1006,
     ZSTD_c_experimentalParam10=1007,
     ZSTD_c_experimentalParam11=1008,
     ZSTD_c_experimentalParam12=1009,
     ZSTD_c_experimentalParam13=1010,
     ZSTD_c_experimentalParam14=1011,
     ZSTD_c_experimentalParam15=1012,
     ZSTD_c_experimentalParam16=1013,
     ZSTD_c_experimentalParam17=1014,
     ZSTD_c_experimentalParam18=1015,
     ZSTD_c_experimentalParam19=1016
} ZSTD_cParameter;

typedef struct {
    size_t error;
    int lowerBound;
    int upperBound;
} ZSTD_bounds;

/*! ZSTD_cParam_getBounds() :
 *  All parameters must belong to an interval with lower and upper bounds,
 *  otherwise they will either trigger an error or be automatically clamped.
 * @return : a structure, ZSTD_bounds, which contains
 *         - an error status field, which must be tested using ZSTD_isError()
 *         - lower and upper bounds, both inclusive
 */
ZSTDLIB_API ZSTD_bounds ZSTD_cParam_getBounds(ZSTD_cParameter cParam);

/*! ZSTD_CCtx_setParameter() :
 *  Set one compression parameter, selected by enum ZSTD_cParameter.
 *  All parameters have valid bounds. Bounds can be queried using ZSTD_cParam_getBounds().
 *  Providing a value beyond bound will either clamp it, or trigger an error (depending on parameter).
 *  Setting a parameter is generally only possible during frame initialization (before starting compression).
 *  Exception : when using multi-threading mode (nbWorkers >= 1),
 *              the following parameters can be updated _during_ compression (within same frame):
 *              => compressionLevel, hashLog, chainLog, searchLog, minMatch, targetLength and strategy.
 *              new parameters will be active for next job only (after a flush()).
 * @return : an error code (which can be tested using ZSTD_isError()).
 */
ZSTDLIB_API size_t ZSTD_CCtx_setParameter(ZSTD_CCtx* cctx, ZSTD_cParameter param, int value);

/*! ZSTD_CCtx_setPledgedSrcSize() :
 *  Total input data size to be compressed as a single frame.
 *  Value will be written in frame header, unless if explicitly forbidden using ZSTD_c_contentSizeFlag.
 *  This value will also be controlled at end of frame, and trigger an error if not respected.
 * @result : 0, or an error code (which can be tested with ZSTD_isError()).
 *  Note 1 : pledgedSrcSize==0 actually means zero, aka an empty frame.
 *           In order to mean "unknown content size", pass constant ZSTD_CONTENTSIZE_UNKNOWN.
 *           ZSTD_CONTENTSIZE_UNKNOWN is default value for any new frame.
 *  Note 2 : pledgedSrcSize is only valid once, for the next frame.
 *           It's discarded at the end of the frame, and replaced by ZSTD_CONTENTSIZE_UNKNOWN.
 *  Note 3 : Whenever all input data is provided and consumed in a single round,
 *           for example with ZSTD_compress2(),
 *           or invoking immediately ZSTD_compressStream2(,,,ZSTD_e_end),
 *           this value is automatically overridden by srcSize instead.
 */
ZSTDLIB_API size_t ZSTD_CCtx_setPledgedSrcSize(ZSTD_CCtx* cctx, unsigned long long pledgedSrcSize);

typedef enum {
    ZSTD_reset_session_only = 1,
    ZSTD_reset_parameters = 2,
    ZSTD_reset_session_and_parameters = 3
} ZSTD_ResetDirective;

/*! ZSTD_CCtx_reset() :
 *  There are 2 different things that can be reset, independently or jointly :
 *  - The session : will stop compressing current frame, and make CCtx ready to start a new one.
 *                  Useful after an error, or to interrupt any ongoing compression.
 *                  Any internal data not yet flushed is cancelled.
 *                  Compression parameters and dictionary remain unchanged.
 *                  They will be used to compress next frame.
 *                  Resetting session never fails.
 *  - The parameters : changes all parameters back to "default".
 *                  This also removes any reference to any dictionary or external sequence producer.
 *                  Parameters can only be changed between 2 sessions (i.e. no compression is currently ongoing)
 *                  otherwise the reset fails, and function returns an error value (which can be tested using ZSTD_isError())
 *  - Both : similar to resetting the session, followed by resetting parameters.
 */
ZSTDLIB_API size_t ZSTD_CCtx_reset(ZSTD_CCtx* cctx, ZSTD_ResetDirective reset);

/*! ZSTD_compress2() :
 *  Behave the same as ZSTD_compressCCtx(), but compression parameters are set using the advanced API.
 *  (note that this entry point doesn't even expose a compression level parameter).
 *  ZSTD_compress2() always starts a new frame.
 *  Should cctx hold data from a previously unfinished frame, everything about it is forgotten.
 *  - Compression parameters are pushed into CCtx before starting compression, using ZSTD_CCtx_set*()
 *  - The function is always blocking, returns when compression is completed.
 *  NOTE: Providing `dstCapacity >= ZSTD_compressBound(srcSize)` guarantees that zstd will have
 *        enough space to successfully compress the data, though it is possible it fails for other reasons.
 * @return : compressed size written into `dst` (<= `dstCapacity),
 *           or an error code if it fails (which can be tested using ZSTD_isError()).
 */
ZSTDLIB_API size_t ZSTD_compress2( ZSTD_CCtx* cctx,
                                   void* dst, size_t dstCapacity,
                             const void* src, size_t srcSize);


/***********************************************
*  Advanced decompression API (Requires v1.4.0+)
************************************************/

/* The advanced API pushes parameters one by one into an existing DCtx context.
 * Parameters are sticky, and remain valid for all following frames
 * using the same DCtx context.
 * It's possible to reset parameters to default values using ZSTD_DCtx_reset().
 * Note : This API is compatible with existing ZSTD_decompressDCtx() and ZSTD_decompressStream().
 *        Therefore, no new decompression function is necessary.
 */

typedef enum {

    ZSTD_d_windowLogMax=100, /* Select a size limit (in power of 2) beyond which
                              * the streaming API will refuse to allocate memory buffer
                              * in order to protect the host from unreasonable memory requirements.
                              * This parameter is only useful in streaming mode, since no internal buffer is allocated in single-pass mode.
                              * By default, a decompression context accepts window sizes <= (1 << ZSTD_WINDOWLOG_LIMIT_DEFAULT).
                              * Special: value 0 means "use default maximum windowLog". */

    /* note : additional experimental parameters are also available
     * within the experimental section of the API.
     * At the time of this writing, they include :
     * ZSTD_d_format
     * ZSTD_d_stableOutBuffer
     * ZSTD_d_forceIgnoreChecksum
     * ZSTD_d_refMultipleDDicts
     * ZSTD_d_disableHuffmanAssembly
     * ZSTD_d_maxBlockSize
     * Because they are not stable, it's necessary to define ZSTD_STATIC_LINKING_ONLY to access them.
     * note : never ever use experimentalParam? names directly
     */
     ZSTD_d_experimentalParam1=1000,
     ZSTD_d_experimentalParam2=1001,
     ZSTD_d_experimentalParam3=1002,
     ZSTD_d_experimentalParam4=1003,
     ZSTD_d_experimentalParam5=1004,
     ZSTD_d_experimentalParam6=1005

} ZSTD_dParameter;

/*! ZSTD_dParam_getBounds() :
 *  All parameters must belong to an interval with lower and upper bounds,
 *  otherwise they will either trigger an error or be automatically clamped.
 * @return : a structure, ZSTD_bounds, which contains
 *         - an error status field, which must be tested using ZSTD_isError()
 *         - both lower and upper bounds, inclusive
 */
ZSTDLIB_API ZSTD_bounds ZSTD_dParam_getBounds(ZSTD_dParameter dParam);

/*! ZSTD_DCtx_setParameter() :
 *  Set one compression parameter, selected by enum ZSTD_dParameter.
 *  All parameters have valid bounds. Bounds can be queried using ZSTD_dParam_getBounds().
 *  Providing a value beyond bound will either clamp it, or trigger an error (depending on parameter).
 *  Setting a parameter is only possible during frame initialization (before starting decompression).
 * @return : 0, or an error code (which can be tested using ZSTD_isError()).
 */
ZSTDLIB_API size_t ZSTD_DCtx_setParameter(ZSTD_DCtx* dctx, ZSTD_dParameter param, int value);

/*! ZSTD_DCtx_reset() :
 *  Return a DCtx to clean state.
 *  Session and parameters can be reset jointly or separately.
 *  Parameters can only be reset when no active frame is being decompressed.
 * @return : 0, or an error code, which can be tested with ZSTD_isError()
 */
ZSTDLIB_API size_t ZSTD_DCtx_reset(ZSTD_DCtx* dctx, ZSTD_ResetDirective reset);


/****************************
*  Streaming
****************************/

typedef struct ZSTD_inBuffer_s {
  const void* src;    /**< start of input buffer */
  size_t size;        /**< size of input buffer */
  size_t pos;         /**< position where reading stopped. Will be updated. Necessarily 0 <= pos <= size */
} ZSTD_inBuffer;

typedef struct ZSTD_outBuffer_s {
  void*  dst;         /**< start of output buffer */
  size_t size;        /**< size of output buffer */
  size_t pos;         /**< position where writing stopped. Will be updated. Necessarily 0 <= pos <= size */
} ZSTD_outBuffer;



/*-***********************************************************************
*  Streaming compression - HowTo
*
*  A ZSTD_CStream object is required to track streaming operation.
*  Use ZSTD_createCStream() and ZSTD_freeCStream() to create/release resources.
*  ZSTD_CStream objects can be reused multiple times on consecutive compression operations.
*  It is recommended to reuse ZSTD_CStream since it will play nicer with system's memory, by re-using already allocated memory.
*
*  For parallel execution, use one separate ZSTD_CStream per thread.
*
*  note : since v1.3.0, ZSTD_CStream and ZSTD_CCtx are the same thing.
*
*  Parameters are sticky : when starting a new compression on the same context,
*  it will reuse the same sticky parameters as previous compression session.
*  When in doubt, it's recommended to fully initialize the context before usage.
*  Use ZSTD_CCtx_reset() to reset the context and ZSTD_CCtx_setParameter(),
*  ZSTD_CCtx_setPledgedSrcSize(), or ZSTD_CCtx_loadDictionary() and friends to
*  set more specific parameters, the pledged source size, or load a dictionary.
*
*  Use ZSTD_compressStream2() with ZSTD_e_continue as many times as necessary to
*  consume input stream. The function will automatically update both `pos`
*  fields within `input` and `output`.
*  Note that the function may not consume the entire input, for example, because
*  the output buffer is already full, in which case `input.pos < input.size`.
*  The caller must check if input has been entirely consumed.
*  If not, the caller must make some room to receive more compressed data,
*  and then present again remaining input data.
*  note: ZSTD_e_continue is guaranteed to make some forward progress when called,
*        but doesn't guarantee maximal forward progress. This is especially relevant
*        when compressing with multiple threads. The call won't block if it can
*        consume some input, but if it can't it will wait for some, but not all,
*        output to be flushed.
* @return : provides a minimum amount of data remaining to be flushed from internal buffers
*           or an error code, which can be tested using ZSTD_isError().
*
*  At any moment, it's possible to flush whatever data might remain stuck within internal buffer,
*  using ZSTD_compressStream2() with ZSTD_e_flush. `output->pos` will be updated.
*  Note that, if `output->size` is too small, a single invocation with ZSTD_e_flush might not be enough (return code > 0).
*  In which case, make some room to receive more compressed data, and call again ZSTD_compressStream2() with ZSTD_e_flush.
*  You must continue calling ZSTD_compressStream2() with ZSTD_e_flush until it returns 0, at which point you can change the
*  operation.
*  note: ZSTD_e_flush will flush as much output as possible, meaning when compressing with multiple threads, it will
*        block until the flush is complete or the output buffer is full.
*  @return : 0 if internal buffers are entirely flushed,
*            >0 if some data still present within internal buffer (the value is minimal estimation of remaining size),
*            or an error code, which can be tested using ZSTD_isError().
*
*  Calling ZSTD_compressStream2() with ZSTD_e_end instructs to finish a frame.
*  It will perform a flush and write frame epilogue.
*  The epilogue is required for decoders to consider a frame completed.
*  flush operation is the same, and follows same rules as calling ZSTD_compressStream2() with ZSTD_e_flush.
*  You must continue calling ZSTD_compressStream2() with ZSTD_e_end until it returns 0, at which point you are free to
*  start a new frame.
*  note: ZSTD_e_end will flush as much output as possible, meaning when compressing with multiple threads, it will
*        block until the flush is complete or the output buffer is full.
*  @return : 0 if frame fully completed and fully flushed,
*            >0 if some data still present within internal buffer (the value is minimal estimation of remaining size),
*            or an error code, which can be tested using ZSTD_isError().
*
* *******************************************************************/

typedef ZSTD_CCtx ZSTD_CStream;  /**< CCtx and CStream are now effectively same object (>= v1.3.0) */
                                 /* Continue to distinguish them for compatibility with older versions <= v1.2.0 */
/*===== ZSTD_CStream management functions =====*/
ZSTDLIB_API ZSTD_CStream* ZSTD_createCStream(void);
ZSTDLIB_API size_t ZSTD_freeCStream(ZSTD_CStream* zcs);  /* accept NULL pointer */

/*===== Streaming compression functions =====*/
typedef enum {
    ZSTD_e_continue=0, /* collect more data, encoder decides when to output compressed result, for optimal compression ratio */
    ZSTD_e_flush=1,    /* flush any data provided so far,
                        * it creates (at least) one new block, that can be decoded immediately on reception;
                        * frame will continue: any future data can still reference previously compressed data, improving compression.
                        * note : multithreaded compression will block to flush as much output as possible. */
    ZSTD_e_end=2       /* flush any remaining data _and_ close current frame.
                        * note that frame is only closed after compressed data is fully flushed (return value == 0).
                        * After that point, any additional data starts a new frame.
                        * note : each frame is independent (does not reference any content from previous frame).
                        : note : multithreaded compression will block to flush as much output as possible. */
} ZSTD_EndDirective;

/*! ZSTD_compressStream2() : Requires v1.4.0+
 *  Behaves about the same as ZSTD_compressStream, with additional control on end directive.
 *  - Compression parameters are pushed into CCtx before starting compression, using ZSTD_CCtx_set*()
 *  - Compression parameters cannot be changed once compression is started (save a list of exceptions in multi-threading mode)
 *  - output->pos must be <= dstCapacity, input->pos must be <= srcSize
 *  - output->pos and input->pos will be updated. They are guaranteed to remain below their respective limit.
 *  - endOp must be a valid directive
 *  - When nbWorkers==0 (default), function is blocking : it completes its job before returning to caller.
 *  - When nbWorkers>=1, function is non-blocking : it copies a portion of input, distributes jobs to internal worker threads, flush to output whatever is available,
 *                                                  and then immediately returns, just indicating that there is some data remaining to be flushed.
 *                                                  The function nonetheless guarantees forward progress : it will return only after it reads or write at least 1+ byte.
 *  - Exception : if the first call requests a ZSTD_e_end directive and provides enough dstCapacity, the function delegates to ZSTD_compress2() which is always blocking.
 *  - @return provides a minimum amount of data remaining to be flushed from internal buffers
 *            or an error code, which can be tested using ZSTD_isError().
 *            if @return != 0, flush is not fully completed, there is still some data left within internal buffers.
 *            This is useful for ZSTD_e_flush, since in this case more flushes are necessary to empty all buffers.
 *            For ZSTD_e_end, @return == 0 when internal buffers are fully flushed and frame is completed.
 *  - after a ZSTD_e_end directive, if internal buffer is not fully flushed (@return != 0),
 *            only ZSTD_e_end or ZSTD_e_flush operations are allowed.
 *            Before starting a new compression job, or changing compression parameters,
 *            it is required to fully flush internal buffers.
 *  - note: if an operation ends with an error, it may leave @cctx in an undefined state.
 *          Therefore, it's UB to invoke ZSTD_compressStream2() of ZSTD_compressStream() on such a state.
 *          In order to be re-employed after an error, a state must be reset,
 *          which can be done explicitly (ZSTD_CCtx_reset()),
 *          or is sometimes implied by methods starting a new compression job (ZSTD_initCStream(), ZSTD_compressCCtx())
 */
ZSTDLIB_API size_t ZSTD_compressStream2( ZSTD_CCtx* cctx,
                                         ZSTD_outBuffer* output,
                                         ZSTD_inBuffer* input,
                                         ZSTD_EndDirective endOp);


/* These buffer sizes are softly recommended.
 * They are not required : ZSTD_compressStream*() happily accepts any buffer size, for both input and output.
 * Respecting the recommended size just makes it a bit easier for ZSTD_compressStream*(),
 * reducing the amount of memory shuffling and buffering, resulting in minor performance savings.
 *
 * However, note that these recommendations are from the perspective of a C caller program.
 * If the streaming interface is invoked from some other language,
 * especially managed ones such as Java or Go, through a foreign function interface such as jni or cgo,
 * a major performance rule is to reduce crossing such interface to an absolute minimum.
 * It's not rare that performance ends being spent more into the interface, rather than compression itself.
 * In which cases, prefer using large buffers, as large as practical,
 * for both input and output, to reduce the nb of roundtrips.
 */
ZSTDLIB_API size_t ZSTD_CStreamInSize(void);    /**< recommended size for input buffer */
ZSTDLIB_API size_t ZSTD_CStreamOutSize(void);   /**< recommended size for output buffer. Guarantee to successfully flush at least one complete compressed block. */


/* *****************************************************************************
 * This following is a legacy streaming API, available since v1.0+ .
 * It can be replaced by ZSTD_CCtx_reset() and ZSTD_compressStream2().
 * It is redundant, but remains fully supported.
 ******************************************************************************/

/*!
 * Equivalent to:
 *
 *     ZSTD_CCtx_reset(zcs, ZSTD_reset_session_only);
 *     ZSTD_CCtx_refCDict(zcs, NULL); // clear the dictionary (if any)
 *     ZSTD_CCtx_setParameter(zcs, ZSTD_c_compressionLevel, compressionLevel);
 *
 * Note that ZSTD_initCStream() clears any previously set dictionary. Use the new API
 * to compress with a dictionary.
 */
ZSTDLIB_API size_t ZSTD_initCStream(ZSTD_CStream* zcs, int compressionLevel);
/*!
 * Alternative for ZSTD_compressStream2(zcs, output, input, ZSTD_e_continue).
 * NOTE: The return value is different. ZSTD_compressStream() returns a hint for
 * the next read size (if non-zero and not an error). ZSTD_compressStream2()
 * returns the minimum nb of bytes left to flush (if non-zero and not an error).
 */
ZSTDLIB_API size_t ZSTD_compressStream(ZSTD_CStream* zcs, ZSTD_outBuffer* output, ZSTD_inBuffer* input);
/*! Equivalent to ZSTD_compressStream2(zcs, output, &emptyInput, ZSTD_e_flush). */
ZSTDLIB_API size_t ZSTD_flushStream(ZSTD_CStream* zcs, ZSTD_outBuffer* output);
/*! Equivalent to ZSTD_compressStream2(zcs, output, &emptyInput, ZSTD_e_end). */
ZSTDLIB_API size_t ZSTD_endStream(ZSTD_CStream* zcs, ZSTD_outBuffer* output);


/*-***************************************************************************
*  Streaming decompression - HowTo
*
*  A ZSTD_DStream object is required to track streaming operations.
*  Use ZSTD_createDStream() and ZSTD_freeDStream() to create/release resources.
*  ZSTD_DStream objects can be reused multiple times.
*
*  Use ZSTD_initDStream() to start a new decompression operation.
* @return : recommended first input size
*  Alternatively, use advanced API to set specific properties.
*
*  Use ZSTD_decompressStream() repetitively to consume your input.
*  The function will update both `pos` fields.
*  If `input.pos < input.size`, some input has not been consumed.
*  It's up to the caller to present again remaining data.
*  The function tries to flush all data decoded immediately, respecting output buffer size.
*  If `output.pos < output.size`, decoder has flushed everything it could.
*  But if `output.pos == output.size`, there might be some data left within internal buffers.,
*  In which case, call ZSTD_decompressStream() again to flush whatever remains in the buffer.
*  Note : with no additional input provided, amount of data flushed is necessarily <= ZSTD_BLOCKSIZE_MAX.
* @return : 0 when a frame is completely decoded and fully flushed,
*        or an error code, which can be tested using ZSTD_isError(),
*        or any other value > 0, which means there is still some decoding or flushing to do to complete current frame :
*                                the return value is a suggested next input size (just a hint for better latency)
*                                that will never request more than the remaining frame size.
* *******************************************************************************/

typedef ZSTD_DCtx ZSTD_DStream;  /**< DCtx and DStream are now effectively same object (>= v1.3.0) */
                                 /* For compatibility with versions <= v1.2.0, prefer differentiating them. */
/*===== ZSTD_DStream management functions =====*/
ZSTDLIB_API ZSTD_DStream* ZSTD_createDStream(void);
ZSTDLIB_API size_t ZSTD_freeDStream(ZSTD_DStream* zds);  /* accept NULL pointer */

/*===== Streaming decompression functions =====*/

/*! ZSTD_initDStream() :
 * Initialize/reset DStream state for new decompression operation.
 * Call before new decompression operation using same DStream.
 *
 * Note : This function is redundant with the advanced API and equivalent to:
 *     ZSTD_DCtx_reset(zds, ZSTD_reset_session_only);
 *     ZSTD_DCtx_refDDict(zds, NULL);
 */
ZSTDLIB_API size_t ZSTD_initDStream(ZSTD_DStream* zds);

/*! ZSTD_decompressStream() :
 * Streaming decompression function.
 * Call repetitively to consume full input updating it as necessary.
 * Function will update both input and output `pos` fields exposing current state via these fields:
 * - `input.pos < input.size`, some input remaining and caller should provide remaining input
 *   on the next call.
 * - `output.pos < output.size`, decoder finished and flushed all remaining buffers.
 * - `output.pos == output.size`, potentially uncflushed data present in the internal buffers,
 *   call ZSTD_decompressStream() again to flush remaining data to output.
 * Note : with no additional input, amount of data flushed <= ZSTD_BLOCKSIZE_MAX.
 *
 * @return : 0 when a frame is completely decoded and fully flushed,
 *           or an error code, which can be tested using ZSTD_isError(),
 *           or any other value > 0, which means there is some decoding or flushing to do to complete current frame.
 *
 * Note: when an operation returns with an error code, the @zds state may be left in undefined state.
 *       It's UB to invoke `ZSTD_decompressStream()` on such a state.
 *       In order to re-use such a state, it must be first reset,
 *       which can be done explicitly (`ZSTD_DCtx_reset()`),
 *       or is implied for operations starting some new decompression job (`ZSTD_initDStream`, `ZSTD_decompressDCtx()`, `ZSTD_decompress_usingDict()`)
 */
ZSTDLIB_API size_t ZSTD_decompressStream(ZSTD_DStream* zds, ZSTD_outBuffer* output, ZSTD_inBuffer* input);

ZSTDLIB_API size_t ZSTD_DStreamInSize(void);    /*!< recommended size for input buffer */
ZSTDLIB_API size_t ZSTD_DStreamOutSize(void);   /*!< recommended size for output buffer. Guarantee to successfully flush at least one complete block in all circumstances. */


/**************************
*  Simple dictionary API
***************************/
/*! ZSTD_compress_usingDict() :
 *  Compression at an explicit compression level using a Dictionary.
 *  A dictionary can be any arbitrary data segment (also called a prefix),
 *  or a buffer with specified information (see zdict.h).
 *  Note : This function loads the dictionary, resulting in significant startup delay.
 *         It's intended for a dictionary used only once.
 *  Note 2 : When `dict == NULL || dictSize < 8` no dictionary is used. */
ZSTDLIB_API size_t ZSTD_compress_usingDict(ZSTD_CCtx* ctx,
                                           void* dst, size_t dstCapacity,
                                     const void* src, size_t srcSize,
                                     const void* dict,size_t dictSize,
                                           int compressionLevel);

/*! ZSTD_decompress_usingDict() :
 *  Decompression using a known Dictionary.
 *  Dictionary must be identical to the one used during compression.
 *  Note : This function loads the dictionary, resulting in significant startup delay.
 *         It's intended for a dictionary used only once.
 *  Note : When `dict == NULL || dictSize < 8` no dictionary is used. */
ZSTDLIB_API size_t ZSTD_decompress_usingDict(ZSTD_DCtx* dctx,
                                             void* dst, size_t dstCapacity,
                                       const void* src, size_t srcSize,
                                       const void* dict,size_t dictSize);


/***********************************
 *  Bulk processing dictionary API
 **********************************/
typedef struct ZSTD_CDict_s ZSTD_CDict;

/*! ZSTD_createCDict() :
 *  When compressing multiple messages or blocks using the same dictionary,
 *  it's recommended to digest the dictionary only once, since it's a costly operation.
 *  ZSTD_createCDict() will create a state from digesting a dictionary.
 *  The resulting state can be used for future compression operations with very limited startup cost.
 *  ZSTD_CDict can be created once and shared by multiple threads concurrently, since its usage is read-only.
 * @dictBuffer can be released after ZSTD_CDict creation, because its content is copied within CDict.
 *  Note 1 : Consider experimental function `ZSTD_createCDict_byReference()` if you prefer to not duplicate @dictBuffer content.
 *  Note 2 : A ZSTD_CDict can be created from an empty @dictBuffer,
 *      in which case the only thing that it transports is the @compressionLevel.
 *      This can be useful in a pipeline featuring ZSTD_compress_usingCDict() exclusively,
 *      expecting a ZSTD_CDict parameter with any data, including those without a known dictionary. */
ZSTDLIB_API ZSTD_CDict* ZSTD_createCDict(const void* dictBuffer, size_t dictSize,
                                         int compressionLevel);

/*! ZSTD_freeCDict() :
 *  Function frees memory allocated by ZSTD_createCDict().
 *  If a NULL pointer is passed, no operation is performed. */
ZSTDLIB_API size_t      ZSTD_freeCDict(ZSTD_CDict* CDict);

/*! ZSTD_compress_usingCDict() :
 *  Compression using a digested Dictionary.
 *  Recommended when same dictionary is used multiple times.
 *  Note : compression level is _decided at dictionary creation time_,
 *     and frame parameters are hardcoded (dictID=yes, contentSize=yes, checksum=no) */
ZSTDLIB_API size_t ZSTD_compress_usingCDict(ZSTD_CCtx* cctx,
                                            void* dst, size_t dstCapacity,
                                      const void* src, size_t srcSize,
                                      const ZSTD_CDict* cdict);


typedef struct ZSTD_DDict_s ZSTD_DDict;

/*! ZSTD_createDDict() :
 *  Create a digested dictionary, ready to start decompression operation without startup delay.
 *  dictBuffer can be released after DDict creation, as its content is copied inside DDict. */
ZSTDLIB_API ZSTD_DDict* ZSTD_createDDict(const void* dictBuffer, size_t dictSize);

/*! ZSTD_freeDDict() :
 *  Function frees memory allocated with ZSTD_createDDict()
 *  If a NULL pointer is passed, no operation is performed. */
ZSTDLIB_API size_t      ZSTD_freeDDict(ZSTD_DDict* ddict);

/*! ZSTD_decompress_usingDDict() :
 *  Decompression using a digested Dictionary.
 *  Recommended when same dictionary is used multiple times. */
ZSTDLIB_API size_t ZSTD_decompress_usingDDict(ZSTD_DCtx* dctx,
                                              void* dst, size_t dstCapacity,
                                        const void* src, size_t srcSize,
                                        const ZSTD_DDict* ddict);


/********************************
 *  Dictionary helper functions
 *******************************/

/*! ZSTD_getDictID_fromDict() : Requires v1.4.0+
 *  Provides the dictID stored within dictionary.
 *  if @return == 0, the dictionary is not conformant with Zstandard specification.
 *  It can still be loaded, but as a content-only dictionary. */
ZSTDLIB_API unsigned ZSTD_getDictID_fromDict(const void* dict, size_t dictSize);

/*! ZSTD_getDictID_fromCDict() : Requires v1.5.0+
 *  Provides the dictID of the dictionary loaded into `cdict`.
 *  If @return == 0, the dictionary is not conformant to Zstandard specification, or empty.
 *  Non-conformant dictionaries can still be loaded, but as content-only dictionaries. */
ZSTDLIB_API unsigned ZSTD_getDictID_fromCDict(const ZSTD_CDict* cdict);

/*! ZSTD_getDictID_fromDDict() : Requires v1.4.0+
 *  Provides the dictID of the dictionary loaded into `ddict`.
 *  If @return == 0, the dictionary is not conformant to Zstandard specification, or empty.
 *  Non-conformant dictionaries can still be loaded, but as content-only dictionaries. */
ZSTDLIB_API unsigned ZSTD_getDictID_fromDDict(const ZSTD_DDict* ddict);

/*! ZSTD_getDictID_fromFrame() : Requires v1.4.0+
 *  Provides the dictID required to decompressed the frame stored within `src`.
 *  If @return == 0, the dictID could not be decoded.
 *  This could for one of the following reasons :
 *  - The frame does not require a dictionary to be decoded (most common case).
 *  - The frame was built with dictID intentionally removed. Whatever dictionary is necessary is a hidden piece of information.
 *    Note : this use case also happens when using a non-conformant dictionary.
 *  - `srcSize` is too small, and as a result, the frame header could not be decoded (only possible if `srcSize < ZSTD_FRAMEHEADERSIZE_MAX`).
 *  - This is not a Zstandard frame.
 *  When identifying the exact failure cause, it's possible to use ZSTD_getFrameHeader(), which will provide a more precise error code. */
ZSTDLIB_API unsigned ZSTD_getDictID_fromFrame(const void* src, size_t srcSize);


/*******************************************************************************
 * Advanced dictionary and prefix API (Requires v1.4.0+)
 *
 * This API allows dictionaries to be used with ZSTD_compress2(),
 * ZSTD_compressStream2(), and ZSTD_decompressDCtx().
 * Dictionaries are sticky, they remain valid when same context is reused,
 * they only reset when the context is reset
 * with ZSTD_reset_parameters or ZSTD_reset_session_and_parameters.
 * In contrast, Prefixes are single-use.
 ******************************************************************************/


/*! ZSTD_CCtx_loadDictionary() : Requires v1.4.0+
 *  Create an internal CDict from `dict` buffer.
 *  Decompression will have to use same dictionary.
 * @result : 0, or an error code (which can be tested with ZSTD_isError()).
 *  Special: Loading a NULL (or 0-size) dictionary invalidates previous dictionary,
 *           meaning "return to no-dictionary mode".
 *  Note 1 : Dictionary is sticky, it will be used for all future compressed frames,
 *           until parameters are reset, a new dictionary is loaded, or the dictionary
 *           is explicitly invalidated by loading a NULL dictionary.
 *  Note 2 : Loading a dictionary involves building tables.
 *           It's also a CPU consuming operation, with non-negligible impact on latency.
 *           Tables are dependent on compression parameters, and for this reason,
 *           compression parameters can no longer be changed after loading a dictionary.
 *  Note 3 :`dict` content will be copied internally.
 *           Use experimental ZSTD_CCtx_loadDictionary_byReference() to reference content instead.
 *           In such a case, dictionary buffer must outlive its users.
 *  Note 4 : Use ZSTD_CCtx_loadDictionary_advanced()
 *           to precisely select how dictionary content must be interpreted.
 *  Note 5 : This method does not benefit from LDM (long distance mode).
 *           If you want to employ LDM on some large dictionary content,
 *           prefer employing ZSTD_CCtx_refPrefix() described below.
 */
ZSTDLIB_API size_t ZSTD_CCtx_loadDictionary(ZSTD_CCtx* cctx, const void* dict, size_t dictSize);

/*! ZSTD_CCtx_refCDict() : Requires v1.4.0+
 *  Reference a prepared dictionary, to be used for all future compressed frames.
 *  Note that compression parameters are enforced from within CDict,
 *  and supersede any compression parameter previously set within CCtx.
 *  The parameters ignored are labelled as "superseded-by-cdict" in the ZSTD_cParameter enum docs.
 *  The ignored parameters will be used again if the CCtx is returned to no-dictionary mode.
 *  The dictionary will remain valid for future compressed frames using same CCtx.
 * @result : 0, or an error code (which can be tested with ZSTD_isError()).
 *  Special : Referencing a NULL CDict means "return to no-dictionary mode".
 *  Note 1 : Currently, only one dictionary can be managed.
 *           Referencing a new dictionary effectively "discards" any previous one.
 *  Note 2 : CDict is just referenced, its lifetime must outlive its usage within CCtx. */
ZSTDLIB_API size_t ZSTD_CCtx_refCDict(ZSTD_CCtx* cctx, const ZSTD_CDict* cdict);

/*! ZSTD_CCtx_refPrefix() : Requires v1.4.0+
 *  Reference a prefix (single-usage dictionary) for next compressed frame.
 *  A prefix is **only used once**. Tables are discarded at end of frame (ZSTD_e_end).
 *  Decompression will need same prefix to properly regenerate data.
 *  Compressing with a prefix is similar in outcome as performing a diff and compressing it,
 *  but performs much faster, especially during decompression (compression speed is tunable with compression level).
 *  This method is compatible with LDM (long distance mode).
 * @result : 0, or an error code (which can be tested with ZSTD_isError()).
 *  Special: Adding any prefix (including NULL) invalidates any previous prefix or dictionary
 *  Note 1 : Prefix buffer is referenced. It **must** outlive compression.
 *           Its content must remain unmodified during compression.
 *  Note 2 : If the intention is to diff some large src data blob with some prior version of itself,
 *           ensure that the window size is large enough to contain the entire source.
 *           See ZSTD_c_windowLog.
 *  Note 3 : Referencing a prefix involves building tables, which are dependent on compression parameters.
 *           It's a CPU consuming operation, with non-negligible impact on latency.
 *           If there is a need to use the same prefix multiple times, consider loadDictionary instead.
 *  Note 4 : By default, the prefix is interpreted as raw content (ZSTD_dct_rawContent).
 *           Use experimental ZSTD_CCtx_refPrefix_advanced() to alter dictionary interpretation. */
ZSTDLIB_API size_t ZSTD_CCtx_refPrefix(ZSTD_CCtx* cctx,
                                 const void* prefix, size_t prefixSize);

/*! ZSTD_DCtx_loadDictionary() : Requires v1.4.0+
 *  Create an internal DDict from dict buffer, to be used to decompress all future frames.
 *  The dictionary remains valid for all future frames, until explicitly invalidated, or
 *  a new dictionary is loaded.
 * @result : 0, or an error code (which can be tested with ZSTD_isError()).
 *  Special : Adding a NULL (or 0-size) dictionary invalidates any previous dictionary,
 *            meaning "return to no-dictionary mode".
 *  Note 1 : Loading a dictionary involves building tables,
 *           which has a non-negligible impact on CPU usage and latency.
 *           It's recommended to "load once, use many times", to amortize the cost
 *  Note 2 :`dict` content will be copied internally, so `dict` can be released after loading.
 *           Use ZSTD_DCtx_loadDictionary_byReference() to reference dictionary content instead.
 *  Note 3 : Use ZSTD_DCtx_loadDictionary_advanced() to take control of
 *           how dictionary content is loaded and interpreted.
 */
ZSTDLIB_API size_t ZSTD_DCtx_loadDictionary(ZSTD_DCtx* dctx, const void* dict, size_t dictSize);

/*! ZSTD_DCtx_refDDict() : Requires v1.4.0+
 *  Reference a prepared dictionary, to be used to decompress next frames.
 *  The dictionary remains active for decompression of future frames using same DCtx.
 *
 *  If called with ZSTD_d_refMultipleDDicts enabled, repeated calls of this function
 *  will store the DDict references in a table, and the DDict used for decompression
 *  will be determined at decompression time, as per the dict ID in the frame.
 *  The memory for the table is allocated on the first call to refDDict, and can be
 *  freed with ZSTD_freeDCtx().
 *
 *  If called with ZSTD_d_refMultipleDDicts disabled (the default), only one dictionary
 *  will be managed, and referencing a dictionary effectively "discards" any previous one.
 *
 * @result : 0, or an error code (which can be tested with ZSTD_isError()).
 *  Special: referencing a NULL DDict means "return to no-dictionary mode".
 *  Note 2 : DDict is just referenced, its lifetime must outlive its usage from DCtx.
 */
ZSTDLIB_API size_t ZSTD_DCtx_refDDict(ZSTD_DCtx* dctx, const ZSTD_DDict* ddict);

/*! ZSTD_DCtx_refPrefix() : Requires v1.4.0+
 *  Reference a prefix (single-usage dictionary) to decompress next frame.
 *  This is the reverse operation of ZSTD_CCtx_refPrefix(),
 *  and must use the same prefix as the one used during compression.
 *  Prefix is **only used once**. Reference is discarded at end of frame.
 *  End of frame is reached when ZSTD_decompressStream() returns 0.
 * @result : 0, or an error code (which can be tested with ZSTD_isError()).
 *  Note 1 : Adding any prefix (including NULL) invalidates any previously set prefix or dictionary
 *  Note 2 : Prefix buffer is referenced. It **must** outlive decompression.
 *           Prefix buffer must remain unmodified up to the end of frame,
 *           reached when ZSTD_decompressStream() returns 0.
 *  Note 3 : By default, the prefix is treated as raw content (ZSTD_dct_rawContent).
 *           Use ZSTD_CCtx_refPrefix_advanced() to alter dictMode (Experimental section)
 *  Note 4 : Referencing a raw content prefix has almost no cpu nor memory cost.
 *           A full dictionary is more costly, as it requires building tables.
 */
ZSTDLIB_API size_t ZSTD_DCtx_refPrefix(ZSTD_DCtx* dctx,
                                 const void* prefix, size_t prefixSize);

/* ===   Memory management   === */

/*! ZSTD_sizeof_*() : Requires v1.4.0+
 *  These functions give the _current_ memory usage of selected object.
 *  Note that object memory usage can evolve (increase or decrease) over time. */
ZSTDLIB_API size_t ZSTD_sizeof_CCtx(const ZSTD_CCtx* cctx);
ZSTDLIB_API size_t ZSTD_sizeof_DCtx(const ZSTD_DCtx* dctx);
ZSTDLIB_API size_t ZSTD_sizeof_CStream(const ZSTD_CStream* zcs);
ZSTDLIB_API size_t ZSTD_sizeof_DStream(const ZSTD_DStream* zds);
ZSTDLIB_API size_t ZSTD_sizeof_CDict(const ZSTD_CDict* cdict);
ZSTDLIB_API size_t ZSTD_sizeof_DDict(const ZSTD_DDict* ddict);

} // namespace duckdb_zstd

#endif  /* ZSTD_H_235446 */

namespace duckdb_zstd {

/* **************************************************************************************
 *   ADVANCED AND EXPERIMENTAL FUNCTIONS
 ****************************************************************************************
 * The definitions in the following section are considered experimental.
 * They are provided for advanced scenarios.
 * They should never be used with a dynamic library, as prototypes may change in the future.
 * Use them only in association with static linking.
 * ***************************************************************************************/

#if defined(ZSTD_STATIC_LINKING_ONLY) && !defined(ZSTD_H_ZSTD_STATIC_LINKING_ONLY)
#define ZSTD_H_ZSTD_STATIC_LINKING_ONLY

/* This can be overridden externally to hide static symbols. */
#ifndef ZSTDLIB_STATIC_API
#  if defined(ZSTD_DLL_EXPORT) && (ZSTD_DLL_EXPORT==1)
#    define ZSTDLIB_STATIC_API __declspec(dllexport) ZSTDLIB_VISIBLE
#  elif defined(ZSTD_DLL_IMPORT) && (ZSTD_DLL_IMPORT==1)
#    define ZSTDLIB_STATIC_API __declspec(dllimport) ZSTDLIB_VISIBLE
#  else
#    define ZSTDLIB_STATIC_API ZSTDLIB_VISIBLE
#  endif
#endif

/****************************************************************************************
 *   experimental API (static linking only)
 ****************************************************************************************
 * The following symbols and constants
 * are not planned to join "stable API" status in the near future.
 * They can still change in future versions.
 * Some of them are planned to remain in the static_only section indefinitely.
 * Some of them might be removed in the future (especially when redundant with existing stable functions)
 * ***************************************************************************************/

#define ZSTD_FRAMEHEADERSIZE_PREFIX(format) ((format) == ZSTD_f_zstd1 ? 5 : 1)   /* minimum input size required to query frame header size */
#define ZSTD_FRAMEHEADERSIZE_MIN(format)    ((format) == ZSTD_f_zstd1 ? 6 : 2)
#define ZSTD_FRAMEHEADERSIZE_MAX   18   /* can be useful for static allocation */
#define ZSTD_SKIPPABLEHEADERSIZE    8

/* compression parameter bounds */
#define ZSTD_WINDOWLOG_MAX_32    30
#define ZSTD_WINDOWLOG_MAX_64    31
#define ZSTD_WINDOWLOG_MAX     ((int)(sizeof(size_t) == 4 ? ZSTD_WINDOWLOG_MAX_32 : ZSTD_WINDOWLOG_MAX_64))
#define ZSTD_WINDOWLOG_MIN       10
#define ZSTD_HASHLOG_MAX       ((ZSTD_WINDOWLOG_MAX < 30) ? ZSTD_WINDOWLOG_MAX : 30)
#define ZSTD_HASHLOG_MIN          6
#define ZSTD_CHAINLOG_MAX_32     29
#define ZSTD_CHAINLOG_MAX_64     30
#define ZSTD_CHAINLOG_MAX      ((int)(sizeof(size_t) == 4 ? ZSTD_CHAINLOG_MAX_32 : ZSTD_CHAINLOG_MAX_64))
#define ZSTD_CHAINLOG_MIN        ZSTD_HASHLOG_MIN
#define ZSTD_SEARCHLOG_MAX      (ZSTD_WINDOWLOG_MAX-1)
#define ZSTD_SEARCHLOG_MIN        1
#define ZSTD_MINMATCH_MAX         7   /* only for ZSTD_fast, other strategies are limited to 6 */
#define ZSTD_MINMATCH_MIN         3   /* only for ZSTD_btopt+, faster strategies are limited to 4 */
#define ZSTD_TARGETLENGTH_MAX    ZSTD_BLOCKSIZE_MAX
#define ZSTD_TARGETLENGTH_MIN     0   /* note : comparing this constant to an unsigned results in a tautological test */
#define ZSTD_STRATEGY_MIN        ZSTD_fast
#define ZSTD_STRATEGY_MAX        ZSTD_btultra2
#define ZSTD_BLOCKSIZE_MAX_MIN (1 << 10) /* The minimum valid max blocksize. Maximum blocksizes smaller than this make compressBound() inaccurate. */


#define ZSTD_OVERLAPLOG_MIN       0
#define ZSTD_OVERLAPLOG_MAX       9

#define ZSTD_WINDOWLOG_LIMIT_DEFAULT 27   /* by default, the streaming decoder will refuse any frame */
                                           /* requiring larger than (1<<ZSTD_WINDOWLOG_LIMIT_DEFAULT) window size, */
                                           /* to preserve host's memory from unreasonable requirements. */
                                           /* This limit can be overridden using ZSTD_DCtx_setParameter(,ZSTD_d_windowLogMax,). */
                                           /* The limit does not apply for one-pass decoders (such as ZSTD_decompress()), since no additional memory is allocated */


/* LDM parameter bounds */
#define ZSTD_LDM_HASHLOG_MIN      ZSTD_HASHLOG_MIN
#define ZSTD_LDM_HASHLOG_MAX      ZSTD_HASHLOG_MAX
#define ZSTD_LDM_MINMATCH_MIN        4
#define ZSTD_LDM_MINMATCH_MAX     4096
#define ZSTD_LDM_BUCKETSIZELOG_MIN   1
#define ZSTD_LDM_BUCKETSIZELOG_MAX   8
#define ZSTD_LDM_HASHRATELOG_MIN     0
#define ZSTD_LDM_HASHRATELOG_MAX (ZSTD_WINDOWLOG_MAX - ZSTD_HASHLOG_MIN)

/* Advanced parameter bounds */
#define ZSTD_TARGETCBLOCKSIZE_MIN   1340 /* suitable to fit into an ethernet / wifi / 4G transport frame */
#define ZSTD_TARGETCBLOCKSIZE_MAX   ZSTD_BLOCKSIZE_MAX
#define ZSTD_SRCSIZEHINT_MIN        0
#define ZSTD_SRCSIZEHINT_MAX        INT_MAX


/* ---  Advanced types  --- */

typedef struct ZSTD_CCtx_params_s ZSTD_CCtx_params;

typedef struct {
    unsigned int offset;      /* The offset of the match. (NOT the same as the offset code)
                               * If offset == 0 and matchLength == 0, this sequence represents the last
                               * literals in the block of litLength size.
                               */

    unsigned int litLength;   /* Literal length of the sequence. */
    unsigned int matchLength; /* Match length of the sequence. */

                              /* Note: Users of this API may provide a sequence with matchLength == litLength == offset == 0.
                               * In this case, we will treat the sequence as a marker for a block boundary.
                               */

    unsigned int rep;         /* Represents which repeat offset is represented by the field 'offset'.
                               * Ranges from [0, 3].
                               *
                               * Repeat offsets are essentially previous offsets from previous sequences sorted in
                               * recency order. For more detail, see doc/zstd_compression_format.md
                               *
                               * If rep == 0, then 'offset' does not contain a repeat offset.
                               * If rep > 0:
                               *  If litLength != 0:
                               *      rep == 1 --> offset == repeat_offset_1
                               *      rep == 2 --> offset == repeat_offset_2
                               *      rep == 3 --> offset == repeat_offset_3
                               *  If litLength == 0:
                               *      rep == 1 --> offset == repeat_offset_2
                               *      rep == 2 --> offset == repeat_offset_3
                               *      rep == 3 --> offset == repeat_offset_1 - 1
                               *
                               * Note: This field is optional. ZSTD_generateSequences() will calculate the value of
                               * 'rep', but repeat offsets do not necessarily need to be calculated from an external
                               * sequence provider's perspective. For example, ZSTD_compressSequences() does not
                               * use this 'rep' field at all (as of now).
                               */
} ZSTD_Sequence;

typedef struct {
    unsigned windowLog;       /**< largest match distance : larger == more compression, more memory needed during decompression */
    unsigned chainLog;        /**< fully searched segment : larger == more compression, slower, more memory (useless for fast) */
    unsigned hashLog;         /**< dispatch table : larger == faster, more memory */
    unsigned searchLog;       /**< nb of searches : larger == more compression, slower */
    unsigned minMatch;        /**< match length searched : larger == faster decompression, sometimes less compression */
    unsigned targetLength;    /**< acceptable match size for optimal parser (only) : larger == more compression, slower */
    ZSTD_strategy strategy;   /**< see ZSTD_strategy definition above */
} ZSTD_compressionParameters;

typedef struct {
    int contentSizeFlag; /**< 1: content size will be in frame header (when known) */
    int checksumFlag;    /**< 1: generate a 32-bits checksum using XXH64 algorithm at end of frame, for error detection */
    int noDictIDFlag;    /**< 1: no dictID will be saved into frame header (dictID is only useful for dictionary compression) */
} ZSTD_frameParameters;

typedef struct {
    ZSTD_compressionParameters cParams;
    ZSTD_frameParameters fParams;
} ZSTD_parameters;

typedef enum {
    ZSTD_dct_auto = 0,       /* dictionary is "full" when starting with ZSTD_MAGIC_DICTIONARY, otherwise it is "rawContent" */
    ZSTD_dct_rawContent = 1, /* ensures dictionary is always loaded as rawContent, even if it starts with ZSTD_MAGIC_DICTIONARY */
    ZSTD_dct_fullDict = 2    /* refuses to load a dictionary if it does not respect Zstandard's specification, starting with ZSTD_MAGIC_DICTIONARY */
} ZSTD_dictContentType_e;

typedef enum {
    ZSTD_dlm_byCopy = 0,  /**< Copy dictionary content internally */
    ZSTD_dlm_byRef = 1    /**< Reference dictionary content -- the dictionary buffer must outlive its users. */
} ZSTD_dictLoadMethod_e;

typedef enum {
    ZSTD_f_zstd1 = 0,           /* zstd frame format, specified in zstd_compression_format.md (default) */
    ZSTD_f_zstd1_magicless = 1  /* Variant of zstd frame format, without initial 4-bytes magic number.
                                 * Useful to save 4 bytes per generated frame.
                                 * Decoder cannot recognise automatically this format, requiring this instruction. */
} ZSTD_format_e;

typedef enum {
    /* Note: this enum controls ZSTD_d_forceIgnoreChecksum */
    ZSTD_d_validateChecksum = 0,
    ZSTD_d_ignoreChecksum = 1
} ZSTD_forceIgnoreChecksum_e;

typedef enum {
    /* Note: this enum controls ZSTD_d_refMultipleDDicts */
    ZSTD_rmd_refSingleDDict = 0,
    ZSTD_rmd_refMultipleDDicts = 1
} ZSTD_refMultipleDDicts_e;

typedef enum {
    /* Note: this enum and the behavior it controls are effectively internal
     * implementation details of the compressor. They are expected to continue
     * to evolve and should be considered only in the context of extremely
     * advanced performance tuning.
     *
     * Zstd currently supports the use of a CDict in three ways:
     *
     * - The contents of the CDict can be copied into the working context. This
     *   means that the compression can search both the dictionary and input
     *   while operating on a single set of internal tables. This makes
     *   the compression faster per-byte of input. However, the initial copy of
     *   the CDict's tables incurs a fixed cost at the beginning of the
     *   compression. For small compressions (< 8 KB), that copy can dominate
     *   the cost of the compression.
     *
     * - The CDict's tables can be used in-place. In this model, compression is
     *   slower per input byte, because the compressor has to search two sets of
     *   tables. However, this model incurs no start-up cost (as long as the
     *   working context's tables can be reused). For small inputs, this can be
     *   faster than copying the CDict's tables.
     *
     * - The CDict's tables are not used at all, and instead we use the working
     *   context alone to reload the dictionary and use params based on the source
     *   size. See ZSTD_compress_insertDictionary() and ZSTD_compress_usingDict().
     *   This method is effective when the dictionary sizes are very small relative
     *   to the input size, and the input size is fairly large to begin with.
     *
     * Zstd has a simple internal heuristic that selects which strategy to use
     * at the beginning of a compression. However, if experimentation shows that
     * Zstd is making poor choices, it is possible to override that choice with
     * this enum.
     */
    ZSTD_dictDefaultAttach = 0, /* Use the default heuristic. */
    ZSTD_dictForceAttach   = 1, /* Never copy the dictionary. */
    ZSTD_dictForceCopy     = 2, /* Always copy the dictionary. */
    ZSTD_dictForceLoad     = 3  /* Always reload the dictionary */
} ZSTD_dictAttachPref_e;

typedef enum {
  ZSTD_lcm_auto = 0,          /**< Automatically determine the compression mode based on the compression level.
                               *   Negative compression levels will be uncompressed, and positive compression
                               *   levels will be compressed. */
  ZSTD_lcm_huffman = 1,       /**< Always attempt Huffman compression. Uncompressed literals will still be
                               *   emitted if Huffman compression is not profitable. */
  ZSTD_lcm_uncompressed = 2   /**< Always emit uncompressed literals. */
} ZSTD_literalCompressionMode_e;

typedef enum {
  /* Note: This enum controls features which are conditionally beneficial. Zstd typically will make a final
   * decision on whether or not to enable the feature (ZSTD_ps_auto), but setting the switch to ZSTD_ps_enable
   * or ZSTD_ps_disable allow for a force enable/disable the feature.
   */
  ZSTD_ps_auto = 0,         /* Let the library automatically determine whether the feature shall be enabled */
  ZSTD_ps_enable = 1,       /* Force-enable the feature */
  ZSTD_ps_disable = 2       /* Do not use the feature */
} ZSTD_paramSwitch_e;

/***************************************
*  Frame header and size functions
***************************************/

/*! ZSTD_findDecompressedSize() :
 *  `src` should point to the start of a series of ZSTD encoded and/or skippable frames
 *  `srcSize` must be the _exact_ size of this series
 *       (i.e. there should be a frame boundary at `src + srcSize`)
 *  @return : - decompressed size of all data in all successive frames
 *            - if the decompressed size cannot be determined: ZSTD_CONTENTSIZE_UNKNOWN
 *            - if an error occurred: ZSTD_CONTENTSIZE_ERROR
 *
 *   note 1 : decompressed size is an optional field, that may not be present, especially in streaming mode.
 *            When `return==ZSTD_CONTENTSIZE_UNKNOWN`, data to decompress could be any size.
 *            In which case, it's necessary to use streaming mode to decompress data.
 *   note 2 : decompressed size is always present when compression is done with ZSTD_compress()
 *   note 3 : decompressed size can be very large (64-bits value),
 *            potentially larger than what local system can handle as a single memory segment.
 *            In which case, it's necessary to use streaming mode to decompress data.
 *   note 4 : If source is untrusted, decompressed size could be wrong or intentionally modified.
 *            Always ensure result fits within application's authorized limits.
 *            Each application can set its own limits.
 *   note 5 : ZSTD_findDecompressedSize handles multiple frames, and so it must traverse the input to
 *            read each contained frame header.  This is fast as most of the data is skipped,
 *            however it does mean that all frame data must be present and valid. */
ZSTDLIB_STATIC_API unsigned long long ZSTD_findDecompressedSize(const void* src, size_t srcSize);

/*! ZSTD_decompressBound() :
 *  `src` should point to the start of a series of ZSTD encoded and/or skippable frames
 *  `srcSize` must be the _exact_ size of this series
 *       (i.e. there should be a frame boundary at `src + srcSize`)
 *  @return : - upper-bound for the decompressed size of all data in all successive frames
 *            - if an error occurred: ZSTD_CONTENTSIZE_ERROR
 *
 *  note 1  : an error can occur if `src` contains an invalid or incorrectly formatted frame.
 *  note 2  : the upper-bound is exact when the decompressed size field is available in every ZSTD encoded frame of `src`.
 *            in this case, `ZSTD_findDecompressedSize` and `ZSTD_decompressBound` return the same value.
 *  note 3  : when the decompressed size field isn't available, the upper-bound for that frame is calculated by:
 *              upper-bound = # blocks * min(128 KB, Window_Size)
 */
ZSTDLIB_STATIC_API unsigned long long ZSTD_decompressBound(const void* src, size_t srcSize);

/*! ZSTD_frameHeaderSize() :
 *  srcSize must be >= ZSTD_FRAMEHEADERSIZE_PREFIX.
 * @return : size of the Frame Header,
 *           or an error code (if srcSize is too small) */
ZSTDLIB_STATIC_API size_t ZSTD_frameHeaderSize(const void* src, size_t srcSize);

typedef enum { ZSTD_frame, ZSTD_skippableFrame } ZSTD_frameType_e;
typedef struct {
    unsigned long long frameContentSize; /* if == ZSTD_CONTENTSIZE_UNKNOWN, it means this field is not available. 0 means "empty" */
    unsigned long long windowSize;       /* can be very large, up to <= frameContentSize */
    unsigned blockSizeMax;
    ZSTD_frameType_e frameType;          /* if == ZSTD_skippableFrame, frameContentSize is the size of skippable content */
    unsigned headerSize;
    unsigned dictID;
    unsigned checksumFlag;
    unsigned _reserved1;
    unsigned _reserved2;
} ZSTD_frameHeader;

/*! ZSTD_getFrameHeader() :
 *  decode Frame Header, or requires larger `srcSize`.
 * @return : 0, `zfhPtr` is correctly filled,
 *          >0, `srcSize` is too small, value is wanted `srcSize` amount,
 *           or an error code, which can be tested using ZSTD_isError() */
ZSTDLIB_STATIC_API size_t ZSTD_getFrameHeader(ZSTD_frameHeader* zfhPtr, const void* src, size_t srcSize);   /**< doesn't consume input */
/*! ZSTD_getFrameHeader_advanced() :
 *  same as ZSTD_getFrameHeader(),
 *  with added capability to select a format (like ZSTD_f_zstd1_magicless) */
ZSTDLIB_STATIC_API size_t ZSTD_getFrameHeader_advanced(ZSTD_frameHeader* zfhPtr, const void* src, size_t srcSize, ZSTD_format_e format);

/*! ZSTD_decompressionMargin() :
 * Zstd supports in-place decompression, where the input and output buffers overlap.
 * In this case, the output buffer must be at least (Margin + Output_Size) bytes large,
 * and the input buffer must be at the end of the output buffer.
 *
 *  _______________________ Output Buffer ________________________
 * |                                                              |
 * |                                        ____ Input Buffer ____|
 * |                                       |                      |
 * v                                       v                      v
 * |---------------------------------------|-----------|----------|
 * ^                                                   ^          ^
 * |___________________ Output_Size ___________________|_ Margin _|
 *
 * NOTE: See also ZSTD_DECOMPRESSION_MARGIN().
 * NOTE: This applies only to single-pass decompression through ZSTD_decompress() or
 * ZSTD_decompressDCtx().
 * NOTE: This function supports multi-frame input.
 *
 * @param src The compressed frame(s)
 * @param srcSize The size of the compressed frame(s)
 * @returns The decompression margin or an error that can be checked with ZSTD_isError().
 */
ZSTDLIB_STATIC_API size_t ZSTD_decompressionMargin(const void* src, size_t srcSize);

/*! ZSTD_DECOMPRESS_MARGIN() :
 * Similar to ZSTD_decompressionMargin(), but instead of computing the margin from
 * the compressed frame, compute it from the original size and the blockSizeLog.
 * See ZSTD_decompressionMargin() for details.
 *
 * WARNING: This macro does not support multi-frame input, the input must be a single
 * zstd frame. If you need that support use the function, or implement it yourself.
 *
 * @param originalSize The original uncompressed size of the data.
 * @param blockSize    The block size == MIN(windowSize, ZSTD_BLOCKSIZE_MAX).
 *                     Unless you explicitly set the windowLog smaller than
 *                     ZSTD_BLOCKSIZELOG_MAX you can just use ZSTD_BLOCKSIZE_MAX.
 */
#define ZSTD_DECOMPRESSION_MARGIN(originalSize, blockSize) ((size_t)(                                              \
        ZSTD_FRAMEHEADERSIZE_MAX                                                              /* Frame header */ + \
        4                                                                                         /* checksum */ + \
        ((originalSize) == 0 ? 0 : 3 * (((originalSize) + (blockSize) - 1) / blockSize)) /* 3 bytes per block */ + \
        (blockSize)                                                                    /* One block of margin */   \
    ))

typedef enum {
  ZSTD_sf_noBlockDelimiters = 0,         /* Representation of ZSTD_Sequence has no block delimiters, sequences only */
  ZSTD_sf_explicitBlockDelimiters = 1    /* Representation of ZSTD_Sequence contains explicit block delimiters */
} ZSTD_sequenceFormat_e;

/*! ZSTD_sequenceBound() :
 * `srcSize` : size of the input buffer
 *  @return : upper-bound for the number of sequences that can be generated
 *            from a buffer of srcSize bytes
 *
 *  note : returns number of sequences - to get bytes, multiply by sizeof(ZSTD_Sequence).
 */
ZSTDLIB_STATIC_API size_t ZSTD_sequenceBound(size_t srcSize);

/*! ZSTD_generateSequences() :
 * WARNING: This function is meant for debugging and informational purposes ONLY!
 * Its implementation is flawed, and it will be deleted in a future version.
 * It is not guaranteed to succeed, as there are several cases where it will give
 * up and fail. You should NOT use this function in production code.
 *
 * This function is deprecated, and will be removed in a future version.
 *
 * Generate sequences using ZSTD_compress2(), given a source buffer.
 *
 * @param zc The compression context to be used for ZSTD_compress2(). Set any
 *           compression parameters you need on this context.
 * @param outSeqs The output sequences buffer of size @p outSeqsSize
 * @param outSeqsSize The size of the output sequences buffer.
 *                    ZSTD_sequenceBound(srcSize) is an upper bound on the number
 *                    of sequences that can be generated.
 * @param src The source buffer to generate sequences from of size @p srcSize.
 * @param srcSize The size of the source buffer.
 *
 * Each block will end with a dummy sequence
 * with offset == 0, matchLength == 0, and litLength == length of last literals.
 * litLength may be == 0, and if so, then the sequence of (of: 0 ml: 0 ll: 0)
 * simply acts as a block delimiter.
 *
 * @returns The number of sequences generated, necessarily less than
 *          ZSTD_sequenceBound(srcSize), or an error code that can be checked
 *          with ZSTD_isError().
 */
ZSTD_DEPRECATED("For debugging only, will be replaced by ZSTD_extractSequences()")
ZSTDLIB_STATIC_API size_t
ZSTD_generateSequences(ZSTD_CCtx* zc,
                       ZSTD_Sequence* outSeqs, size_t outSeqsSize,
                       const void* src, size_t srcSize);

/*! ZSTD_mergeBlockDelimiters() :
 * Given an array of ZSTD_Sequence, remove all sequences that represent block delimiters/last literals
 * by merging them into the literals of the next sequence.
 *
 * As such, the final generated result has no explicit representation of block boundaries,
 * and the final last literals segment is not represented in the sequences.
 *
 * The output of this function can be fed into ZSTD_compressSequences() with CCtx
 * setting of ZSTD_c_blockDelimiters as ZSTD_sf_noBlockDelimiters
 * @return : number of sequences left after merging
 */
ZSTDLIB_STATIC_API size_t ZSTD_mergeBlockDelimiters(ZSTD_Sequence* sequences, size_t seqsSize);

/*! ZSTD_compressSequences() :
 * Compress an array of ZSTD_Sequence, associated with @src buffer, into dst.
 * @src contains the entire input (not just the literals).
 * If @srcSize > sum(sequence.length), the remaining bytes are considered all literals
 * If a dictionary is included, then the cctx should reference the dict. (see: ZSTD_CCtx_refCDict(), ZSTD_CCtx_loadDictionary(), etc.)
 * The entire source is compressed into a single frame.
 *
 * The compression behavior changes based on cctx params. In particular:
 *    If ZSTD_c_blockDelimiters == ZSTD_sf_noBlockDelimiters, the array of ZSTD_Sequence is expected to contain
 *    no block delimiters (defined in ZSTD_Sequence). Block boundaries are roughly determined based on
 *    the block size derived from the cctx, and sequences may be split. This is the default setting.
 *
 *    If ZSTD_c_blockDelimiters == ZSTD_sf_explicitBlockDelimiters, the array of ZSTD_Sequence is expected to contain
 *    block delimiters (defined in ZSTD_Sequence). Behavior is undefined if no block delimiters are provided.
 *
 *    If ZSTD_c_validateSequences == 0, this function will blindly accept the sequences provided. Invalid sequences cause undefined
 *    behavior. If ZSTD_c_validateSequences == 1, then if sequence is invalid (see doc/zstd_compression_format.md for
 *    specifics regarding offset/matchlength requirements) then the function will bail out and return an error.
 *
 *    In addition to the two adjustable experimental params, there are other important cctx params.
 *    - ZSTD_c_minMatch MUST be set as less than or equal to the smallest match generated by the match finder. It has a minimum value of ZSTD_MINMATCH_MIN.
 *    - ZSTD_c_compressionLevel accordingly adjusts the strength of the entropy coder, as it would in typical compression.
 *    - ZSTD_c_windowLog affects offset validation: this function will return an error at higher debug levels if a provided offset
 *      is larger than what the spec allows for a given window log and dictionary (if present). See: doc/zstd_compression_format.md
 *
 * Note: Repcodes are, as of now, always re-calculated within this function, so ZSTD_Sequence::rep is unused.
 * Note 2: Once we integrate ability to ingest repcodes, the explicit block delims mode must respect those repcodes exactly,
 *         and cannot emit an RLE block that disagrees with the repcode history
 * @return : final compressed size, or a ZSTD error code.
 */
ZSTDLIB_STATIC_API size_t
ZSTD_compressSequences( ZSTD_CCtx* cctx, void* dst, size_t dstSize,
                        const ZSTD_Sequence* inSeqs, size_t inSeqsSize,
                        const void* src, size_t srcSize);


/*! ZSTD_writeSkippableFrame() :
 * Generates a zstd skippable frame containing data given by src, and writes it to dst buffer.
 *
 * Skippable frames begin with a 4-byte magic number. There are 16 possible choices of magic number,
 * ranging from ZSTD_MAGIC_SKIPPABLE_START to ZSTD_MAGIC_SKIPPABLE_START+15.
 * As such, the parameter magicVariant controls the exact skippable frame magic number variant used, so
 * the magic number used will be ZSTD_MAGIC_SKIPPABLE_START + magicVariant.
 *
 * Returns an error if destination buffer is not large enough, if the source size is not representable
 * with a 4-byte unsigned int, or if the parameter magicVariant is greater than 15 (and therefore invalid).
 *
 * @return : number of bytes written or a ZSTD error.
 */
ZSTDLIB_STATIC_API size_t ZSTD_writeSkippableFrame(void* dst, size_t dstCapacity,
                                            const void* src, size_t srcSize, unsigned magicVariant);

/*! ZSTD_readSkippableFrame() :
 * Retrieves a zstd skippable frame containing data given by src, and writes it to dst buffer.
 *
 * The parameter magicVariant will receive the magicVariant that was supplied when the frame was written,
 * i.e. magicNumber - ZSTD_MAGIC_SKIPPABLE_START.  This can be NULL if the caller is not interested
 * in the magicVariant.
 *
 * Returns an error if destination buffer is not large enough, or if the frame is not skippable.
 *
 * @return : number of bytes written or a ZSTD error.
 */
ZSTDLIB_API size_t ZSTD_readSkippableFrame(void* dst, size_t dstCapacity, unsigned* magicVariant,
                                            const void* src, size_t srcSize);

/*! ZSTD_isSkippableFrame() :
 *  Tells if the content of `buffer` starts with a valid Frame Identifier for a skippable frame.
 */
ZSTDLIB_API unsigned ZSTD_isSkippableFrame(const void* buffer, size_t size);



/***************************************
*  Memory management
***************************************/

/*! ZSTD_estimate*() :
 *  These functions make it possible to estimate memory usage
 *  of a future {D,C}Ctx, before its creation.
 *  This is useful in combination with ZSTD_initStatic(),
 *  which makes it possible to employ a static buffer for ZSTD_CCtx* state.
 *
 *  ZSTD_estimateCCtxSize() will provide a memory budget large enough
 *  to compress data of any size using one-shot compression ZSTD_compressCCtx() or ZSTD_compress2()
 *  associated with any compression level up to max specified one.
 *  The estimate will assume the input may be arbitrarily large,
 *  which is the worst case.
 *
 *  Note that the size estimation is specific for one-shot compression,
 *  it is not valid for streaming (see ZSTD_estimateCStreamSize*())
 *  nor other potential ways of using a ZSTD_CCtx* state.
 *
 *  When srcSize can be bound by a known and rather "small" value,
 *  this knowledge can be used to provide a tighter budget estimation
 *  because the ZSTD_CCtx* state will need less memory for small inputs.
 *  This tighter estimation can be provided by employing more advanced functions
 *  ZSTD_estimateCCtxSize_usingCParams(), which can be used in tandem with ZSTD_getCParams(),
 *  and ZSTD_estimateCCtxSize_usingCCtxParams(), which can be used in tandem with ZSTD_CCtxParams_setParameter().
 *  Both can be used to estimate memory using custom compression parameters and arbitrary srcSize limits.
 *
 *  Note : only single-threaded compression is supported.
 *  ZSTD_estimateCCtxSize_usingCCtxParams() will return an error code if ZSTD_c_nbWorkers is >= 1.
 */
ZSTDLIB_STATIC_API size_t ZSTD_estimateCCtxSize(int maxCompressionLevel);
ZSTDLIB_STATIC_API size_t ZSTD_estimateCCtxSize_usingCParams(ZSTD_compressionParameters cParams);
ZSTDLIB_STATIC_API size_t ZSTD_estimateCCtxSize_usingCCtxParams(const ZSTD_CCtx_params* params);
ZSTDLIB_STATIC_API size_t ZSTD_estimateDCtxSize(void);

/*! ZSTD_estimateCStreamSize() :
 *  ZSTD_estimateCStreamSize() will provide a memory budget large enough for streaming compression
 *  using any compression level up to the max specified one.
 *  It will also consider src size to be arbitrarily "large", which is a worst case scenario.
 *  If srcSize is known to always be small, ZSTD_estimateCStreamSize_usingCParams() can provide a tighter estimation.
 *  ZSTD_estimateCStreamSize_usingCParams() can be used in tandem with ZSTD_getCParams() to create cParams from compressionLevel.
 *  ZSTD_estimateCStreamSize_usingCCtxParams() can be used in tandem with ZSTD_CCtxParams_setParameter(). Only single-threaded compression is supported. This function will return an error code if ZSTD_c_nbWorkers is >= 1.
 *  Note : CStream size estimation is only correct for single-threaded compression.
 *  ZSTD_estimateCStreamSize_usingCCtxParams() will return an error code if ZSTD_c_nbWorkers is >= 1.
 *  Note 2 : ZSTD_estimateCStreamSize* functions are not compatible with the Block-Level Sequence Producer API at this time.
 *  Size estimates assume that no external sequence producer is registered.
 *
 *  ZSTD_DStream memory budget depends on frame's window Size.
 *  This information can be passed manually, using ZSTD_estimateDStreamSize,
 *  or deducted from a valid frame Header, using ZSTD_estimateDStreamSize_fromFrame();
 *  Any frame requesting a window size larger than max specified one will be rejected.
 *  Note : if streaming is init with function ZSTD_init?Stream_usingDict(),
 *         an internal ?Dict will be created, which additional size is not estimated here.
 *         In this case, get total size by adding ZSTD_estimate?DictSize
 */
ZSTDLIB_STATIC_API size_t ZSTD_estimateCStreamSize(int maxCompressionLevel);
ZSTDLIB_STATIC_API size_t ZSTD_estimateCStreamSize_usingCParams(ZSTD_compressionParameters cParams);
ZSTDLIB_STATIC_API size_t ZSTD_estimateCStreamSize_usingCCtxParams(const ZSTD_CCtx_params* params);
ZSTDLIB_STATIC_API size_t ZSTD_estimateDStreamSize(size_t maxWindowSize);
ZSTDLIB_STATIC_API size_t ZSTD_estimateDStreamSize_fromFrame(const void* src, size_t srcSize);

/*! ZSTD_estimate?DictSize() :
 *  ZSTD_estimateCDictSize() will bet that src size is relatively "small", and content is copied, like ZSTD_createCDict().
 *  ZSTD_estimateCDictSize_advanced() makes it possible to control compression parameters precisely, like ZSTD_createCDict_advanced().
 *  Note : dictionaries created by reference (`ZSTD_dlm_byRef`) are logically smaller.
 */
ZSTDLIB_STATIC_API size_t ZSTD_estimateCDictSize(size_t dictSize, int compressionLevel);
ZSTDLIB_STATIC_API size_t ZSTD_estimateCDictSize_advanced(size_t dictSize, ZSTD_compressionParameters cParams, ZSTD_dictLoadMethod_e dictLoadMethod);
ZSTDLIB_STATIC_API size_t ZSTD_estimateDDictSize(size_t dictSize, ZSTD_dictLoadMethod_e dictLoadMethod);

/*! ZSTD_initStatic*() :
 *  Initialize an object using a pre-allocated fixed-size buffer.
 *  workspace: The memory area to emplace the object into.
 *             Provided pointer *must be 8-bytes aligned*.
 *             Buffer must outlive object.
 *  workspaceSize: Use ZSTD_estimate*Size() to determine
 *                 how large workspace must be to support target scenario.
 * @return : pointer to object (same address as workspace, just different type),
 *           or NULL if error (size too small, incorrect alignment, etc.)
 *  Note : zstd will never resize nor malloc() when using a static buffer.
 *         If the object requires more memory than available,
 *         zstd will just error out (typically ZSTD_error_memory_allocation).
 *  Note 2 : there is no corresponding "free" function.
 *           Since workspace is allocated externally, it must be freed externally too.
 *  Note 3 : cParams : use ZSTD_getCParams() to convert a compression level
 *           into its associated cParams.
 *  Limitation 1 : currently not compatible with internal dictionary creation, triggered by
 *                 ZSTD_CCtx_loadDictionary(), ZSTD_initCStream_usingDict() or ZSTD_initDStream_usingDict().
 *  Limitation 2 : static cctx currently not compatible with multi-threading.
 *  Limitation 3 : static dctx is incompatible with legacy support.
 */
ZSTDLIB_STATIC_API ZSTD_CCtx*    ZSTD_initStaticCCtx(void* workspace, size_t workspaceSize);
ZSTDLIB_STATIC_API ZSTD_CStream* ZSTD_initStaticCStream(void* workspace, size_t workspaceSize);    /**< same as ZSTD_initStaticCCtx() */

ZSTDLIB_STATIC_API ZSTD_DCtx*    ZSTD_initStaticDCtx(void* workspace, size_t workspaceSize);
ZSTDLIB_STATIC_API ZSTD_DStream* ZSTD_initStaticDStream(void* workspace, size_t workspaceSize);    /**< same as ZSTD_initStaticDCtx() */

ZSTDLIB_STATIC_API const ZSTD_CDict* ZSTD_initStaticCDict(
                                        void* workspace, size_t workspaceSize,
                                        const void* dict, size_t dictSize,
                                        ZSTD_dictLoadMethod_e dictLoadMethod,
                                        ZSTD_dictContentType_e dictContentType,
                                        ZSTD_compressionParameters cParams);

ZSTDLIB_STATIC_API const ZSTD_DDict* ZSTD_initStaticDDict(
                                        void* workspace, size_t workspaceSize,
                                        const void* dict, size_t dictSize,
                                        ZSTD_dictLoadMethod_e dictLoadMethod,
                                        ZSTD_dictContentType_e dictContentType);


/*! Custom memory allocation :
 *  These prototypes make it possible to pass your own allocation/free functions.
 *  ZSTD_customMem is provided at creation time, using ZSTD_create*_advanced() variants listed below.
 *  All allocation/free operations will be completed using these custom variants instead of regular <stdlib.h> ones.
 */
typedef void* (*ZSTD_allocFunction) (void* opaque, size_t size);
typedef void  (*ZSTD_freeFunction) (void* opaque, void* address);
typedef struct { ZSTD_allocFunction customAlloc; ZSTD_freeFunction customFree; void* opaque; } ZSTD_customMem;
static
#ifdef __GNUC__
__attribute__((__unused__))
#endif
ZSTD_customMem const ZSTD_defaultCMem = { NULL, NULL, NULL };  /**< this constant defers to stdlib's functions */

ZSTDLIB_STATIC_API ZSTD_CCtx*    ZSTD_createCCtx_advanced(ZSTD_customMem customMem);
ZSTDLIB_STATIC_API ZSTD_CStream* ZSTD_createCStream_advanced(ZSTD_customMem customMem);
ZSTDLIB_STATIC_API ZSTD_DCtx*    ZSTD_createDCtx_advanced(ZSTD_customMem customMem);
ZSTDLIB_STATIC_API ZSTD_DStream* ZSTD_createDStream_advanced(ZSTD_customMem customMem);

ZSTDLIB_STATIC_API ZSTD_CDict* ZSTD_createCDict_advanced(const void* dict, size_t dictSize,
                                                  ZSTD_dictLoadMethod_e dictLoadMethod,
                                                  ZSTD_dictContentType_e dictContentType,
                                                  ZSTD_compressionParameters cParams,
                                                  ZSTD_customMem customMem);

/*! Thread pool :
 *  These prototypes make it possible to share a thread pool among multiple compression contexts.
 *  This can limit resources for applications with multiple threads where each one uses
 *  a threaded compression mode (via ZSTD_c_nbWorkers parameter).
 *  ZSTD_createThreadPool creates a new thread pool with a given number of threads.
 *  Note that the lifetime of such pool must exist while being used.
 *  ZSTD_CCtx_refThreadPool assigns a thread pool to a context (use NULL argument value
 *  to use an internal thread pool).
 *  ZSTD_freeThreadPool frees a thread pool, accepts NULL pointer.
 */
typedef struct POOL_ctx_s ZSTD_threadPool;
ZSTDLIB_STATIC_API ZSTD_threadPool* ZSTD_createThreadPool(size_t numThreads);
ZSTDLIB_STATIC_API void ZSTD_freeThreadPool (ZSTD_threadPool* pool);  /* accept NULL pointer */
ZSTDLIB_STATIC_API size_t ZSTD_CCtx_refThreadPool(ZSTD_CCtx* cctx, ZSTD_threadPool* pool);


/*
 * This API is temporary and is expected to change or disappear in the future!
 */
ZSTDLIB_STATIC_API ZSTD_CDict* ZSTD_createCDict_advanced2(
    const void* dict, size_t dictSize,
    ZSTD_dictLoadMethod_e dictLoadMethod,
    ZSTD_dictContentType_e dictContentType,
    const ZSTD_CCtx_params* cctxParams,
    ZSTD_customMem customMem);

ZSTDLIB_STATIC_API ZSTD_DDict* ZSTD_createDDict_advanced(
    const void* dict, size_t dictSize,
    ZSTD_dictLoadMethod_e dictLoadMethod,
    ZSTD_dictContentType_e dictContentType,
    ZSTD_customMem customMem);


/***************************************
*  Advanced compression functions
***************************************/

/*! ZSTD_createCDict_byReference() :
 *  Create a digested dictionary for compression
 *  Dictionary content is just referenced, not duplicated.
 *  As a consequence, `dictBuffer` **must** outlive CDict,
 *  and its content must remain unmodified throughout the lifetime of CDict.
 *  note: equivalent to ZSTD_createCDict_advanced(), with dictLoadMethod==ZSTD_dlm_byRef */
ZSTDLIB_STATIC_API ZSTD_CDict* ZSTD_createCDict_byReference(const void* dictBuffer, size_t dictSize, int compressionLevel);

/*! ZSTD_getCParams() :
 * @return ZSTD_compressionParameters structure for a selected compression level and estimated srcSize.
 * `estimatedSrcSize` value is optional, select 0 if not known */
ZSTDLIB_STATIC_API ZSTD_compressionParameters ZSTD_getCParams(int compressionLevel, unsigned long long estimatedSrcSize, size_t dictSize);

/*! ZSTD_getParams() :
 *  same as ZSTD_getCParams(), but @return a full `ZSTD_parameters` object instead of sub-component `ZSTD_compressionParameters`.
 *  All fields of `ZSTD_frameParameters` are set to default : contentSize=1, checksum=0, noDictID=0 */
ZSTDLIB_STATIC_API ZSTD_parameters ZSTD_getParams(int compressionLevel, unsigned long long estimatedSrcSize, size_t dictSize);

/*! ZSTD_checkCParams() :
 *  Ensure param values remain within authorized range.
 * @return 0 on success, or an error code (can be checked with ZSTD_isError()) */
ZSTDLIB_STATIC_API size_t ZSTD_checkCParams(ZSTD_compressionParameters params);

/*! ZSTD_adjustCParams() :
 *  optimize params for a given `srcSize` and `dictSize`.
 * `srcSize` can be unknown, in which case use ZSTD_CONTENTSIZE_UNKNOWN.
 * `dictSize` must be `0` when there is no dictionary.
 *  cPar can be invalid : all parameters will be clamped within valid range in the @return struct.
 *  This function never fails (wide contract) */
ZSTDLIB_STATIC_API ZSTD_compressionParameters ZSTD_adjustCParams(ZSTD_compressionParameters cPar, unsigned long long srcSize, size_t dictSize);

/*! ZSTD_CCtx_setCParams() :
 *  Set all parameters provided within @p cparams into the working @p cctx.
 *  Note : if modifying parameters during compression (MT mode only),
 *         note that changes to the .windowLog parameter will be ignored.
 * @return 0 on success, or an error code (can be checked with ZSTD_isError()).
 *         On failure, no parameters are updated.
 */
ZSTDLIB_STATIC_API size_t ZSTD_CCtx_setCParams(ZSTD_CCtx* cctx, ZSTD_compressionParameters cparams);

/*! ZSTD_CCtx_setFParams() :
 *  Set all parameters provided within @p fparams into the working @p cctx.
 * @return 0 on success, or an error code (can be checked with ZSTD_isError()).
 */
ZSTDLIB_STATIC_API size_t ZSTD_CCtx_setFParams(ZSTD_CCtx* cctx, ZSTD_frameParameters fparams);

/*! ZSTD_CCtx_setParams() :
 *  Set all parameters provided within @p params into the working @p cctx.
 * @return 0 on success, or an error code (can be checked with ZSTD_isError()).
 */
ZSTDLIB_STATIC_API size_t ZSTD_CCtx_setParams(ZSTD_CCtx* cctx, ZSTD_parameters params);

/*! ZSTD_compress_advanced() :
 *  Note : this function is now DEPRECATED.
 *         It can be replaced by ZSTD_compress2(), in combination with ZSTD_CCtx_setParameter() and other parameter setters.
 *  This prototype will generate compilation warnings. */
ZSTD_DEPRECATED("use ZSTD_compress2")
ZSTDLIB_STATIC_API
size_t ZSTD_compress_advanced(ZSTD_CCtx* cctx,
                              void* dst, size_t dstCapacity,
                        const void* src, size_t srcSize,
                        const void* dict,size_t dictSize,
                              ZSTD_parameters params);

/*! ZSTD_compress_usingCDict_advanced() :
 *  Note : this function is now DEPRECATED.
 *         It can be replaced by ZSTD_compress2(), in combination with ZSTD_CCtx_loadDictionary() and other parameter setters.
 *  This prototype will generate compilation warnings. */
ZSTD_DEPRECATED("use ZSTD_compress2 with ZSTD_CCtx_loadDictionary")
ZSTDLIB_STATIC_API
size_t ZSTD_compress_usingCDict_advanced(ZSTD_CCtx* cctx,
                                              void* dst, size_t dstCapacity,
                                        const void* src, size_t srcSize,
                                        const ZSTD_CDict* cdict,
                                              ZSTD_frameParameters fParams);


/*! ZSTD_CCtx_loadDictionary_byReference() :
 *  Same as ZSTD_CCtx_loadDictionary(), but dictionary content is referenced, instead of being copied into CCtx.
 *  It saves some memory, but also requires that `dict` outlives its usage within `cctx` */
ZSTDLIB_STATIC_API size_t ZSTD_CCtx_loadDictionary_byReference(ZSTD_CCtx* cctx, const void* dict, size_t dictSize);

/*! ZSTD_CCtx_loadDictionary_advanced() :
 *  Same as ZSTD_CCtx_loadDictionary(), but gives finer control over
 *  how to load the dictionary (by copy ? by reference ?)
 *  and how to interpret it (automatic ? force raw mode ? full mode only ?) */
ZSTDLIB_STATIC_API size_t ZSTD_CCtx_loadDictionary_advanced(ZSTD_CCtx* cctx, const void* dict, size_t dictSize, ZSTD_dictLoadMethod_e dictLoadMethod, ZSTD_dictContentType_e dictContentType);

/*! ZSTD_CCtx_refPrefix_advanced() :
 *  Same as ZSTD_CCtx_refPrefix(), but gives finer control over
 *  how to interpret prefix content (automatic ? force raw mode (default) ? full mode only ?) */
ZSTDLIB_STATIC_API size_t ZSTD_CCtx_refPrefix_advanced(ZSTD_CCtx* cctx, const void* prefix, size_t prefixSize, ZSTD_dictContentType_e dictContentType);

/* ===   experimental parameters   === */
/* these parameters can be used with ZSTD_setParameter()
 * they are not guaranteed to remain supported in the future */

 /* Enables rsyncable mode,
  * which makes compressed files more rsync friendly
  * by adding periodic synchronization points to the compressed data.
  * The target average block size is ZSTD_c_jobSize / 2.
  * It's possible to modify the job size to increase or decrease
  * the granularity of the synchronization point.
  * Once the jobSize is smaller than the window size,
  * it will result in compression ratio degradation.
  * NOTE 1: rsyncable mode only works when multithreading is enabled.
  * NOTE 2: rsyncable performs poorly in combination with long range mode,
  * since it will decrease the effectiveness of synchronization points,
  * though mileage may vary.
  * NOTE 3: Rsyncable mode limits maximum compression speed to ~400 MB/s.
  * If the selected compression level is already running significantly slower,
  * the overall speed won't be significantly impacted.
  */
 #define ZSTD_c_rsyncable ZSTD_c_experimentalParam1

/* Select a compression format.
 * The value must be of type ZSTD_format_e.
 * See ZSTD_format_e enum definition for details */
#define ZSTD_c_format ZSTD_c_experimentalParam2

/* Force back-reference distances to remain < windowSize,
 * even when referencing into Dictionary content (default:0) */
#define ZSTD_c_forceMaxWindow ZSTD_c_experimentalParam3

/* Controls whether the contents of a CDict
 * are used in place, or copied into the working context.
 * Accepts values from the ZSTD_dictAttachPref_e enum.
 * See the comments on that enum for an explanation of the feature. */
#define ZSTD_c_forceAttachDict ZSTD_c_experimentalParam4

/* Controlled with ZSTD_paramSwitch_e enum.
 * Default is ZSTD_ps_auto.
 * Set to ZSTD_ps_disable to never compress literals.
 * Set to ZSTD_ps_enable to always compress literals. (Note: uncompressed literals
 * may still be emitted if huffman is not beneficial to use.)
 *
 * By default, in ZSTD_ps_auto, the library will decide at runtime whether to use
 * literals compression based on the compression parameters - specifically,
 * negative compression levels do not use literal compression.
 */
#define ZSTD_c_literalCompressionMode ZSTD_c_experimentalParam5

/* User's best guess of source size.
 * Hint is not valid when srcSizeHint == 0.
 * There is no guarantee that hint is close to actual source size,
 * but compression ratio may regress significantly if guess considerably underestimates */
#define ZSTD_c_srcSizeHint ZSTD_c_experimentalParam7

/* Controls whether the new and experimental "dedicated dictionary search
 * structure" can be used. This feature is still rough around the edges, be
 * prepared for surprising behavior!
 *
 * How to use it:
 *
 * When using a CDict, whether to use this feature or not is controlled at
 * CDict creation, and it must be set in a CCtxParams set passed into that
 * construction (via ZSTD_createCDict_advanced2()). A compression will then
 * use the feature or not based on how the CDict was constructed; the value of
 * this param, set in the CCtx, will have no effect.
 *
 * However, when a dictionary buffer is passed into a CCtx, such as via
 * ZSTD_CCtx_loadDictionary(), this param can be set on the CCtx to control
 * whether the CDict that is created internally can use the feature or not.
 *
 * What it does:
 *
 * Normally, the internal data structures of the CDict are analogous to what
 * would be stored in a CCtx after compressing the contents of a dictionary.
 * To an approximation, a compression using a dictionary can then use those
 * data structures to simply continue what is effectively a streaming
 * compression where the simulated compression of the dictionary left off.
 * Which is to say, the search structures in the CDict are normally the same
 * format as in the CCtx.
 *
 * It is possible to do better, since the CDict is not like a CCtx: the search
 * structures are written once during CDict creation, and then are only read
 * after that, while the search structures in the CCtx are both read and
 * written as the compression goes along. This means we can choose a search
 * structure for the dictionary that is read-optimized.
 *
 * This feature enables the use of that different structure.
 *
 * Note that some of the members of the ZSTD_compressionParameters struct have
 * different semantics and constraints in the dedicated search structure. It is
 * highly recommended that you simply set a compression level in the CCtxParams
 * you pass into the CDict creation call, and avoid messing with the cParams
 * directly.
 *
 * Effects:
 *
 * This will only have any effect when the selected ZSTD_strategy
 * implementation supports this feature. Currently, that's limited to
 * ZSTD_greedy, ZSTD_lazy, and ZSTD_lazy2.
 *
 * Note that this means that the CDict tables can no longer be copied into the
 * CCtx, so the dict attachment mode ZSTD_dictForceCopy will no longer be
 * usable. The dictionary can only be attached or reloaded.
 *
 * In general, you should expect compression to be faster--sometimes very much
 * so--and CDict creation to be slightly slower. Eventually, we will probably
 * make this mode the default.
 */
#define ZSTD_c_enableDedicatedDictSearch ZSTD_c_experimentalParam8

/* ZSTD_c_stableInBuffer
 * Experimental parameter.
 * Default is 0 == disabled. Set to 1 to enable.
 *
 * Tells the compressor that input data presented with ZSTD_inBuffer
 * will ALWAYS be the same between calls.
 * Technically, the @src pointer must never be changed,
 * and the @pos field can only be updated by zstd.
 * However, it's possible to increase the @size field,
 * allowing scenarios where more data can be appended after compressions starts.
 * These conditions are checked by the compressor,
 * and compression will fail if they are not respected.
 * Also, data in the ZSTD_inBuffer within the range [src, src + pos)
 * MUST not be modified during compression or it will result in data corruption.
 *
 * When this flag is enabled zstd won't allocate an input window buffer,
 * because the user guarantees it can reference the ZSTD_inBuffer until
 * the frame is complete. But, it will still allocate an output buffer
 * large enough to fit a block (see ZSTD_c_stableOutBuffer). This will also
 * avoid the memcpy() from the input buffer to the input window buffer.
 *
 * NOTE: So long as the ZSTD_inBuffer always points to valid memory, using
 * this flag is ALWAYS memory safe, and will never access out-of-bounds
 * memory. However, compression WILL fail if conditions are not respected.
 *
 * WARNING: The data in the ZSTD_inBuffer in the range [src, src + pos) MUST
 * not be modified during compression or it will result in data corruption.
 * This is because zstd needs to reference data in the ZSTD_inBuffer to find
 * matches. Normally zstd maintains its own window buffer for this purpose,
 * but passing this flag tells zstd to rely on user provided buffer instead.
 */
#define ZSTD_c_stableInBuffer ZSTD_c_experimentalParam9

/* ZSTD_c_stableOutBuffer
 * Experimental parameter.
 * Default is 0 == disabled. Set to 1 to enable.
 *
 * Tells he compressor that the ZSTD_outBuffer will not be resized between
 * calls. Specifically: (out.size - out.pos) will never grow. This gives the
 * compressor the freedom to say: If the compressed data doesn't fit in the
 * output buffer then return ZSTD_error_dstSizeTooSmall. This allows us to
 * always decompress directly into the output buffer, instead of decompressing
 * into an internal buffer and copying to the output buffer.
 *
 * When this flag is enabled zstd won't allocate an output buffer, because
 * it can write directly to the ZSTD_outBuffer. It will still allocate the
 * input window buffer (see ZSTD_c_stableInBuffer).
 *
 * Zstd will check that (out.size - out.pos) never grows and return an error
 * if it does. While not strictly necessary, this should prevent surprises.
 */
#define ZSTD_c_stableOutBuffer ZSTD_c_experimentalParam10

/* ZSTD_c_blockDelimiters
 * Default is 0 == ZSTD_sf_noBlockDelimiters.
 *
 * For use with sequence compression API: ZSTD_compressSequences().
 *
 * Designates whether or not the given array of ZSTD_Sequence contains block delimiters
 * and last literals, which are defined as sequences with offset == 0 and matchLength == 0.
 * See the definition of ZSTD_Sequence for more specifics.
 */
#define ZSTD_c_blockDelimiters ZSTD_c_experimentalParam11

/* ZSTD_c_validateSequences
 * Default is 0 == disabled. Set to 1 to enable sequence validation.
 *
 * For use with sequence compression API: ZSTD_compressSequences().
 * Designates whether or not we validate sequences provided to ZSTD_compressSequences()
 * during function execution.
 *
 * Without validation, providing a sequence that does not conform to the zstd spec will cause
 * undefined behavior, and may produce a corrupted block.
 *
 * With validation enabled, if sequence is invalid (see doc/zstd_compression_format.md for
 * specifics regarding offset/matchlength requirements) then the function will bail out and
 * return an error.
 *
 */
#define ZSTD_c_validateSequences ZSTD_c_experimentalParam12

/* ZSTD_c_useBlockSplitter
 * Controlled with ZSTD_paramSwitch_e enum.
 * Default is ZSTD_ps_auto.
 * Set to ZSTD_ps_disable to never use block splitter.
 * Set to ZSTD_ps_enable to always use block splitter.
 *
 * By default, in ZSTD_ps_auto, the library will decide at runtime whether to use
 * block splitting based on the compression parameters.
 */
#define ZSTD_c_useBlockSplitter ZSTD_c_experimentalParam13

/* ZSTD_c_useRowMatchFinder
 * Controlled with ZSTD_paramSwitch_e enum.
 * Default is ZSTD_ps_auto.
 * Set to ZSTD_ps_disable to never use row-based matchfinder.
 * Set to ZSTD_ps_enable to force usage of row-based matchfinder.
 *
 * By default, in ZSTD_ps_auto, the library will decide at runtime whether to use
 * the row-based matchfinder based on support for SIMD instructions and the window log.
 * Note that this only pertains to compression strategies: greedy, lazy, and lazy2
 */
#define ZSTD_c_useRowMatchFinder ZSTD_c_experimentalParam14

/* ZSTD_c_deterministicRefPrefix
 * Default is 0 == disabled. Set to 1 to enable.
 *
 * Zstd produces different results for prefix compression when the prefix is
 * directly adjacent to the data about to be compressed vs. when it isn't.
 * This is because zstd detects that the two buffers are contiguous and it can
 * use a more efficient match finding algorithm. However, this produces different
 * results than when the two buffers are non-contiguous. This flag forces zstd
 * to always load the prefix in non-contiguous mode, even if it happens to be
 * adjacent to the data, to guarantee determinism.
 *
 * If you really care about determinism when using a dictionary or prefix,
 * like when doing delta compression, you should select this option. It comes
 * at a speed penalty of about ~2.5% if the dictionary and data happened to be
 * contiguous, and is free if they weren't contiguous. We don't expect that
 * intentionally making the dictionary and data contiguous will be worth the
 * cost to memcpy() the data.
 */
#define ZSTD_c_deterministicRefPrefix ZSTD_c_experimentalParam15

/* ZSTD_c_prefetchCDictTables
 * Controlled with ZSTD_paramSwitch_e enum. Default is ZSTD_ps_auto.
 *
 * In some situations, zstd uses CDict tables in-place rather than copying them
 * into the working context. (See docs on ZSTD_dictAttachPref_e above for details).
 * In such situations, compression speed is seriously impacted when CDict tables are
 * "cold" (outside CPU cache). This parameter instructs zstd to prefetch CDict tables
 * when they are used in-place.
 *
 * For sufficiently small inputs, the cost of the prefetch will outweigh the benefit.
 * For sufficiently large inputs, zstd will by default memcpy() CDict tables
 * into the working context, so there is no need to prefetch. This parameter is
 * targeted at a middle range of input sizes, where a prefetch is cheap enough to be
 * useful but memcpy() is too expensive. The exact range of input sizes where this
 * makes sense is best determined by careful experimentation.
 *
 * Note: for this parameter, ZSTD_ps_auto is currently equivalent to ZSTD_ps_disable,
 * but in the future zstd may conditionally enable this feature via an auto-detection
 * heuristic for cold CDicts.
 * Use ZSTD_ps_disable to opt out of prefetching under any circumstances.
 */
#define ZSTD_c_prefetchCDictTables ZSTD_c_experimentalParam16

/* ZSTD_c_enableSeqProducerFallback
 * Allowed values are 0 (disable) and 1 (enable). The default setting is 0.
 *
 * Controls whether zstd will fall back to an internal sequence producer if an
 * external sequence producer is registered and returns an error code. This fallback
 * is block-by-block: the internal sequence producer will only be called for blocks
 * where the external sequence producer returns an error code. Fallback parsing will
 * follow any other cParam settings, such as compression level, the same as in a
 * normal (fully-internal) compression operation.
 *
 * The user is strongly encouraged to read the full Block-Level Sequence Producer API
 * documentation (below) before setting this parameter. */
#define ZSTD_c_enableSeqProducerFallback ZSTD_c_experimentalParam17

/* ZSTD_c_maxBlockSize
 * Allowed values are between 1KB and ZSTD_BLOCKSIZE_MAX (128KB).
 * The default is ZSTD_BLOCKSIZE_MAX, and setting to 0 will set to the default.
 *
 * This parameter can be used to set an upper bound on the blocksize
 * that overrides the default ZSTD_BLOCKSIZE_MAX. It cannot be used to set upper
 * bounds greater than ZSTD_BLOCKSIZE_MAX or bounds lower than 1KB (will make
 * compressBound() inaccurate). Only currently meant to be used for testing.
 *
 */
#define ZSTD_c_maxBlockSize ZSTD_c_experimentalParam18

/* ZSTD_c_searchForExternalRepcodes
 * This parameter affects how zstd parses external sequences, such as sequences
 * provided through the compressSequences() API or from an external block-level
 * sequence producer.
 *
 * If set to ZSTD_ps_enable, the library will check for repeated offsets in
 * external sequences, even if those repcodes are not explicitly indicated in
 * the "rep" field. Note that this is the only way to exploit repcode matches
 * while using compressSequences() or an external sequence producer, since zstd
 * currently ignores the "rep" field of external sequences.
 *
 * If set to ZSTD_ps_disable, the library will not exploit repeated offsets in
 * external sequences, regardless of whether the "rep" field has been set. This
 * reduces sequence compression overhead by about 25% while sacrificing some
 * compression ratio.
 *
 * The default value is ZSTD_ps_auto, for which the library will enable/disable
 * based on compression level.
 *
 * Note: for now, this param only has an effect if ZSTD_c_blockDelimiters is
 * set to ZSTD_sf_explicitBlockDelimiters. That may change in the future.
 */
#define ZSTD_c_searchForExternalRepcodes ZSTD_c_experimentalParam19

/*! ZSTD_CCtx_getParameter() :
 *  Get the requested compression parameter value, selected by enum ZSTD_cParameter,
 *  and store it into int* value.
 * @return : 0, or an error code (which can be tested with ZSTD_isError()).
 */
ZSTDLIB_STATIC_API size_t ZSTD_CCtx_getParameter(const ZSTD_CCtx* cctx, ZSTD_cParameter param, int* value);


/*! ZSTD_CCtx_params :
 *  Quick howto :
 *  - ZSTD_createCCtxParams() : Create a ZSTD_CCtx_params structure
 *  - ZSTD_CCtxParams_setParameter() : Push parameters one by one into
 *                                     an existing ZSTD_CCtx_params structure.
 *                                     This is similar to
 *                                     ZSTD_CCtx_setParameter().
 *  - ZSTD_CCtx_setParametersUsingCCtxParams() : Apply parameters to
 *                                    an existing CCtx.
 *                                    These parameters will be applied to
 *                                    all subsequent frames.
 *  - ZSTD_compressStream2() : Do compression using the CCtx.
 *  - ZSTD_freeCCtxParams() : Free the memory, accept NULL pointer.
 *
 *  This can be used with ZSTD_estimateCCtxSize_advanced_usingCCtxParams()
 *  for static allocation of CCtx for single-threaded compression.
 */
ZSTDLIB_STATIC_API ZSTD_CCtx_params* ZSTD_createCCtxParams(void);
ZSTDLIB_STATIC_API size_t ZSTD_freeCCtxParams(ZSTD_CCtx_params* params);  /* accept NULL pointer */

/*! ZSTD_CCtxParams_reset() :
 *  Reset params to default values.
 */
ZSTDLIB_STATIC_API size_t ZSTD_CCtxParams_reset(ZSTD_CCtx_params* params);

/*! ZSTD_CCtxParams_init() :
 *  Initializes the compression parameters of cctxParams according to
 *  compression level. All other parameters are reset to their default values.
 */
ZSTDLIB_STATIC_API size_t ZSTD_CCtxParams_init(ZSTD_CCtx_params* cctxParams, int compressionLevel);

/*! ZSTD_CCtxParams_init_advanced() :
 *  Initializes the compression and frame parameters of cctxParams according to
 *  params. All other parameters are reset to their default values.
 */
ZSTDLIB_STATIC_API size_t ZSTD_CCtxParams_init_advanced(ZSTD_CCtx_params* cctxParams, ZSTD_parameters params);

/*! ZSTD_CCtxParams_setParameter() : Requires v1.4.0+
 *  Similar to ZSTD_CCtx_setParameter.
 *  Set one compression parameter, selected by enum ZSTD_cParameter.
 *  Parameters must be applied to a ZSTD_CCtx using
 *  ZSTD_CCtx_setParametersUsingCCtxParams().
 * @result : a code representing success or failure (which can be tested with
 *           ZSTD_isError()).
 */
ZSTDLIB_STATIC_API size_t ZSTD_CCtxParams_setParameter(ZSTD_CCtx_params* params, ZSTD_cParameter param, int value);

/*! ZSTD_CCtxParams_getParameter() :
 * Similar to ZSTD_CCtx_getParameter.
 * Get the requested value of one compression parameter, selected by enum ZSTD_cParameter.
 * @result : 0, or an error code (which can be tested with ZSTD_isError()).
 */
ZSTDLIB_STATIC_API size_t ZSTD_CCtxParams_getParameter(const ZSTD_CCtx_params* params, ZSTD_cParameter param, int* value);

/*! ZSTD_CCtx_setParametersUsingCCtxParams() :
 *  Apply a set of ZSTD_CCtx_params to the compression context.
 *  This can be done even after compression is started,
 *    if nbWorkers==0, this will have no impact until a new compression is started.
 *    if nbWorkers>=1, new parameters will be picked up at next job,
 *       with a few restrictions (windowLog, pledgedSrcSize, nbWorkers, jobSize, and overlapLog are not updated).
 */
ZSTDLIB_STATIC_API size_t ZSTD_CCtx_setParametersUsingCCtxParams(
        ZSTD_CCtx* cctx, const ZSTD_CCtx_params* params);

/*! ZSTD_compressStream2_simpleArgs() :
 *  Same as ZSTD_compressStream2(),
 *  but using only integral types as arguments.
 *  This variant might be helpful for binders from dynamic languages
 *  which have troubles handling structures containing memory pointers.
 */
ZSTDLIB_STATIC_API size_t ZSTD_compressStream2_simpleArgs (
                            ZSTD_CCtx* cctx,
                            void* dst, size_t dstCapacity, size_t* dstPos,
                      const void* src, size_t srcSize, size_t* srcPos,
                            ZSTD_EndDirective endOp);


/***************************************
*  Advanced decompression functions
***************************************/

/*! ZSTD_isFrame() :
 *  Tells if the content of `buffer` starts with a valid Frame Identifier.
 *  Note : Frame Identifier is 4 bytes. If `size < 4`, @return will always be 0.
 *  Note 2 : Legacy Frame Identifiers are considered valid only if Legacy Support is enabled.
 *  Note 3 : Skippable Frame Identifiers are considered valid. */
ZSTDLIB_STATIC_API unsigned ZSTD_isFrame(const void* buffer, size_t size);

/*! ZSTD_createDDict_byReference() :
 *  Create a digested dictionary, ready to start decompression operation without startup delay.
 *  Dictionary content is referenced, and therefore stays in dictBuffer.
 *  It is important that dictBuffer outlives DDict,
 *  it must remain read accessible throughout the lifetime of DDict */
ZSTDLIB_STATIC_API ZSTD_DDict* ZSTD_createDDict_byReference(const void* dictBuffer, size_t dictSize);

/*! ZSTD_DCtx_loadDictionary_byReference() :
 *  Same as ZSTD_DCtx_loadDictionary(),
 *  but references `dict` content instead of copying it into `dctx`.
 *  This saves memory if `dict` remains around.,
 *  However, it's imperative that `dict` remains accessible (and unmodified) while being used, so it must outlive decompression. */
ZSTDLIB_STATIC_API size_t ZSTD_DCtx_loadDictionary_byReference(ZSTD_DCtx* dctx, const void* dict, size_t dictSize);

/*! ZSTD_DCtx_loadDictionary_advanced() :
 *  Same as ZSTD_DCtx_loadDictionary(),
 *  but gives direct control over
 *  how to load the dictionary (by copy ? by reference ?)
 *  and how to interpret it (automatic ? force raw mode ? full mode only ?). */
ZSTDLIB_STATIC_API size_t ZSTD_DCtx_loadDictionary_advanced(ZSTD_DCtx* dctx, const void* dict, size_t dictSize, ZSTD_dictLoadMethod_e dictLoadMethod, ZSTD_dictContentType_e dictContentType);

/*! ZSTD_DCtx_refPrefix_advanced() :
 *  Same as ZSTD_DCtx_refPrefix(), but gives finer control over
 *  how to interpret prefix content (automatic ? force raw mode (default) ? full mode only ?) */
ZSTDLIB_STATIC_API size_t ZSTD_DCtx_refPrefix_advanced(ZSTD_DCtx* dctx, const void* prefix, size_t prefixSize, ZSTD_dictContentType_e dictContentType);

/*! ZSTD_DCtx_setMaxWindowSize() :
 *  Refuses allocating internal buffers for frames requiring a window size larger than provided limit.
 *  This protects a decoder context from reserving too much memory for itself (potential attack scenario).
 *  This parameter is only useful in streaming mode, since no internal buffer is allocated in single-pass mode.
 *  By default, a decompression context accepts all window sizes <= (1 << ZSTD_WINDOWLOG_LIMIT_DEFAULT)
 * @return : 0, or an error code (which can be tested using ZSTD_isError()).
 */
ZSTDLIB_STATIC_API size_t ZSTD_DCtx_setMaxWindowSize(ZSTD_DCtx* dctx, size_t maxWindowSize);

/*! ZSTD_DCtx_getParameter() :
 *  Get the requested decompression parameter value, selected by enum ZSTD_dParameter,
 *  and store it into int* value.
 * @return : 0, or an error code (which can be tested with ZSTD_isError()).
 */
ZSTDLIB_STATIC_API size_t ZSTD_DCtx_getParameter(ZSTD_DCtx* dctx, ZSTD_dParameter param, int* value);

/* ZSTD_d_format
 * experimental parameter,
 * allowing selection between ZSTD_format_e input compression formats
 */
#define ZSTD_d_format ZSTD_d_experimentalParam1
/* ZSTD_d_stableOutBuffer
 * Experimental parameter.
 * Default is 0 == disabled. Set to 1 to enable.
 *
 * Tells the decompressor that the ZSTD_outBuffer will ALWAYS be the same
 * between calls, except for the modifications that zstd makes to pos (the
 * caller must not modify pos). This is checked by the decompressor, and
 * decompression will fail if it ever changes. Therefore the ZSTD_outBuffer
 * MUST be large enough to fit the entire decompressed frame. This will be
 * checked when the frame content size is known. The data in the ZSTD_outBuffer
 * in the range [dst, dst + pos) MUST not be modified during decompression
 * or you will get data corruption.
 *
 * When this flag is enabled zstd won't allocate an output buffer, because
 * it can write directly to the ZSTD_outBuffer, but it will still allocate
 * an input buffer large enough to fit any compressed block. This will also
 * avoid the memcpy() from the internal output buffer to the ZSTD_outBuffer.
 * If you need to avoid the input buffer allocation use the buffer-less
 * streaming API.
 *
 * NOTE: So long as the ZSTD_outBuffer always points to valid memory, using
 * this flag is ALWAYS memory safe, and will never access out-of-bounds
 * memory. However, decompression WILL fail if you violate the preconditions.
 *
 * WARNING: The data in the ZSTD_outBuffer in the range [dst, dst + pos) MUST
 * not be modified during decompression or you will get data corruption. This
 * is because zstd needs to reference data in the ZSTD_outBuffer to regenerate
 * matches. Normally zstd maintains its own buffer for this purpose, but passing
 * this flag tells zstd to use the user provided buffer.
 */
#define ZSTD_d_stableOutBuffer ZSTD_d_experimentalParam2

/* ZSTD_d_forceIgnoreChecksum
 * Experimental parameter.
 * Default is 0 == disabled. Set to 1 to enable
 *
 * Tells the decompressor to skip checksum validation during decompression, regardless
 * of whether checksumming was specified during compression. This offers some
 * slight performance benefits, and may be useful for debugging.
 * Param has values of type ZSTD_forceIgnoreChecksum_e
 */
#define ZSTD_d_forceIgnoreChecksum ZSTD_d_experimentalParam3

/* ZSTD_d_refMultipleDDicts
 * Experimental parameter.
 * Default is 0 == disabled. Set to 1 to enable
 *
 * If enabled and dctx is allocated on the heap, then additional memory will be allocated
 * to store references to multiple ZSTD_DDict. That is, multiple calls of ZSTD_refDDict()
 * using a given ZSTD_DCtx, rather than overwriting the previous DDict reference, will instead
 * store all references. At decompression time, the appropriate dictID is selected
 * from the set of DDicts based on the dictID in the frame.
 *
 * Usage is simply calling ZSTD_refDDict() on multiple dict buffers.
 *
 * Param has values of byte ZSTD_refMultipleDDicts_e
 *
 * WARNING: Enabling this parameter and calling ZSTD_DCtx_refDDict(), will trigger memory
 * allocation for the hash table. ZSTD_freeDCtx() also frees this memory.
 * Memory is allocated as per ZSTD_DCtx::customMem.
 *
 * Although this function allocates memory for the table, the user is still responsible for
 * memory management of the underlying ZSTD_DDict* themselves.
 */
#define ZSTD_d_refMultipleDDicts ZSTD_d_experimentalParam4

/* ZSTD_d_disableHuffmanAssembly
 * Set to 1 to disable the Huffman assembly implementation.
 * The default value is 0, which allows zstd to use the Huffman assembly
 * implementation if available.
 *
 * This parameter can be used to disable Huffman assembly at runtime.
 * If you want to disable it at compile time you can define the macro
 * ZSTD_DISABLE_ASM.
 */
#define ZSTD_d_disableHuffmanAssembly ZSTD_d_experimentalParam5

/* ZSTD_d_maxBlockSize
 * Allowed values are between 1KB and ZSTD_BLOCKSIZE_MAX (128KB).
 * The default is ZSTD_BLOCKSIZE_MAX, and setting to 0 will set to the default.
 *
 * Forces the decompressor to reject blocks whose content size is
 * larger than the configured maxBlockSize. When maxBlockSize is
 * larger than the windowSize, the windowSize is used instead.
 * This saves memory on the decoder when you know all blocks are small.
 *
 * This option is typically used in conjunction with ZSTD_c_maxBlockSize.
 *
 * WARNING: This causes the decoder to reject otherwise valid frames
 * that have block sizes larger than the configured maxBlockSize.
 */
#define ZSTD_d_maxBlockSize ZSTD_d_experimentalParam6


/*! ZSTD_DCtx_setFormat() :
 *  This function is REDUNDANT. Prefer ZSTD_DCtx_setParameter().
 *  Instruct the decoder context about what kind of data to decode next.
 *  This instruction is mandatory to decode data without a fully-formed header,
 *  such ZSTD_f_zstd1_magicless for example.
 * @return : 0, or an error code (which can be tested using ZSTD_isError()). */
ZSTD_DEPRECATED("use ZSTD_DCtx_setParameter() instead")
ZSTDLIB_STATIC_API
size_t ZSTD_DCtx_setFormat(ZSTD_DCtx* dctx, ZSTD_format_e format);

/*! ZSTD_decompressStream_simpleArgs() :
 *  Same as ZSTD_decompressStream(),
 *  but using only integral types as arguments.
 *  This can be helpful for binders from dynamic languages
 *  which have troubles handling structures containing memory pointers.
 */
ZSTDLIB_STATIC_API size_t ZSTD_decompressStream_simpleArgs (
                            ZSTD_DCtx* dctx,
                            void* dst, size_t dstCapacity, size_t* dstPos,
                      const void* src, size_t srcSize, size_t* srcPos);


/********************************************************************
*  Advanced streaming functions
*  Warning : most of these functions are now redundant with the Advanced API.
*  Once Advanced API reaches "stable" status,
*  redundant functions will be deprecated, and then at some point removed.
********************************************************************/

/*=====   Advanced Streaming compression functions  =====*/

/*! ZSTD_initCStream_srcSize() :
 * This function is DEPRECATED, and equivalent to:
 *     ZSTD_CCtx_reset(zcs, ZSTD_reset_session_only);
 *     ZSTD_CCtx_refCDict(zcs, NULL); // clear the dictionary (if any)
 *     ZSTD_CCtx_setParameter(zcs, ZSTD_c_compressionLevel, compressionLevel);
 *     ZSTD_CCtx_setPledgedSrcSize(zcs, pledgedSrcSize);
 *
 * pledgedSrcSize must be correct. If it is not known at init time, use
 * ZSTD_CONTENTSIZE_UNKNOWN. Note that, for compatibility with older programs,
 * "0" also disables frame content size field. It may be enabled in the future.
 * This prototype will generate compilation warnings.
 */
ZSTD_DEPRECATED("use ZSTD_CCtx_reset, see zstd.h for detailed instructions")
ZSTDLIB_STATIC_API
size_t ZSTD_initCStream_srcSize(ZSTD_CStream* zcs,
                         int compressionLevel,
                         unsigned long long pledgedSrcSize);

/*! ZSTD_initCStream_usingDict() :
 * This function is DEPRECATED, and is equivalent to:
 *     ZSTD_CCtx_reset(zcs, ZSTD_reset_session_only);
 *     ZSTD_CCtx_setParameter(zcs, ZSTD_c_compressionLevel, compressionLevel);
 *     ZSTD_CCtx_loadDictionary(zcs, dict, dictSize);
 *
 * Creates of an internal CDict (incompatible with static CCtx), except if
 * dict == NULL or dictSize < 8, in which case no dict is used.
 * Note: dict is loaded with ZSTD_dct_auto (treated as a full zstd dictionary if
 * it begins with ZSTD_MAGIC_DICTIONARY, else as raw content) and ZSTD_dlm_byCopy.
 * This prototype will generate compilation warnings.
 */
ZSTD_DEPRECATED("use ZSTD_CCtx_reset, see zstd.h for detailed instructions")
ZSTDLIB_STATIC_API
size_t ZSTD_initCStream_usingDict(ZSTD_CStream* zcs,
                     const void* dict, size_t dictSize,
                           int compressionLevel);

/*! ZSTD_initCStream_advanced() :
 * This function is DEPRECATED, and is equivalent to:
 *     ZSTD_CCtx_reset(zcs, ZSTD_reset_session_only);
 *     ZSTD_CCtx_setParams(zcs, params);
 *     ZSTD_CCtx_setPledgedSrcSize(zcs, pledgedSrcSize);
 *     ZSTD_CCtx_loadDictionary(zcs, dict, dictSize);
 *
 * dict is loaded with ZSTD_dct_auto and ZSTD_dlm_byCopy.
 * pledgedSrcSize must be correct.
 * If srcSize is not known at init time, use value ZSTD_CONTENTSIZE_UNKNOWN.
 * This prototype will generate compilation warnings.
 */
ZSTD_DEPRECATED("use ZSTD_CCtx_reset, see zstd.h for detailed instructions")
ZSTDLIB_STATIC_API
size_t ZSTD_initCStream_advanced(ZSTD_CStream* zcs,
                    const void* dict, size_t dictSize,
                          ZSTD_parameters params,
                          unsigned long long pledgedSrcSize);

/*! ZSTD_initCStream_usingCDict() :
 * This function is DEPRECATED, and equivalent to:
 *     ZSTD_CCtx_reset(zcs, ZSTD_reset_session_only);
 *     ZSTD_CCtx_refCDict(zcs, cdict);
 *
 * note : cdict will just be referenced, and must outlive compression session
 * This prototype will generate compilation warnings.
 */
ZSTD_DEPRECATED("use ZSTD_CCtx_reset and ZSTD_CCtx_refCDict, see zstd.h for detailed instructions")
ZSTDLIB_STATIC_API
size_t ZSTD_initCStream_usingCDict(ZSTD_CStream* zcs, const ZSTD_CDict* cdict);

/*! ZSTD_initCStream_usingCDict_advanced() :
 *   This function is DEPRECATED, and is equivalent to:
 *     ZSTD_CCtx_reset(zcs, ZSTD_reset_session_only);
 *     ZSTD_CCtx_setFParams(zcs, fParams);
 *     ZSTD_CCtx_setPledgedSrcSize(zcs, pledgedSrcSize);
 *     ZSTD_CCtx_refCDict(zcs, cdict);
 *
 * same as ZSTD_initCStream_usingCDict(), with control over frame parameters.
 * pledgedSrcSize must be correct. If srcSize is not known at init time, use
 * value ZSTD_CONTENTSIZE_UNKNOWN.
 * This prototype will generate compilation warnings.
 */
ZSTD_DEPRECATED("use ZSTD_CCtx_reset and ZSTD_CCtx_refCDict, see zstd.h for detailed instructions")
ZSTDLIB_STATIC_API
size_t ZSTD_initCStream_usingCDict_advanced(ZSTD_CStream* zcs,
                               const ZSTD_CDict* cdict,
                                     ZSTD_frameParameters fParams,
                                     unsigned long long pledgedSrcSize);

/*! ZSTD_resetCStream() :
 * This function is DEPRECATED, and is equivalent to:
 *     ZSTD_CCtx_reset(zcs, ZSTD_reset_session_only);
 *     ZSTD_CCtx_setPledgedSrcSize(zcs, pledgedSrcSize);
 * Note: ZSTD_resetCStream() interprets pledgedSrcSize == 0 as ZSTD_CONTENTSIZE_UNKNOWN, but
 *       ZSTD_CCtx_setPledgedSrcSize() does not do the same, so ZSTD_CONTENTSIZE_UNKNOWN must be
 *       explicitly specified.
 *
 *  start a new frame, using same parameters from previous frame.
 *  This is typically useful to skip dictionary loading stage, since it will reuse it in-place.
 *  Note that zcs must be init at least once before using ZSTD_resetCStream().
 *  If pledgedSrcSize is not known at reset time, use macro ZSTD_CONTENTSIZE_UNKNOWN.
 *  If pledgedSrcSize > 0, its value must be correct, as it will be written in header, and controlled at the end.
 *  For the time being, pledgedSrcSize==0 is interpreted as "srcSize unknown" for compatibility with older programs,
 *  but it will change to mean "empty" in future version, so use macro ZSTD_CONTENTSIZE_UNKNOWN instead.
 * @return : 0, or an error code (which can be tested using ZSTD_isError())
 *  This prototype will generate compilation warnings.
 */
ZSTD_DEPRECATED("use ZSTD_CCtx_reset, see zstd.h for detailed instructions")
ZSTDLIB_STATIC_API
size_t ZSTD_resetCStream(ZSTD_CStream* zcs, unsigned long long pledgedSrcSize);


typedef struct {
    unsigned long long ingested;   /* nb input bytes read and buffered */
    unsigned long long consumed;   /* nb input bytes actually compressed */
    unsigned long long produced;   /* nb of compressed bytes generated and buffered */
    unsigned long long flushed;    /* nb of compressed bytes flushed : not provided; can be tracked from caller side */
    unsigned currentJobID;         /* MT only : latest started job nb */
    unsigned nbActiveWorkers;      /* MT only : nb of workers actively compressing at probe time */
} ZSTD_frameProgression;

/* ZSTD_getFrameProgression() :
 * tells how much data has been ingested (read from input)
 * consumed (input actually compressed) and produced (output) for current frame.
 * Note : (ingested - consumed) is amount of input data buffered internally, not yet compressed.
 * Aggregates progression inside active worker threads.
 */
ZSTDLIB_STATIC_API ZSTD_frameProgression ZSTD_getFrameProgression(const ZSTD_CCtx* cctx);

/*! ZSTD_toFlushNow() :
 *  Tell how many bytes are ready to be flushed immediately.
 *  Useful for multithreading scenarios (nbWorkers >= 1).
 *  Probe the oldest active job, defined as oldest job not yet entirely flushed,
 *  and check its output buffer.
 * @return : amount of data stored in oldest job and ready to be flushed immediately.
 *  if @return == 0, it means either :
 *  + there is no active job (could be checked with ZSTD_frameProgression()), or
 *  + oldest job is still actively compressing data,
 *    but everything it has produced has also been flushed so far,
 *    therefore flush speed is limited by production speed of oldest job
 *    irrespective of the speed of concurrent (and newer) jobs.
 */
ZSTDLIB_STATIC_API size_t ZSTD_toFlushNow(ZSTD_CCtx* cctx);


/*=====   Advanced Streaming decompression functions  =====*/

/*!
 * This function is deprecated, and is equivalent to:
 *
 *     ZSTD_DCtx_reset(zds, ZSTD_reset_session_only);
 *     ZSTD_DCtx_loadDictionary(zds, dict, dictSize);
 *
 * note: no dictionary will be used if dict == NULL or dictSize < 8
 */
ZSTD_DEPRECATED("use ZSTD_DCtx_reset + ZSTD_DCtx_loadDictionary, see zstd.h for detailed instructions")
ZSTDLIB_STATIC_API size_t ZSTD_initDStream_usingDict(ZSTD_DStream* zds, const void* dict, size_t dictSize);

/*!
 * This function is deprecated, and is equivalent to:
 *
 *     ZSTD_DCtx_reset(zds, ZSTD_reset_session_only);
 *     ZSTD_DCtx_refDDict(zds, ddict);
 *
 * note : ddict is referenced, it must outlive decompression session
 */
ZSTD_DEPRECATED("use ZSTD_DCtx_reset + ZSTD_DCtx_refDDict, see zstd.h for detailed instructions")
ZSTDLIB_STATIC_API size_t ZSTD_initDStream_usingDDict(ZSTD_DStream* zds, const ZSTD_DDict* ddict);

/*!
 * This function is deprecated, and is equivalent to:
 *
 *     ZSTD_DCtx_reset(zds, ZSTD_reset_session_only);
 *
 * reuse decompression parameters from previous init; saves dictionary loading
 */
ZSTD_DEPRECATED("use ZSTD_DCtx_reset, see zstd.h for detailed instructions")
ZSTDLIB_STATIC_API size_t ZSTD_resetDStream(ZSTD_DStream* zds);


/* ********************* BLOCK-LEVEL SEQUENCE PRODUCER API *********************
 *
 * *** OVERVIEW ***
 * The Block-Level Sequence Producer API allows users to provide their own custom
 * sequence producer which libzstd invokes to process each block. The produced list
 * of sequences (literals and matches) is then post-processed by libzstd to produce
 * valid compressed blocks.
 *
 * This block-level offload API is a more granular complement of the existing
 * frame-level offload API compressSequences() (introduced in v1.5.1). It offers
 * an easier migration story for applications already integrated with libzstd: the
 * user application continues to invoke the same compression functions
 * ZSTD_compress2() or ZSTD_compressStream2() as usual, and transparently benefits
 * from the specific advantages of the external sequence producer. For example,
 * the sequence producer could be tuned to take advantage of known characteristics
 * of the input, to offer better speed / ratio, or could leverage hardware
 * acceleration not available within libzstd itself.
 *
 * See contrib/externalSequenceProducer for an example program employing the
 * Block-Level Sequence Producer API.
 *
 * *** USAGE ***
 * The user is responsible for implementing a function of type
 * ZSTD_sequenceProducer_F. For each block, zstd will pass the following
 * arguments to the user-provided function:
 *
 *   - sequenceProducerState: a pointer to a user-managed state for the sequence
 *     producer.
 *
 *   - outSeqs, outSeqsCapacity: an output buffer for the sequence producer.
 *     outSeqsCapacity is guaranteed >= ZSTD_sequenceBound(srcSize). The memory
 *     backing outSeqs is managed by the CCtx.
 *
 *   - src, srcSize: an input buffer for the sequence producer to parse.
 *     srcSize is guaranteed to be <= ZSTD_BLOCKSIZE_MAX.
 *
 *   - dict, dictSize: a history buffer, which may be empty, which the sequence
 *     producer may reference as it parses the src buffer. Currently, zstd will
 *     always pass dictSize == 0 into external sequence producers, but this will
 *     change in the future.
 *
 *   - compressionLevel: a signed integer representing the zstd compression level
 *     set by the user for the current operation. The sequence producer may choose
 *     to use this information to change its compression strategy and speed/ratio
 *     tradeoff. Note: the compression level does not reflect zstd parameters set
 *     through the advanced API.
 *
 *   - windowSize: a size_t representing the maximum allowed offset for external
 *     sequences. Note that sequence offsets are sometimes allowed to exceed the
 *     windowSize if a dictionary is present, see doc/zstd_compression_format.md
 *     for details.
 *
 * The user-provided function shall return a size_t representing the number of
 * sequences written to outSeqs. This return value will be treated as an error
 * code if it is greater than outSeqsCapacity. The return value must be non-zero
 * if srcSize is non-zero. The ZSTD_SEQUENCE_PRODUCER_ERROR macro is provided
 * for convenience, but any value greater than outSeqsCapacity will be treated as
 * an error code.
 *
 * If the user-provided function does not return an error code, the sequences
 * written to outSeqs must be a valid parse of the src buffer. Data corruption may
 * occur if the parse is not valid. A parse is defined to be valid if the
 * following conditions hold:
 *   - The sum of matchLengths and literalLengths must equal srcSize.
 *   - All sequences in the parse, except for the final sequence, must have
 *     matchLength >= ZSTD_MINMATCH_MIN. The final sequence must have
 *     matchLength >= ZSTD_MINMATCH_MIN or matchLength == 0.
 *   - All offsets must respect the windowSize parameter as specified in
 *     doc/zstd_compression_format.md.
 *   - If the final sequence has matchLength == 0, it must also have offset == 0.
 *
 * zstd will only validate these conditions (and fail compression if they do not
 * hold) if the ZSTD_c_validateSequences cParam is enabled. Note that sequence
 * validation has a performance cost.
 *
 * If the user-provided function returns an error, zstd will either fall back
 * to an internal sequence producer or fail the compression operation. The user can
 * choose between the two behaviors by setting the ZSTD_c_enableSeqProducerFallback
 * cParam. Fallback compression will follow any other cParam settings, such as
 * compression level, the same as in a normal compression operation.
 *
 * The user shall instruct zstd to use a particular ZSTD_sequenceProducer_F
 * function by calling
 *         ZSTD_registerSequenceProducer(cctx,
 *                                       sequenceProducerState,
 *                                       sequenceProducer)
 * This setting will persist until the next parameter reset of the CCtx.
 *
 * The sequenceProducerState must be initialized by the user before calling
 * ZSTD_registerSequenceProducer(). The user is responsible for destroying the
 * sequenceProducerState.
 *
 * *** LIMITATIONS ***
 * This API is compatible with all zstd compression APIs which respect advanced parameters.
 * However, there are three limitations:
 *
 * First, the ZSTD_c_enableLongDistanceMatching cParam is not currently supported.
 * COMPRESSION WILL FAIL if it is enabled and the user tries to compress with a block-level
 * external sequence producer.
 *   - Note that ZSTD_c_enableLongDistanceMatching is auto-enabled by default in some
 *     cases (see its documentation for details). Users must explicitly set
 *     ZSTD_c_enableLongDistanceMatching to ZSTD_ps_disable in such cases if an external
 *     sequence producer is registered.
 *   - As of this writing, ZSTD_c_enableLongDistanceMatching is disabled by default
 *     whenever ZSTD_c_windowLog < 128MB, but that's subject to change. Users should
 *     check the docs on ZSTD_c_enableLongDistanceMatching whenever the Block-Level Sequence
 *     Producer API is used in conjunction with advanced settings (like ZSTD_c_windowLog).
 *
 * Second, history buffers are not currently supported. Concretely, zstd will always pass
 * dictSize == 0 to the external sequence producer (for now). This has two implications:
 *   - Dictionaries are not currently supported. Compression will *not* fail if the user
 *     references a dictionary, but the dictionary won't have any effect.
 *   - Stream history is not currently supported. All advanced compression APIs, including
 *     streaming APIs, work with external sequence producers, but each block is treated as
 *     an independent chunk without history from previous blocks.
 *
 * Third, multi-threading within a single compression is not currently supported. In other words,
 * COMPRESSION WILL FAIL if ZSTD_c_nbWorkers > 0 and an external sequence producer is registered.
 * Multi-threading across compressions is fine: simply create one CCtx per thread.
 *
 * Long-term, we plan to overcome all three limitations. There is no technical blocker to
 * overcoming them. It is purely a question of engineering effort.
 */

#define ZSTD_SEQUENCE_PRODUCER_ERROR ((size_t)(-1))

typedef size_t (*ZSTD_sequenceProducer_F) (
  void* sequenceProducerState,
  ZSTD_Sequence* outSeqs, size_t outSeqsCapacity,
  const void* src, size_t srcSize,
  const void* dict, size_t dictSize,
  int compressionLevel,
  size_t windowSize
);

/*! ZSTD_registerSequenceProducer() :
 * Instruct zstd to use a block-level external sequence producer function.
 *
 * The sequenceProducerState must be initialized by the caller, and the caller is
 * responsible for managing its lifetime. This parameter is sticky across
 * compressions. It will remain set until the user explicitly resets compression
 * parameters.
 *
 * Sequence producer registration is considered to be an "advanced parameter",
 * part of the "advanced API". This means it will only have an effect on compression
 * APIs which respect advanced parameters, such as compress2() and compressStream2().
 * Older compression APIs such as compressCCtx(), which predate the introduction of
 * "advanced parameters", will ignore any external sequence producer setting.
 *
 * The sequence producer can be "cleared" by registering a NULL function pointer. This
 * removes all limitations described above in the "LIMITATIONS" section of the API docs.
 *
 * The user is strongly encouraged to read the full API documentation (above) before
 * calling this function. */
ZSTDLIB_STATIC_API void
ZSTD_registerSequenceProducer(
  ZSTD_CCtx* cctx,
  void* sequenceProducerState,
  ZSTD_sequenceProducer_F sequenceProducer
);

/*! ZSTD_CCtxParams_registerSequenceProducer() :
 * Same as ZSTD_registerSequenceProducer(), but operates on ZSTD_CCtx_params.
 * This is used for accurate size estimation with ZSTD_estimateCCtxSize_usingCCtxParams(),
 * which is needed when creating a ZSTD_CCtx with ZSTD_initStaticCCtx().
 *
 * If you are using the external sequence producer API in a scenario where ZSTD_initStaticCCtx()
 * is required, then this function is for you. Otherwise, you probably don't need it.
 *
 * See tests/zstreamtest.c for example usage. */
ZSTDLIB_STATIC_API void
ZSTD_CCtxParams_registerSequenceProducer(
  ZSTD_CCtx_params* params,
  void* sequenceProducerState,
  ZSTD_sequenceProducer_F sequenceProducer
);


/*********************************************************************
*  Buffer-less and synchronous inner streaming functions (DEPRECATED)
*
*  This API is deprecated, and will be removed in a future version.
*  It allows streaming (de)compression with user allocated buffers.
*  However, it is hard to use, and not as well tested as the rest of
*  our API.
*
*  Please use the normal streaming API instead: ZSTD_compressStream2,
*  and ZSTD_decompressStream.
*  If there is functionality that you need, but it doesn't provide,
*  please open an issue on our GitHub.
********************************************************************* */

/**
  Buffer-less streaming compression (synchronous mode)

  A ZSTD_CCtx object is required to track streaming operations.
  Use ZSTD_createCCtx() / ZSTD_freeCCtx() to manage resource.
  ZSTD_CCtx object can be reused multiple times within successive compression operations.

  Start by initializing a context.
  Use ZSTD_compressBegin(), or ZSTD_compressBegin_usingDict() for dictionary compression.

  Then, consume your input using ZSTD_compressContinue().
  There are some important considerations to keep in mind when using this advanced function :
  - ZSTD_compressContinue() has no internal buffer. It uses externally provided buffers only.
  - Interface is synchronous : input is consumed entirely and produces 1+ compressed blocks.
  - Caller must ensure there is enough space in `dst` to store compressed data under worst case scenario.
    Worst case evaluation is provided by ZSTD_compressBound().
    ZSTD_compressContinue() doesn't guarantee recover after a failed compression.
  - ZSTD_compressContinue() presumes prior input ***is still accessible and unmodified*** (up to maximum distance size, see WindowLog).
    It remembers all previous contiguous blocks, plus one separated memory segment (which can itself consists of multiple contiguous blocks)
  - ZSTD_compressContinue() detects that prior input has been overwritten when `src` buffer overlaps.
    In which case, it will "discard" the relevant memory section from its history.

  Finish a frame with ZSTD_compressEnd(), which will write the last block(s) and optional checksum.
  It's possible to use srcSize==0, in which case, it will write a final empty block to end the frame.
  Without last block mark, frames are considered unfinished (hence corrupted) by compliant decoders.

  `ZSTD_CCtx` object can be reused (ZSTD_compressBegin()) to compress again.
*/

/*=====   Buffer-less streaming compression functions  =====*/
ZSTD_DEPRECATED("The buffer-less API is deprecated in favor of the normal streaming API. See docs.")
ZSTDLIB_STATIC_API size_t ZSTD_compressBegin(ZSTD_CCtx* cctx, int compressionLevel);
ZSTD_DEPRECATED("The buffer-less API is deprecated in favor of the normal streaming API. See docs.")
ZSTDLIB_STATIC_API size_t ZSTD_compressBegin_usingDict(ZSTD_CCtx* cctx, const void* dict, size_t dictSize, int compressionLevel);
ZSTD_DEPRECATED("The buffer-less API is deprecated in favor of the normal streaming API. See docs.")
ZSTDLIB_STATIC_API size_t ZSTD_compressBegin_usingCDict(ZSTD_CCtx* cctx, const ZSTD_CDict* cdict); /**< note: fails if cdict==NULL */

ZSTD_DEPRECATED("This function will likely be removed in a future release. It is misleading and has very limited utility.")
ZSTDLIB_STATIC_API
size_t ZSTD_copyCCtx(ZSTD_CCtx* cctx, const ZSTD_CCtx* preparedCCtx, unsigned long long pledgedSrcSize); /**<  note: if pledgedSrcSize is not known, use ZSTD_CONTENTSIZE_UNKNOWN */

ZSTD_DEPRECATED("The buffer-less API is deprecated in favor of the normal streaming API. See docs.")
ZSTDLIB_STATIC_API size_t ZSTD_compressContinue(ZSTD_CCtx* cctx, void* dst, size_t dstCapacity, const void* src, size_t srcSize);
ZSTD_DEPRECATED("The buffer-less API is deprecated in favor of the normal streaming API. See docs.")
ZSTDLIB_STATIC_API size_t ZSTD_compressEnd(ZSTD_CCtx* cctx, void* dst, size_t dstCapacity, const void* src, size_t srcSize);

/* The ZSTD_compressBegin_advanced() and ZSTD_compressBegin_usingCDict_advanced() are now DEPRECATED and will generate a compiler warning */
ZSTD_DEPRECATED("use advanced API to access custom parameters")
ZSTDLIB_STATIC_API
size_t ZSTD_compressBegin_advanced(ZSTD_CCtx* cctx, const void* dict, size_t dictSize, ZSTD_parameters params, unsigned long long pledgedSrcSize); /**< pledgedSrcSize : If srcSize is not known at init time, use ZSTD_CONTENTSIZE_UNKNOWN */
ZSTD_DEPRECATED("use advanced API to access custom parameters")
ZSTDLIB_STATIC_API
size_t ZSTD_compressBegin_usingCDict_advanced(ZSTD_CCtx* const cctx, const ZSTD_CDict* const cdict, ZSTD_frameParameters const fParams, unsigned long long const pledgedSrcSize);   /* compression parameters are already set within cdict. pledgedSrcSize must be correct. If srcSize is not known, use macro ZSTD_CONTENTSIZE_UNKNOWN */
/**
  Buffer-less streaming decompression (synchronous mode)

  A ZSTD_DCtx object is required to track streaming operations.
  Use ZSTD_createDCtx() / ZSTD_freeDCtx() to manage it.
  A ZSTD_DCtx object can be reused multiple times.

  First typical operation is to retrieve frame parameters, using ZSTD_getFrameHeader().
  Frame header is extracted from the beginning of compressed frame, so providing only the frame's beginning is enough.
  Data fragment must be large enough to ensure successful decoding.
 `ZSTD_frameHeaderSize_max` bytes is guaranteed to always be large enough.
  result  : 0 : successful decoding, the `ZSTD_frameHeader` structure is correctly filled.
           >0 : `srcSize` is too small, please provide at least result bytes on next attempt.
           errorCode, which can be tested using ZSTD_isError().

  It fills a ZSTD_frameHeader structure with important information to correctly decode the frame,
  such as the dictionary ID, content size, or maximum back-reference distance (`windowSize`).
  Note that these values could be wrong, either because of data corruption, or because a 3rd party deliberately spoofs false information.
  As a consequence, check that values remain within valid application range.
  For example, do not allocate memory blindly, check that `windowSize` is within expectation.
  Each application can set its own limits, depending on local restrictions.
  For extended interoperability, it is recommended to support `windowSize` of at least 8 MB.

  ZSTD_decompressContinue() needs previous data blocks during decompression, up to `windowSize` bytes.
  ZSTD_decompressContinue() is very sensitive to contiguity,
  if 2 blocks don't follow each other, make sure that either the compressor breaks contiguity at the same place,
  or that previous contiguous segment is large enough to properly handle maximum back-reference distance.
  There are multiple ways to guarantee this condition.

  The most memory efficient way is to use a round buffer of sufficient size.
  Sufficient size is determined by invoking ZSTD_decodingBufferSize_min(),
  which can return an error code if required value is too large for current system (in 32-bits mode).
  In a round buffer methodology, ZSTD_decompressContinue() decompresses each block next to previous one,
  up to the moment there is not enough room left in the buffer to guarantee decoding another full block,
  which maximum size is provided in `ZSTD_frameHeader` structure, field `blockSizeMax`.
  At which point, decoding can resume from the beginning of the buffer.
  Note that already decoded data stored in the buffer should be flushed before being overwritten.

  There are alternatives possible, for example using two or more buffers of size `windowSize` each, though they consume more memory.

  Finally, if you control the compression process, you can also ignore all buffer size rules,
  as long as the encoder and decoder progress in "lock-step",
  aka use exactly the same buffer sizes, break contiguity at the same place, etc.

  Once buffers are setup, start decompression, with ZSTD_decompressBegin().
  If decompression requires a dictionary, use ZSTD_decompressBegin_usingDict() or ZSTD_decompressBegin_usingDDict().

  Then use ZSTD_nextSrcSizeToDecompress() and ZSTD_decompressContinue() alternatively.
  ZSTD_nextSrcSizeToDecompress() tells how many bytes to provide as 'srcSize' to ZSTD_decompressContinue().
  ZSTD_decompressContinue() requires this _exact_ amount of bytes, or it will fail.

  result of ZSTD_decompressContinue() is the number of bytes regenerated within 'dst' (necessarily <= dstCapacity).
  It can be zero : it just means ZSTD_decompressContinue() has decoded some metadata item.
  It can also be an error code, which can be tested with ZSTD_isError().

  A frame is fully decoded when ZSTD_nextSrcSizeToDecompress() returns zero.
  Context can then be reset to start a new decompression.

  Note : it's possible to know if next input to present is a header or a block, using ZSTD_nextInputType().
  This information is not required to properly decode a frame.

  == Special case : skippable frames ==

  Skippable frames allow integration of user-defined data into a flow of concatenated frames.
  Skippable frames will be ignored (skipped) by decompressor.
  The format of skippable frames is as follows :
  a) Skippable frame ID - 4 Bytes, Little endian format, any value from 0x184D2A50 to 0x184D2A5F
  b) Frame Size - 4 Bytes, Little endian format, unsigned 32-bits
  c) Frame Content - any content (User Data) of length equal to Frame Size
  For skippable frames ZSTD_getFrameHeader() returns zfhPtr->frameType==ZSTD_skippableFrame.
  For skippable frames ZSTD_decompressContinue() always returns 0 : it only skips the content.
*/

/*=====   Buffer-less streaming decompression functions  =====*/

ZSTDLIB_STATIC_API size_t ZSTD_decodingBufferSize_min(unsigned long long windowSize, unsigned long long frameContentSize);  /**< when frame content size is not known, pass in frameContentSize == ZSTD_CONTENTSIZE_UNKNOWN */

ZSTDLIB_STATIC_API size_t ZSTD_decompressBegin(ZSTD_DCtx* dctx);
ZSTDLIB_STATIC_API size_t ZSTD_decompressBegin_usingDict(ZSTD_DCtx* dctx, const void* dict, size_t dictSize);
ZSTDLIB_STATIC_API size_t ZSTD_decompressBegin_usingDDict(ZSTD_DCtx* dctx, const ZSTD_DDict* ddict);

ZSTDLIB_STATIC_API size_t ZSTD_nextSrcSizeToDecompress(ZSTD_DCtx* dctx);
ZSTDLIB_STATIC_API size_t ZSTD_decompressContinue(ZSTD_DCtx* dctx, void* dst, size_t dstCapacity, const void* src, size_t srcSize);

/* misc */
ZSTD_DEPRECATED("This function will likely be removed in the next minor release. It is misleading and has very limited utility.")
ZSTDLIB_STATIC_API void   ZSTD_copyDCtx(ZSTD_DCtx* dctx, const ZSTD_DCtx* preparedDCtx);
typedef enum { ZSTDnit_frameHeader, ZSTDnit_blockHeader, ZSTDnit_block, ZSTDnit_lastBlock, ZSTDnit_checksum, ZSTDnit_skippableFrame } ZSTD_nextInputType_e;
ZSTDLIB_STATIC_API ZSTD_nextInputType_e ZSTD_nextInputType(ZSTD_DCtx* dctx);




/* ========================================= */
/**       Block level API (DEPRECATED)       */
/* ========================================= */

/*!

    This API is deprecated in favor of the regular compression API.
    You can get the frame header down to 2 bytes by setting:
      - ZSTD_c_format = ZSTD_f_zstd1_magicless
      - ZSTD_c_contentSizeFlag = 0
      - ZSTD_c_checksumFlag = 0
      - ZSTD_c_dictIDFlag = 0

    This API is not as well tested as our normal API, so we recommend not using it.
    We will be removing it in a future version. If the normal API doesn't provide
    the functionality you need, please open a GitHub issue.

    Block functions produce and decode raw zstd blocks, without frame metadata.
    Frame metadata cost is typically ~12 bytes, which can be non-negligible for very small blocks (< 100 bytes).
    But users will have to take in charge needed metadata to regenerate data, such as compressed and content sizes.

    A few rules to respect :
    - Compressing and decompressing require a context structure
      + Use ZSTD_createCCtx() and ZSTD_createDCtx()
    - It is necessary to init context before starting
      + compression : any ZSTD_compressBegin*() variant, including with dictionary
      + decompression : any ZSTD_decompressBegin*() variant, including with dictionary
    - Block size is limited, it must be <= ZSTD_getBlockSize() <= ZSTD_BLOCKSIZE_MAX == 128 KB
      + If input is larger than a block size, it's necessary to split input data into multiple blocks
      + For inputs larger than a single block, consider using regular ZSTD_compress() instead.
        Frame metadata is not that costly, and quickly becomes negligible as source size grows larger than a block.
    - When a block is considered not compressible enough, ZSTD_compressBlock() result will be 0 (zero) !
      ===> In which case, nothing is produced into `dst` !
      + User __must__ test for such outcome and deal directly with uncompressed data
      + A block cannot be declared incompressible if ZSTD_compressBlock() return value was != 0.
        Doing so would mess up with statistics history, leading to potential data corruption.
      + ZSTD_decompressBlock() _doesn't accept uncompressed data as input_ !!
      + In case of multiple successive blocks, should some of them be uncompressed,
        decoder must be informed of their existence in order to follow proper history.
        Use ZSTD_insertBlock() for such a case.
*/

/*=====   Raw zstd block functions  =====*/
ZSTD_DEPRECATED("The block API is deprecated in favor of the normal compression API. See docs.")
ZSTDLIB_STATIC_API size_t ZSTD_getBlockSize   (const ZSTD_CCtx* cctx);
ZSTD_DEPRECATED("The block API is deprecated in favor of the normal compression API. See docs.")
ZSTDLIB_STATIC_API size_t ZSTD_compressBlock  (ZSTD_CCtx* cctx, void* dst, size_t dstCapacity, const void* src, size_t srcSize);
ZSTD_DEPRECATED("The block API is deprecated in favor of the normal compression API. See docs.")
ZSTDLIB_STATIC_API size_t ZSTD_decompressBlock(ZSTD_DCtx* dctx, void* dst, size_t dstCapacity, const void* src, size_t srcSize);
ZSTD_DEPRECATED("The block API is deprecated in favor of the normal compression API. See docs.")
ZSTDLIB_STATIC_API size_t ZSTD_insertBlock    (ZSTD_DCtx* dctx, const void* blockStart, size_t blockSize);  /**< insert uncompressed block into `dctx` history. Useful for multi-blocks decompression. */

#endif   /* ZSTD_H_ZSTD_STATIC_LINKING_ONLY */

} // namespace duckdb_zstd<|MERGE_RESOLUTION|>--- conflicted
+++ resolved
@@ -11,14 +11,11 @@
 #ifndef ZSTD_H_235446
 #define ZSTD_H_235446
 
-<<<<<<< HEAD
-=======
 // DuckDB: just enable everything for amalgamation
 #ifdef DUCKDB_AMALGAMATION
 #define ZSTD_STATIC_LINKING_ONLY
 #endif
 
->>>>>>> 44c3e83b
 /* ======   Dependencies   ======*/
 #include <limits.h>   /* INT_MAX */
 #include <stddef.h>   /* size_t */
