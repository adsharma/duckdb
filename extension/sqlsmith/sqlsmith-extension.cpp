--- conflicted
+++ resolved
@@ -118,9 +118,6 @@
 	output.SetCardinality(count);
 }
 
-<<<<<<< HEAD
-void SqlsmithExtension::Load(DuckDB &db) {
-=======
 struct FuzzyDuckFunctionData : public TableFunctionData {
 	FuzzyDuckFunctionData(ClientContext &context) : fuzzer(context) {
 	}
@@ -160,8 +157,7 @@
 	data.finished = true;
 }
 
-void SQLSmithExtension::Load(DuckDB &db) {
->>>>>>> 86db10e1
+void SqlsmithExtension::Load(DuckDB &db) {
 	auto &db_instance = *db.instance;
 
 	TableFunction sqlsmith_func("sqlsmith", {}, SQLSmithFunction, SQLSmithBind);
