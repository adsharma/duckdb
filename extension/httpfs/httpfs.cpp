#include "httpfs.hpp"

#include "duckdb/common/atomic.hpp"
#include "duckdb/common/file_opener.hpp"
#include "duckdb/common/http_stats.hpp"
#include "duckdb/common/thread.hpp"
#include "duckdb/function/scalar/strftime.hpp"
#include "duckdb/common/types/hash.hpp"
#include "duckdb/main/client_context.hpp"
#include "duckdb/main/database.hpp"

#include <chrono>
#include <thread>

#include <chrono>
#include <thread>

#define CPPHTTPLIB_OPENSSL_SUPPORT
#include "httplib.hpp"

#include <map>

namespace duckdb {

static unique_ptr<duckdb_httplib_openssl::Headers> initialize_http_headers(HeaderMap &header_map) {
	auto headers = make_unique<duckdb_httplib_openssl::Headers>();
	for (auto &entry : header_map) {
		headers->insert(entry);
	}
	return headers;
}

HTTPParams HTTPParams::ReadFrom(FileOpener *opener) {
	uint64_t timeout;
	uint64_t retries;
	uint64_t retry_wait_ms;
	float retry_backoff;
	Value value;

	if (opener->TryGetCurrentSetting("http_timeout", value)) {
		timeout = value.GetValue<uint64_t>();
	} else {
		timeout = DEFAULT_TIMEOUT;
	}

	if (opener->TryGetCurrentSetting("http_retries", value)) {
		retries = value.GetValue<uint64_t>();
	} else {
		retries = DEFAULT_RETRIES;
	}

	if (opener->TryGetCurrentSetting("http_retry_wait_ms", value)) {
		retry_wait_ms = value.GetValue<uint64_t>();
	} else {
		retry_wait_ms = DEFAULT_RETRY_WAIT_MS;
	}

	if (opener->TryGetCurrentSetting("http_retry_backoff", value)) {
		retry_backoff = value.GetValue<float>();
	} else {
		retry_backoff = DEFAULT_RETRY_BACKOFF;
	}

	return {timeout, retries, retry_wait_ms, retry_backoff};
}

void HTTPFileSystem::ParseUrl(string &url, string &path_out, string &proto_host_port_out) {
	if (url.rfind("http://", 0) != 0 && url.rfind("https://", 0) != 0) {
		throw IOException("URL needs to start with http:// or https://");
	}
	auto slash_pos = url.find('/', 8);
	if (slash_pos == string::npos) {
		throw IOException("URL needs to contain a '/' after the host");
	}
	proto_host_port_out = url.substr(0, slash_pos);

	path_out = url.substr(slash_pos);

	if (path_out.empty()) {
		throw IOException("URL needs to contain a path");
	}
}

// Retry the request performed by fun using the exponential backoff strategy defined in params. Before retry, the
// retry callback is called
static unique_ptr<ResponseWrapper>
RunRequestWithRetry(const std::function<duckdb_httplib_openssl::Result(void)> &request, string &url, string method,
                    const HTTPParams &params, const std::function<void(void)> &retry_cb = {}) {
	idx_t tries = 0;
	while (true) {
		auto res = request();

		// Connection level errors to retry
		bool should_retry = res.error() == duckdb_httplib_openssl::Error::Read;
		should_retry = should_retry || res.error() == duckdb_httplib_openssl::Error::Connection;
		should_retry = should_retry || res.error() == duckdb_httplib_openssl::Error::Write;

		if (res.error() == duckdb_httplib_openssl::Error::Success) {
			switch (res->status) {
			case 408: // Request Timeout
			case 418: // Server is pretending to be a teapot
			case 429: // Rate limiter hit
			case 503: // Server has error
			case 504: // Server has error
				should_retry = true;
				break;
			default:
				return make_unique<ResponseWrapper>(res.value());
			}
		}

		tries += 1;

		if (should_retry && tries <= params.retries) {
			if (tries > 1) {
				uint64_t sleep_amount = (uint64_t)((float)params.retry_wait_ms * pow(params.retry_backoff, tries - 2));
				std::this_thread::sleep_for(std::chrono::milliseconds(sleep_amount));
			}
			if (retry_cb) {
				retry_cb();
			}
		} else {
			throw IOException(to_string(res.error()) + " error for " + "HTTP " + method + " to '" + url + "'");
		}
	}
}

unique_ptr<ResponseWrapper> HTTPFileSystem::PostRequest(FileHandle &handle, string url, HeaderMap header_map,
                                                        unique_ptr<char[]> &buffer_out, idx_t &buffer_out_len,
                                                        char *buffer_in, idx_t buffer_in_len) {
	auto &hfs = (HTTPFileHandle &)handle;
	string path, proto_host_port;
	ParseUrl(url, path, proto_host_port);
	auto headers = initialize_http_headers(header_map);
	idx_t out_offset = 0;

	std::function<duckdb_httplib_openssl::Result(void)> request([&]() {
		auto client = GetClient(hfs.http_params, proto_host_port.c_str());

<<<<<<< HEAD
=======
		if (hfs.stats) {
			hfs.stats->post_count++;
			hfs.stats->total_bytes_sent += buffer_in_len;
		}

>>>>>>> 161386de
		// We use a custom Request method here, because there is no Post call with a contentreceiver in httplib
		duckdb_httplib_openssl::Request req;
		req.method = "POST";
		req.path = path;
		req.headers = *headers;
		req.headers.emplace("Content-Type", "application/octet-stream");
		req.content_receiver = [&](const char *data, size_t data_length, uint64_t /*offset*/,
		                           uint64_t /*total_length*/) {
<<<<<<< HEAD
=======
			if (hfs.stats) {
				hfs.stats->total_bytes_received += data_length;
			}
>>>>>>> 161386de
			if (out_offset + data_length > buffer_out_len) {
				// Buffer too small, increase its size by at least 2x to fit the new value
				auto new_size = MaxValue<idx_t>(out_offset + data_length, buffer_out_len * 2);
				auto tmp = unique_ptr<char[]> {new char[new_size]};
				memcpy(tmp.get(), buffer_out.get(), buffer_out_len);
				buffer_out = move(tmp);
				buffer_out_len = new_size;
			}
			memcpy(buffer_out.get() + out_offset, data, data_length);
			out_offset += data_length;
			return true;
		};
		req.body.assign(buffer_in, buffer_in_len);
		return client->send(req);
	});

	return RunRequestWithRetry(request, url, "POST", hfs.http_params);
}

unique_ptr<duckdb_httplib_openssl::Client> HTTPFileSystem::GetClient(const HTTPParams &http_params,
                                                                     const char *proto_host_port) {
	auto client = make_unique<duckdb_httplib_openssl::Client>(proto_host_port);
	client->set_follow_location(true);
	client->set_keep_alive(true);
	client->enable_server_certificate_verification(false);
	client->set_write_timeout(http_params.timeout);
	client->set_read_timeout(http_params.timeout);
	client->set_connection_timeout(http_params.timeout);
	return client;
}

unique_ptr<ResponseWrapper> HTTPFileSystem::PutRequest(FileHandle &handle, string url, HeaderMap header_map,
                                                       char *buffer_in, idx_t buffer_in_len) {
	auto &hfs = (HTTPFileHandle &)handle;
	string path, proto_host_port;
	ParseUrl(url, path, proto_host_port);
	auto headers = initialize_http_headers(header_map);

	std::function<duckdb_httplib_openssl::Result(void)> request([&]() {
		auto client = GetClient(hfs.http_params, proto_host_port.c_str());
<<<<<<< HEAD
=======
		if (hfs.stats) {
			hfs.stats->put_count++;
			hfs.stats->total_bytes_sent += buffer_in_len;
		}
>>>>>>> 161386de
		return client->Put(path.c_str(), *headers, buffer_in, buffer_in_len, "application/octet-stream");
	});

	return RunRequestWithRetry(request, url, "PUT", hfs.http_params);
}

unique_ptr<ResponseWrapper> HTTPFileSystem::HeadRequest(FileHandle &handle, string url, HeaderMap header_map) {
	auto &hfs = (HTTPFileHandle &)handle;
	string path, proto_host_port;
	ParseUrl(url, path, proto_host_port);
	auto headers = initialize_http_headers(header_map);

<<<<<<< HEAD
	std::function<duckdb_httplib_openssl::Result(void)> request(
	    [&]() { return hfs.http_client->Head(path.c_str(), *headers); });
=======
	std::function<duckdb_httplib_openssl::Result(void)> request([&]() {
		if (hfs.stats) {
			hfs.stats->head_count++;
		}
		return hfs.http_client->Head(path.c_str(), *headers);
	});
>>>>>>> 161386de

	std::function<void(void)> on_retry(
	    [&]() { hfs.http_client = GetClient(hfs.http_params, proto_host_port.c_str()); });

	return RunRequestWithRetry(request, url, "HEAD", hfs.http_params, on_retry);
}

unique_ptr<ResponseWrapper> HTTPFileSystem::GetRangeRequest(FileHandle &handle, string url, HeaderMap header_map,
                                                            idx_t file_offset, char *buffer_out, idx_t buffer_out_len) {
	auto &hfs = (HTTPFileHandle &)handle;
	string path, proto_host_port;
	ParseUrl(url, path, proto_host_port);
	auto headers = initialize_http_headers(header_map);

	// send the Range header to read only subset of file
	string range_expr = "bytes=" + to_string(file_offset) + "-" + to_string(file_offset + buffer_out_len - 1);
	headers->insert(pair<string, string>("Range", range_expr));

	idx_t out_offset = 0;

	std::function<duckdb_httplib_openssl::Result(void)> request([&]() {
<<<<<<< HEAD
=======
		if (hfs.stats) {
			hfs.stats->get_count++;
		}
>>>>>>> 161386de
		return hfs.http_client->Get(
		    path.c_str(), *headers,
		    [&](const duckdb_httplib_openssl::Response &response) {
			    if (response.status >= 400) {
<<<<<<< HEAD
				    throw IOException("HTTP GET error on '" + url + "' (HTTP " + to_string(response.status) + ")");
=======
				    string error = "HTTP GET error on '" + url + "' (HTTP " + to_string(response.status) + ")";
				    if (response.status == 416) {
					    error += " This could mean the file was changed. Try disabling the duckdb http metadata cache "
					             "if enabled, and confirm the server supports range requests.";
				    }
				    throw IOException(error);
>>>>>>> 161386de
			    }
			    if (response.status < 300) { // done redirecting
				    out_offset = 0;
				    auto content_length = stoll(response.get_header_value("Content-Length", 0));
				    if ((idx_t)content_length != buffer_out_len) {
					    throw IOException("HTTP GET error: Content-Length from server mismatches requested "
					                      "range, server may not support range requests.");
				    }
			    }
			    return true;
		    },
		    [&](const char *data, size_t data_length) {
			    if (hfs.stats) {
				    hfs.stats->total_bytes_received += data_length;
			    }
			    memcpy(buffer_out + out_offset, data, data_length);
			    out_offset += data_length;
			    return true;
		    });
	});

	std::function<void(void)> on_retry(
	    [&]() { hfs.http_client = GetClient(hfs.http_params, proto_host_port.c_str()); });

	return RunRequestWithRetry(request, url, "GET Range", hfs.http_params, on_retry);
}

HTTPFileHandle::HTTPFileHandle(FileSystem &fs, string path, uint8_t flags, const HTTPParams &http_params)
    : FileHandle(fs, path), http_params(http_params), flags(flags), length(0), buffer_available(0), buffer_idx(0),
      file_offset(0), buffer_start(0), buffer_end(0) {
}

unique_ptr<HTTPFileHandle> HTTPFileSystem::CreateHandle(const string &path, const string &query_param, uint8_t flags,
                                                        FileLockType lock, FileCompressionType compression,
                                                        FileOpener *opener) {
	D_ASSERT(compression == FileCompressionType::UNCOMPRESSED);
	return duckdb::make_unique<HTTPFileHandle>(*this, query_param.empty() ? path : path + "?" + query_param, flags,
	                                           opener ? HTTPParams::ReadFrom(opener) : HTTPParams());
}

unique_ptr<FileHandle> HTTPFileSystem::OpenFile(const string &path, uint8_t flags, FileLockType lock,
                                                FileCompressionType compression, FileOpener *opener) {
	D_ASSERT(compression == FileCompressionType::UNCOMPRESSED);

	// splitting query params from base path
	string stripped_path, query_param;

	auto question_pos = path.find_last_of('?');
	if (question_pos == string::npos) {
		stripped_path = path;
		query_param = "";
	} else {
		stripped_path = path.substr(0, question_pos);
		query_param = path.substr(question_pos + 1);
	}

	auto handle = CreateHandle(stripped_path, query_param, flags, lock, compression, opener);
	handle->Initialize(opener);
	return move(handle);
}

// Buffered read from http file.
// Note that buffering is disabled when FileFlags::FILE_FLAGS_DIRECT_IO is set
void HTTPFileSystem::Read(FileHandle &handle, void *buffer, int64_t nr_bytes, idx_t location) {
	auto &hfh = (HTTPFileHandle &)handle;
	idx_t to_read = nr_bytes;
	idx_t buffer_offset = 0;
	if (location + nr_bytes > hfh.length) {
		throw IOException("out of file");
	}

	// Don't buffer when DirectIO is set.
	if (hfh.flags & FileFlags::FILE_FLAGS_DIRECT_IO && to_read > 0) {
		GetRangeRequest(hfh, hfh.path, {}, location, (char *)buffer, to_read);
		hfh.buffer_available = 0;
		hfh.buffer_idx = 0;
		hfh.file_offset = location + nr_bytes;
		return;
	}

	if (location >= hfh.buffer_start && location < hfh.buffer_end) {
		hfh.file_offset = location;
		hfh.buffer_idx = location - hfh.buffer_start;
		hfh.buffer_available = (hfh.buffer_end - hfh.buffer_start) - hfh.buffer_idx;
	} else {
		// reset buffer
		hfh.buffer_available = 0;
		hfh.buffer_idx = 0;
		hfh.file_offset = location;
	}

	while (to_read > 0) {
		auto buffer_read_len = MinValue<idx_t>(hfh.buffer_available, to_read);
		if (buffer_read_len > 0) {
			D_ASSERT(hfh.buffer_start + hfh.buffer_idx + buffer_read_len <= hfh.buffer_end);
			memcpy((char *)buffer + buffer_offset, hfh.read_buffer.get() + hfh.buffer_idx, buffer_read_len);

			buffer_offset += buffer_read_len;
			to_read -= buffer_read_len;

			hfh.buffer_idx += buffer_read_len;
			hfh.buffer_available -= buffer_read_len;
			hfh.file_offset += buffer_read_len;
		}

		if (to_read > 0 && hfh.buffer_available == 0) {
			auto new_buffer_available = MinValue<idx_t>(hfh.READ_BUFFER_LEN, hfh.length - hfh.file_offset);

			// Bypass buffer if we read more than buffer size
			if (to_read > new_buffer_available) {
				GetRangeRequest(hfh, hfh.path, {}, location + buffer_offset, (char *)buffer + buffer_offset, to_read);
				hfh.buffer_available = 0;
				hfh.buffer_idx = 0;
				hfh.file_offset += to_read;
				break;
			} else {
				GetRangeRequest(hfh, hfh.path, {}, hfh.file_offset, (char *)hfh.read_buffer.get(),
				                new_buffer_available);
				hfh.buffer_available = new_buffer_available;
				hfh.buffer_idx = 0;
				hfh.buffer_start = hfh.file_offset;
				hfh.buffer_end = hfh.buffer_start + new_buffer_available;
			}
		}
	}
}

int64_t HTTPFileSystem::Read(FileHandle &handle, void *buffer, int64_t nr_bytes) {
	auto &hfh = (HTTPFileHandle &)handle;
	idx_t max_read = hfh.length - hfh.file_offset;
	nr_bytes = MinValue<idx_t>(max_read, nr_bytes);
	Read(handle, buffer, nr_bytes, hfh.file_offset);
	return nr_bytes;
}

void HTTPFileSystem::Write(FileHandle &handle, void *buffer, int64_t nr_bytes, idx_t location) {
	throw NotImplementedException("Writing to HTTP files not implemented");
}

int64_t HTTPFileSystem::Write(FileHandle &handle, void *buffer, int64_t nr_bytes) {
	auto &hfh = (HTTPFileHandle &)handle;
	Write(handle, buffer, nr_bytes, hfh.file_offset);
	return nr_bytes;
}

void HTTPFileSystem::FileSync(FileHandle &handle) {
	throw NotImplementedException("FileSync for HTTP files not implemented");
}

int64_t HTTPFileSystem::GetFileSize(FileHandle &handle) {
	auto &sfh = (HTTPFileHandle &)handle;
	return sfh.length;
}

time_t HTTPFileSystem::GetLastModifiedTime(FileHandle &handle) {
	auto &sfh = (HTTPFileHandle &)handle;
	return sfh.last_modified;
}

bool HTTPFileSystem::FileExists(const string &filename) {
	try {
		auto handle = OpenFile(filename.c_str(), FileFlags::FILE_FLAGS_READ);
		auto &sfh = (HTTPFileHandle &)handle;
		if (sfh.length == 0) {
			return false;
		}
		return true;
	} catch (...) {
		return false;
	};
}

bool HTTPFileSystem::CanHandleFile(const string &fpath) {
	return fpath.rfind("https://", 0) == 0 || fpath.rfind("http://", 0) == 0;
}

void HTTPFileSystem::Seek(FileHandle &handle, idx_t location) {
	auto &sfh = (HTTPFileHandle &)handle;
	sfh.file_offset = location;
}

// Get either the local, global, or no cache depending on settings
static HTTPMetadataCache *TryGetMetadataCache(FileOpener *opener, HTTPFileSystem &httpfs) {
	auto client_context = opener->TryGetClientContext();

	if (client_context) {
		bool use_shared_cache = client_context->db->config.options.http_metadata_cache_enable;

		if (use_shared_cache) {
			if (!httpfs.global_metadata_cache) {
				httpfs.global_metadata_cache = make_unique<HTTPMetadataCache>(false, true);
			}
			return httpfs.global_metadata_cache.get();
		} else {
			auto lookup = client_context->registered_state.find("http_cache");
			if (lookup == client_context->registered_state.end()) {
				auto cache = make_shared<HTTPMetadataCache>(true, false);
				client_context->registered_state["http_cache"] = cache;
				return cache.get();
			} else {
				return (HTTPMetadataCache *)lookup->second.get();
			}
		}
	}
	return nullptr;
}

void HTTPFileHandle::Initialize(FileOpener *opener) {
	InitializeClient();
	auto &hfs = (HTTPFileSystem &)file_system;

	HTTPMetadataCache *current_cache = TryGetMetadataCache(opener, hfs);
	stats = HTTPStats::TryGetStats(opener);

	bool should_write_cache = false;
	if (current_cache && !(flags & FileFlags::FILE_FLAGS_WRITE)) {

		HTTPMetadataCacheEntry value;
		bool found = current_cache->Find(path, value);

		if (found) {
			last_modified = value.last_modified;
			length = value.length;

			if (flags & FileFlags::FILE_FLAGS_READ) {
				read_buffer = unique_ptr<data_t[]>(new data_t[READ_BUFFER_LEN]);
			}
			return;
		}

		should_write_cache = true;
	}

	// If we're writing to a file, we might as well remove it from the cache
	if (current_cache && flags & FileFlags::FILE_FLAGS_WRITE) {
		current_cache->Erase(path);
	}

	auto res = hfs.HeadRequest(*this, path, {});

	if (res->code != 200) {
		if ((flags & FileFlags::FILE_FLAGS_WRITE) && res->code == 404) {
			if (!(flags & FileFlags::FILE_FLAGS_FILE_CREATE) && !(flags & FileFlags::FILE_FLAGS_FILE_CREATE_NEW)) {
				throw IOException("Unable to open URL \"" + path +
				                  "\" for writing: file does not exist and CREATE flag is not set");
			}
			length = 0;
			return;
		} else {
			throw IOException("Unable to connect to URL \"" + path + "\": " + to_string(res->code) + " (" + res->error +
			                  ")");
		}
	}

	// Initialize the read buffer now that we know the file exists
	if (flags & FileFlags::FILE_FLAGS_READ) {
		read_buffer = unique_ptr<data_t[]>(new data_t[READ_BUFFER_LEN]);
	}

	length = atoll(res->headers["Content-Length"].c_str());

	if (!res->headers["Last-Modified"].empty()) {
		auto result = StrpTimeFormat::Parse("%a, %d %h %Y %T %Z", res->headers["Last-Modified"]);

		struct tm tm {};
		tm.tm_year = result.data[0] - 1900;
		tm.tm_mon = result.data[1] - 1;
		tm.tm_mday = result.data[2];
		tm.tm_hour = result.data[3];
		tm.tm_min = result.data[4];
		tm.tm_sec = result.data[5];
		tm.tm_isdst = 0;
		last_modified = mktime(&tm);
	}

	if (should_write_cache) {
		current_cache->Insert(path, {length, last_modified});
	}
}

void HTTPFileHandle::InitializeClient() {
	string path_out, proto_host_port;
	HTTPFileSystem::ParseUrl(path, path_out, proto_host_port);
	http_client = HTTPFileSystem::GetClient(this->http_params, proto_host_port.c_str());
}

ResponseWrapper::ResponseWrapper(duckdb_httplib_openssl::Response &res) {
	code = res.status;
	error = res.reason;
	for (auto &h : res.headers) {
		headers[h.first] = h.second;
	}
}

HTTPFileHandle::~HTTPFileHandle() = default;
} // namespace duckdb<|MERGE_RESOLUTION|>--- conflicted
+++ resolved
@@ -8,9 +8,6 @@
 #include "duckdb/common/types/hash.hpp"
 #include "duckdb/main/client_context.hpp"
 #include "duckdb/main/database.hpp"
-
-#include <chrono>
-#include <thread>
 
 #include <chrono>
 #include <thread>
@@ -137,14 +134,11 @@
 	std::function<duckdb_httplib_openssl::Result(void)> request([&]() {
 		auto client = GetClient(hfs.http_params, proto_host_port.c_str());
 
-<<<<<<< HEAD
-=======
 		if (hfs.stats) {
 			hfs.stats->post_count++;
 			hfs.stats->total_bytes_sent += buffer_in_len;
 		}
 
->>>>>>> 161386de
 		// We use a custom Request method here, because there is no Post call with a contentreceiver in httplib
 		duckdb_httplib_openssl::Request req;
 		req.method = "POST";
@@ -153,12 +147,9 @@
 		req.headers.emplace("Content-Type", "application/octet-stream");
 		req.content_receiver = [&](const char *data, size_t data_length, uint64_t /*offset*/,
 		                           uint64_t /*total_length*/) {
-<<<<<<< HEAD
-=======
 			if (hfs.stats) {
 				hfs.stats->total_bytes_received += data_length;
 			}
->>>>>>> 161386de
 			if (out_offset + data_length > buffer_out_len) {
 				// Buffer too small, increase its size by at least 2x to fit the new value
 				auto new_size = MaxValue<idx_t>(out_offset + data_length, buffer_out_len * 2);
@@ -199,13 +190,10 @@
 
 	std::function<duckdb_httplib_openssl::Result(void)> request([&]() {
 		auto client = GetClient(hfs.http_params, proto_host_port.c_str());
-<<<<<<< HEAD
-=======
 		if (hfs.stats) {
 			hfs.stats->put_count++;
 			hfs.stats->total_bytes_sent += buffer_in_len;
 		}
->>>>>>> 161386de
 		return client->Put(path.c_str(), *headers, buffer_in, buffer_in_len, "application/octet-stream");
 	});
 
@@ -218,17 +206,12 @@
 	ParseUrl(url, path, proto_host_port);
 	auto headers = initialize_http_headers(header_map);
 
-<<<<<<< HEAD
-	std::function<duckdb_httplib_openssl::Result(void)> request(
-	    [&]() { return hfs.http_client->Head(path.c_str(), *headers); });
-=======
 	std::function<duckdb_httplib_openssl::Result(void)> request([&]() {
 		if (hfs.stats) {
 			hfs.stats->head_count++;
 		}
 		return hfs.http_client->Head(path.c_str(), *headers);
 	});
->>>>>>> 161386de
 
 	std::function<void(void)> on_retry(
 	    [&]() { hfs.http_client = GetClient(hfs.http_params, proto_host_port.c_str()); });
@@ -250,26 +233,19 @@
 	idx_t out_offset = 0;
 
 	std::function<duckdb_httplib_openssl::Result(void)> request([&]() {
-<<<<<<< HEAD
-=======
 		if (hfs.stats) {
 			hfs.stats->get_count++;
 		}
->>>>>>> 161386de
 		return hfs.http_client->Get(
 		    path.c_str(), *headers,
 		    [&](const duckdb_httplib_openssl::Response &response) {
 			    if (response.status >= 400) {
-<<<<<<< HEAD
-				    throw IOException("HTTP GET error on '" + url + "' (HTTP " + to_string(response.status) + ")");
-=======
 				    string error = "HTTP GET error on '" + url + "' (HTTP " + to_string(response.status) + ")";
 				    if (response.status == 416) {
 					    error += " This could mean the file was changed. Try disabling the duckdb http metadata cache "
 					             "if enabled, and confirm the server supports range requests.";
 				    }
 				    throw IOException(error);
->>>>>>> 161386de
 			    }
 			    if (response.status < 300) { // done redirecting
 				    out_offset = 0;
