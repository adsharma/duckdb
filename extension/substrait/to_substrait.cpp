#include "to_substrait.hpp"

#include "duckdb/common/constants.hpp"
#include "duckdb/common/enums/expression_type.hpp"
#include "duckdb/common/types/value.hpp"
#include "duckdb/function/table/table_scan.hpp"
#include "duckdb/planner/expression/list.hpp"
#include "duckdb/planner/filter/conjunction_filter.hpp"
#include "duckdb/planner/filter/constant_filter.hpp"
#include "duckdb/planner/joinside.hpp"
#include "duckdb/planner/operator/list.hpp"
#include "duckdb/planner/table_filter.hpp"
#include "duckdb/storage/statistics/string_statistics.hpp"
#include "google/protobuf/util/json_util.h"
#include "substrait/algebra.pb.h"
#include "substrait/plan.pb.h"
#include "duckdb/parser/constraints/not_null_constraint.hpp"

namespace duckdb {

string DuckDBToSubstrait::SerializeToString() {
	string serialized;
	if (!plan.SerializeToString(&serialized)) {
		throw InternalException("It was not possible to serialize the substrait plan");
	}
	return serialized;
}

string DuckDBToSubstrait::SerializeToJson() {
	string serialized;
	auto success = google::protobuf::util::MessageToJsonString(plan, &serialized);
	if (!success.ok()) {
		throw InternalException("It was not possible to serialize the substrait plan");
	}
	return serialized;
}

string DuckDBToSubstrait::GetDecimalInternalString(Value &value) {
	switch (value.type().InternalType()) {
	case PhysicalType::INT8:
		return to_string(value.GetValueUnsafe<int8_t>());
	case PhysicalType::INT16:
		return to_string(value.GetValueUnsafe<int16_t>());
	case PhysicalType::INT32:
		return to_string(value.GetValueUnsafe<int32_t>());
	case PhysicalType::INT64:
		return to_string(value.GetValueUnsafe<int64_t>());
	case PhysicalType::INT128:
		return value.GetValueUnsafe<hugeint_t>().ToString();
	default:
		throw InternalException("Not accepted internal type for decimal");
	}
}

void DuckDBToSubstrait::AllocateFunctionArgument(substrait::Expression_ScalarFunction *scalar_fun,
                                                 substrait::Expression *value) {
	auto function_argument = new substrait::FunctionArgument();
	function_argument->set_allocated_value(value);
	scalar_fun->mutable_arguments()->AddAllocated(function_argument);
}

void DuckDBToSubstrait::TransformDecimal(Value &dval, substrait::Expression &sexpr) {
	auto &sval = *sexpr.mutable_literal();
	auto *allocated_decimal = new ::substrait::Expression_Literal_Decimal();
	uint8_t scale, width;
	dval.type().GetDecimalProperties(width, scale);
	allocated_decimal->set_scale(scale);
	allocated_decimal->set_precision(width);
	auto *decimal_value = new string();
	*decimal_value = GetDecimalInternalString(dval);
	allocated_decimal->set_allocated_value(decimal_value);
	sval.set_allocated_decimal(allocated_decimal);
}

void DuckDBToSubstrait::TransformInteger(Value &dval, substrait::Expression &sexpr) {
	auto &sval = *sexpr.mutable_literal();
	sval.set_i32(dval.GetValue<int32_t>());
}

void DuckDBToSubstrait::TransformDouble(Value &dval, substrait::Expression &sexpr) {
	auto &sval = *sexpr.mutable_literal();
	sval.set_fp64(dval.GetValue<double>());
}

void DuckDBToSubstrait::TransformBigInt(Value &dval, substrait::Expression &sexpr) {
	auto &sval = *sexpr.mutable_literal();
	sval.set_i64(dval.GetValue<int64_t>());
}

void DuckDBToSubstrait::TransformDate(Value &dval, substrait::Expression &sexpr) {
	// TODO how are we going to represent dates?
	auto &sval = *sexpr.mutable_literal();
	sval.set_string(dval.ToString());
}

void DuckDBToSubstrait::TransformVarchar(Value &dval, substrait::Expression &sexpr) {
	auto &sval = *sexpr.mutable_literal();
	string duck_str = dval.GetValue<string>();
	sval.set_string(dval.GetValue<string>());
}
::substrait::Type DuckDBToSubstrait::DuckToSubstraitType(LogicalType &d_type) {
	::substrait::Type s_type;
	switch (d_type.id()) {
	case LogicalTypeId::HUGEINT: {
		// FIXME: Support for hugeint types?
		auto s_decimal = new substrait::Type_Decimal();
		s_decimal->set_scale(38);
		s_decimal->set_precision(0);
		s_type.set_allocated_decimal(s_decimal);
		break;
	}
	case LogicalTypeId::DECIMAL: {
		auto s_decimal = new substrait::Type_Decimal();
		s_decimal->set_scale(DecimalType::GetScale(d_type));
		s_decimal->set_precision(DecimalType::GetWidth(d_type));
		s_type.set_allocated_decimal(s_decimal);
		break;
	}
		// Substrait ppl think unsigned types are not common, so we have to upcast these beauties
		// Which completely borks the optimization they are created for
	case LogicalTypeId::UTINYINT: {
		auto s_integer = new substrait::Type_I16();
		s_type.set_allocated_i16(s_integer);
		break;
	}
	case LogicalTypeId::USMALLINT: {
		auto s_integer = new substrait::Type_I32();
		s_type.set_allocated_i32(s_integer);
		break;
	}
	case LogicalTypeId::UINTEGER: {
		auto s_integer = new substrait::Type_I64();
		s_type.set_allocated_i64(s_integer);
		break;
	}
	case LogicalTypeId::INTEGER: {
		auto s_integer = new substrait::Type_I32();
		s_type.set_allocated_i32(s_integer);
		break;
	}
	case LogicalTypeId::DOUBLE: {
		auto s_double = new substrait::Type_FP64();
		s_type.set_allocated_fp64(s_double);
		break;
	}
	case LogicalTypeId::BIGINT: {
		auto s_bigint = new substrait::Type_I64();
		s_type.set_allocated_i64(s_bigint);
		break;
	}
	case LogicalTypeId::DATE: {
		auto s_date = new substrait::Type_Date();
		s_type.set_allocated_date(s_date);
		break;
	}
	case LogicalTypeId::VARCHAR: {
		auto s_varchar = new substrait::Type_VarChar();
		s_type.set_allocated_varchar(s_varchar);
		break;
	}
	case LogicalTypeId::BOOLEAN: {
		auto s_bool = new substrait::Type_Boolean();
		s_type.set_allocated_bool_(s_bool);
		break;
	}
	default:
		throw InternalException("Type not supported: " + d_type.ToString());
	}
	return s_type;
}

void DuckDBToSubstrait::TransformBoolean(Value &dval, substrait::Expression &sexpr) {
	auto &sval = *sexpr.mutable_literal();
	sval.set_boolean(dval.GetValue<bool>());
}

void DuckDBToSubstrait::TransformHugeInt(Value &dval, substrait::Expression &sexpr) {
	auto &sval = *sexpr.mutable_literal();
	auto *allocated_decimal = new ::substrait::Expression_Literal_Decimal();
	auto hugeint_str = dval.ToString();
	allocated_decimal->set_scale(0);
	allocated_decimal->set_precision((int32_t)hugeint_str.size());

	auto *decimal_value = new string();
	*decimal_value = hugeint_str;
	allocated_decimal->set_allocated_value(decimal_value);
	sval.set_allocated_decimal(allocated_decimal);
}

void DuckDBToSubstrait::TransformConstant(Value &dval, substrait::Expression &sexpr) {
	auto &duckdb_type = dval.type();
	switch (duckdb_type.id()) {
	case LogicalTypeId::DECIMAL:
		TransformDecimal(dval, sexpr);
		break;
	case LogicalTypeId::INTEGER:
		TransformInteger(dval, sexpr);
		break;
	case LogicalTypeId::BIGINT:
		TransformBigInt(dval, sexpr);
		break;
	case LogicalTypeId::DATE:
		TransformDate(dval, sexpr);
		break;
	case LogicalTypeId::VARCHAR:
		TransformVarchar(dval, sexpr);
		break;
	case LogicalTypeId::HUGEINT:
		TransformHugeInt(dval, sexpr);
		break;
	case LogicalTypeId::BOOLEAN:
		TransformBoolean(dval, sexpr);
		break;
	case LogicalTypeId::DOUBLE:
		TransformDouble(dval, sexpr);
		break;
	default:
		throw InternalException(duckdb_type.ToString());
	}
}

void DuckDBToSubstrait::TransformBoundRefExpression(Expression &dexpr, substrait::Expression &sexpr,
                                                    uint64_t col_offset) {
	auto &dref = (BoundReferenceExpression &)dexpr;
	CreateFieldRef(&sexpr, dref.index + col_offset);
}

void DuckDBToSubstrait::TransformCastExpression(Expression &dexpr, substrait::Expression &sexpr, uint64_t col_offset) {
	auto &dcast = (BoundCastExpression &)dexpr;
	auto scast = sexpr.mutable_cast();
	TransformExpr(*dcast.child, *scast->mutable_input(), col_offset);
	*scast->mutable_type() = DuckToSubstraitType(dcast.return_type);
}

void DuckDBToSubstrait::TransformFunctionExpression(Expression &dexpr, substrait::Expression &sexpr,
                                                    uint64_t col_offset) {
	auto &dfun = (BoundFunctionExpression &)dexpr;
	auto sfun = sexpr.mutable_scalar_function();
	sfun->set_function_reference(RegisterFunction(dfun.function.name));

	for (auto &darg : dfun.children) {
		auto sarg = sfun->add_arguments();
		TransformExpr(*darg, *sarg->mutable_value(), col_offset);
	}

	*sfun->mutable_output_type() = DuckToSubstraitType(dfun.return_type);
}

void DuckDBToSubstrait::TransformConstantExpression(Expression &dexpr, substrait::Expression &sexpr) {
	auto &dconst = (BoundConstantExpression &)dexpr;
	TransformConstant(dconst.value, sexpr);
}

void DuckDBToSubstrait::TransformComparisonExpression(Expression &dexpr, substrait::Expression &sexpr) {
	auto &dcomp = (BoundComparisonExpression &)dexpr;

	string fname;
	switch (dexpr.type) {
	case ExpressionType::COMPARE_EQUAL:
		fname = "equal";
		break;
	case ExpressionType::COMPARE_LESSTHAN:
		fname = "lt";
		break;
	case ExpressionType::COMPARE_LESSTHANOREQUALTO:
		fname = "lte";
		break;
	case ExpressionType::COMPARE_GREATERTHAN:
		fname = "gt";
		break;
	case ExpressionType::COMPARE_GREATERTHANOREQUALTO:
		fname = "gte";
		break;
	case ExpressionType::COMPARE_NOTEQUAL:
		fname = "not_equal";
		break;
	default:
		throw InternalException(ExpressionTypeToString(dexpr.type));
	}

	auto scalar_fun = sexpr.mutable_scalar_function();
	scalar_fun->set_function_reference(RegisterFunction(fname));
	auto sarg = scalar_fun->add_arguments();
	TransformExpr(*dcomp.left, *sarg->mutable_value(), 0);
	sarg = scalar_fun->add_arguments();
	TransformExpr(*dcomp.right, *sarg->mutable_value(), 0);
	*scalar_fun->mutable_output_type() = DuckToSubstraitType(dcomp.return_type);
}

void DuckDBToSubstrait::TransformConjunctionExpression(Expression &dexpr, substrait::Expression &sexpr,
                                                       uint64_t col_offset) {
	auto &dconj = (BoundConjunctionExpression &)dexpr;
	string fname;
	switch (dexpr.type) {
	case ExpressionType::CONJUNCTION_AND:
		fname = "and";
		break;
	case ExpressionType::CONJUNCTION_OR:
		fname = "or";
		break;
	default:
		throw InternalException(ExpressionTypeToString(dexpr.type));
	}

	auto scalar_fun = sexpr.mutable_scalar_function();
	scalar_fun->set_function_reference(RegisterFunction(fname));
	for (auto &child : dconj.children) {
		auto s_arg = scalar_fun->add_arguments();
		TransformExpr(*child, *s_arg->mutable_value(), col_offset);
	}
	*scalar_fun->mutable_output_type() = DuckToSubstraitType(dconj.return_type);
}

void DuckDBToSubstrait::TransformNotNullExpression(Expression &dexpr, substrait::Expression &sexpr,
                                                   uint64_t col_offset) {
	auto &dop = (BoundOperatorExpression &)dexpr;
	auto scalar_fun = sexpr.mutable_scalar_function();
	scalar_fun->set_function_reference(RegisterFunction("is_not_null"));
	auto s_arg = scalar_fun->add_arguments();
	TransformExpr(*dop.children[0], *s_arg->mutable_value(), col_offset);
	*scalar_fun->mutable_output_type() = DuckToSubstraitType(dop.return_type);
}

void DuckDBToSubstrait::TransformCaseExpression(Expression &dexpr, substrait::Expression &sexpr) {
	auto &dcase = (BoundCaseExpression &)dexpr;
	auto scase = sexpr.mutable_if_then();

	for (auto &dcheck : dcase.case_checks) {
		auto sif = scase->mutable_ifs()->Add();
		TransformExpr(*dcheck.when_expr, *sif->mutable_if_());
		TransformExpr(*dcheck.then_expr, *sif->mutable_then());
	}
	TransformExpr(*dcase.else_expr, *scase->mutable_else_());
}

void DuckDBToSubstrait::TransformInExpression(Expression &dexpr, substrait::Expression &sexpr) {
	auto &duck_in_op = (BoundOperatorExpression &)dexpr;
	auto subs_in_op = sexpr.mutable_singular_or_list();

	// Get the expression
	TransformExpr(*duck_in_op.children[0], *subs_in_op->mutable_value());

	// Get the values
	for (idx_t i = 1; i < duck_in_op.children.size(); i++) {
		subs_in_op->add_options();
		TransformExpr(*duck_in_op.children[i], *subs_in_op->mutable_options(i - 1));
	}
}

void DuckDBToSubstrait::TransformExpr(Expression &dexpr, substrait::Expression &sexpr, uint64_t col_offset) {
	switch (dexpr.type) {
	case ExpressionType::BOUND_REF:
		TransformBoundRefExpression(dexpr, sexpr, col_offset);
		break;
	case ExpressionType::OPERATOR_CAST:
		TransformCastExpression(dexpr, sexpr, col_offset);
		break;
	case ExpressionType::BOUND_FUNCTION:
		TransformFunctionExpression(dexpr, sexpr, col_offset);
		break;
	case ExpressionType::VALUE_CONSTANT:
		TransformConstantExpression(dexpr, sexpr);
		break;
	case ExpressionType::COMPARE_EQUAL:
	case ExpressionType::COMPARE_LESSTHAN:
	case ExpressionType::COMPARE_LESSTHANOREQUALTO:
	case ExpressionType::COMPARE_GREATERTHAN:
	case ExpressionType::COMPARE_GREATERTHANOREQUALTO:
	case ExpressionType::COMPARE_NOTEQUAL:
		TransformComparisonExpression(dexpr, sexpr);
		break;
	case ExpressionType::CONJUNCTION_AND:
	case ExpressionType::CONJUNCTION_OR:
		TransformConjunctionExpression(dexpr, sexpr, col_offset);
		break;
	case ExpressionType::OPERATOR_IS_NOT_NULL:
		TransformNotNullExpression(dexpr, sexpr, col_offset);
		break;
	case ExpressionType::CASE_EXPR:
		TransformCaseExpression(dexpr, sexpr);
		break;
	case ExpressionType::COMPARE_IN:
		TransformInExpression(dexpr, sexpr);
		break;
	default:
		throw InternalException(ExpressionTypeToString(dexpr.type));
	}
}

uint64_t DuckDBToSubstrait::RegisterFunction(const string &name) {
	if (name.empty()) {
		throw InternalException("Missing function name");
	}
	if (functions_map.find(name) == functions_map.end()) {
		auto function_id = last_function_id++;
		auto sfun = plan.add_extensions()->mutable_extension_function();
		sfun->set_function_anchor(function_id);
		sfun->set_name(name);

		functions_map[name] = function_id;
	}
	return functions_map[name];
}

void DuckDBToSubstrait::CreateFieldRef(substrait::Expression *expr, uint64_t col_idx) {
	auto selection = new ::substrait::Expression_FieldReference();
	selection->mutable_direct_reference()->mutable_struct_field()->set_field((int32_t)col_idx);
	auto root_reference = new ::substrait::Expression_FieldReference_RootReference();
	selection->set_allocated_root_reference(root_reference);

	D_ASSERT(selection->root_type_case() == substrait::Expression_FieldReference::RootTypeCase::kRootReference);
	expr->set_allocated_selection(selection);
	D_ASSERT(expr->has_selection());
}

substrait::Expression *DuckDBToSubstrait::TransformIsNotNullFilter(uint64_t col_idx, TableFilter &dfilter, LogicalType& return_type) {
	auto s_expr = new substrait::Expression();
	auto scalar_fun = s_expr->mutable_scalar_function();
	scalar_fun->set_function_reference(RegisterFunction("is_not_null"));
	auto s_arg = scalar_fun->add_arguments();
	CreateFieldRef(s_arg->mutable_value(), col_idx);
	*scalar_fun->mutable_output_type() = DuckToSubstraitType(return_type);
	return s_expr;
}

substrait::Expression *DuckDBToSubstrait::TransformConjuctionAndFilter(uint64_t col_idx, TableFilter &dfilter, LogicalType& return_type) {
	auto &conjunction_filter = (ConjunctionAndFilter &)dfilter;
	return CreateConjunction(conjunction_filter.child_filters,
	                         [&](unique_ptr<TableFilter> &in) { return TransformFilter(col_idx, *in, return_type); });
}

substrait::Expression *DuckDBToSubstrait::TransformConstantComparisonFilter(uint64_t col_idx, TableFilter &dfilter, LogicalType& return_type) {
	auto s_expr = new substrait::Expression();
	auto s_scalar = s_expr->mutable_scalar_function();
	auto &constant_filter = (ConstantFilter &)dfilter;
	*s_scalar->mutable_output_type() = DuckToSubstraitType(return_type);
	auto s_arg = s_scalar->add_arguments();
	CreateFieldRef(s_arg->mutable_value(), col_idx);
	s_arg = s_scalar->add_arguments();
	TransformConstant(constant_filter.constant, *s_arg->mutable_value());
	uint64_t function_id;
	switch (constant_filter.comparison_type) {
	case ExpressionType::COMPARE_EQUAL:
		function_id = RegisterFunction("equal");
		break;
	case ExpressionType::COMPARE_LESSTHANOREQUALTO:
		function_id = RegisterFunction("lte");
		break;
	case ExpressionType::COMPARE_LESSTHAN:
		function_id = RegisterFunction("lt");
		break;
	case ExpressionType::COMPARE_GREATERTHAN:
		function_id = RegisterFunction("gt");
		break;
	case ExpressionType::COMPARE_GREATERTHANOREQUALTO:
		function_id = RegisterFunction("gte");
		break;
	default:
		throw InternalException(ExpressionTypeToString(constant_filter.comparison_type));
	}
	s_scalar->set_function_reference(function_id);
	return s_expr;
}

substrait::Expression *DuckDBToSubstrait::TransformFilter(uint64_t col_idx, TableFilter &dfilter, LogicalType& return_type) {
	switch (dfilter.filter_type) {
	case TableFilterType::IS_NOT_NULL:
		return TransformIsNotNullFilter(col_idx, dfilter, return_type);
	case TableFilterType::CONJUNCTION_AND:
		return TransformConjuctionAndFilter(col_idx, dfilter, return_type);
	case TableFilterType::CONSTANT_COMPARISON:
		return TransformConstantComparisonFilter(col_idx, dfilter, return_type);
	default:
		throw InternalException("Unsupported table filter type");
	}
}

substrait::Expression *DuckDBToSubstrait::TransformJoinCond(JoinCondition &dcond, uint64_t left_ncol) {
	auto expr = new substrait::Expression();
	string join_comparision;
	switch (dcond.comparison) {
	case ExpressionType::COMPARE_EQUAL:
		join_comparision = "equal";
		break;
	case ExpressionType::COMPARE_GREATERTHAN:
		join_comparision = "gt";
		break;
	case ExpressionType::COMPARE_NOT_DISTINCT_FROM:
		join_comparision = "is_not_distinct_from";
		break;
	case ExpressionType::COMPARE_GREATERTHANOREQUALTO:
		join_comparision = "gte";
		break;
	case ExpressionType::COMPARE_LESSTHANOREQUALTO:
		join_comparision = "lte";
		break;
	default:
		throw InternalException("Unsupported join comparison");
	}
	auto scalar_fun = expr->mutable_scalar_function();
	scalar_fun->set_function_reference(RegisterFunction(join_comparision));
	auto s_arg = scalar_fun->add_arguments();
	TransformExpr(*dcond.left, *s_arg->mutable_value());
	s_arg = scalar_fun->add_arguments();
	TransformExpr(*dcond.right, *s_arg->mutable_value(), left_ncol);
	*scalar_fun->mutable_output_type() = DuckToSubstraitType(dcond.left->return_type);
	return expr;
}

void DuckDBToSubstrait::TransformOrder(BoundOrderByNode &dordf, substrait::SortField &sordf) {
	switch (dordf.type) {
	case OrderType::ASCENDING:
		switch (dordf.null_order) {
		case OrderByNullType::NULLS_FIRST:
			sordf.set_direction(
			    substrait::SortField_SortDirection::SortField_SortDirection_SORT_DIRECTION_ASC_NULLS_FIRST);
			break;
		case OrderByNullType::NULLS_LAST:
			sordf.set_direction(
			    substrait::SortField_SortDirection::SortField_SortDirection_SORT_DIRECTION_ASC_NULLS_LAST);

			break;
		default:
			throw InternalException("Unsupported ordering type");
		}
		break;
	case OrderType::DESCENDING:
		switch (dordf.null_order) {
		case OrderByNullType::NULLS_FIRST:
			sordf.set_direction(
			    substrait::SortField_SortDirection::SortField_SortDirection_SORT_DIRECTION_DESC_NULLS_FIRST);
			break;
		case OrderByNullType::NULLS_LAST:
			sordf.set_direction(
			    substrait::SortField_SortDirection::SortField_SortDirection_SORT_DIRECTION_DESC_NULLS_LAST);

			break;
		default:
			throw InternalException("Unsupported ordering type");
		}
		break;
	default:
		throw InternalException("Unsupported ordering type");
	}
	TransformExpr(*dordf.expression, *sordf.mutable_expr());
}

substrait::Rel *DuckDBToSubstrait::TransformFilter(LogicalOperator &dop) {

	auto &dfilter = (LogicalFilter &)dop;
	auto res = TransformOp(*dop.children[0]);

	if (!dfilter.expressions.empty()) {
		auto filter = new substrait::Rel();
		filter->mutable_filter()->set_allocated_input(res);
		filter->mutable_filter()->set_allocated_condition(
		    CreateConjunction(dfilter.expressions, [&](unique_ptr<Expression> &in) {
			    auto expr = new substrait::Expression();
			    TransformExpr(*in, *expr);
			    return expr;
		    }));
		res = filter;
	}

	if (!dfilter.projection_map.empty()) {
		auto projection = new substrait::Rel();
		projection->mutable_project()->set_allocated_input(res);
		for (auto col_idx : dfilter.projection_map) {
			CreateFieldRef(projection->mutable_project()->add_expressions(), col_idx);
		}
		res = projection;
	}
	return res;
}

substrait::Rel *DuckDBToSubstrait::TransformProjection(LogicalOperator &dop) {
	auto res = new substrait::Rel();
	auto &dproj = (LogicalProjection &)dop;
	auto sproj = res->mutable_project();
	sproj->set_allocated_input(TransformOp(*dop.children[0]));

	for (auto &dexpr : dproj.expressions) {
		TransformExpr(*dexpr, *sproj->add_expressions());
	}
	return res;
}

substrait::Rel *DuckDBToSubstrait::TransformTopN(LogicalOperator &dop) {
	auto &dtopn = (LogicalTopN &)dop;
	auto res = new substrait::Rel();
	auto stopn = res->mutable_fetch();

	auto sord_rel = new substrait::Rel();
	auto sord = sord_rel->mutable_sort();
	sord->set_allocated_input(TransformOp(*dop.children[0]));

	for (auto &dordf : dtopn.orders) {
		TransformOrder(dordf, *sord->add_sorts());
	}

	stopn->set_allocated_input(sord_rel);
	stopn->set_offset(dtopn.offset);
	stopn->set_count(dtopn.limit);
	return res;
}

substrait::Rel *DuckDBToSubstrait::TransformLimit(LogicalOperator &dop) {
	auto &dlimit = (LogicalLimit &)dop;
	auto res = new substrait::Rel();
	auto stopn = res->mutable_fetch();
	stopn->set_allocated_input(TransformOp(*dop.children[0]));

	stopn->set_offset(dlimit.offset_val);
	stopn->set_count(dlimit.limit_val);
	return res;
}

substrait::Rel *DuckDBToSubstrait::TransformOrderBy(LogicalOperator &dop) {
	auto res = new substrait::Rel();
	auto &dord = (LogicalOrder &)dop;
	auto sord = res->mutable_sort();

	sord->set_allocated_input(TransformOp(*dop.children[0]));

	for (auto &dordf : dord.orders) {
		TransformOrder(dordf, *sord->add_sorts());
	}
	return res;
}

substrait::Rel *DuckDBToSubstrait::TransformComparisonJoin(LogicalOperator &dop) {
	auto res = new substrait::Rel();
	auto sjoin = res->mutable_join();
	//		sjoin->set_delim_join(false);
	auto &djoin = (LogicalComparisonJoin &)dop;

	sjoin->set_allocated_left(TransformOp(*dop.children[0]));
	sjoin->set_allocated_right(TransformOp(*dop.children[1]));

	auto left_col_count = dop.children[0]->types.size();
	if (dop.children[0]->type == LogicalOperatorType::LOGICAL_COMPARISON_JOIN) {
		auto child_join = (LogicalComparisonJoin *)dop.children[0].get();
		left_col_count = child_join->left_projection_map.size() + child_join->right_projection_map.size();
	}
	sjoin->set_allocated_expression(
	    CreateConjunction(djoin.conditions, [&](JoinCondition &in) { return TransformJoinCond(in, left_col_count); }));

	switch (djoin.join_type) {
	case JoinType::INNER:
		sjoin->set_type(substrait::JoinRel::JoinType::JoinRel_JoinType_JOIN_TYPE_INNER);
		break;
	case JoinType::LEFT:
		sjoin->set_type(substrait::JoinRel::JoinType::JoinRel_JoinType_JOIN_TYPE_LEFT);
		break;
	case JoinType::RIGHT:
		sjoin->set_type(substrait::JoinRel::JoinType::JoinRel_JoinType_JOIN_TYPE_RIGHT);
		break;
	case JoinType::SINGLE:
		sjoin->set_type(substrait::JoinRel::JoinType::JoinRel_JoinType_JOIN_TYPE_SINGLE);
		break;
	case JoinType::SEMI:
		sjoin->set_type(substrait::JoinRel::JoinType::JoinRel_JoinType_JOIN_TYPE_SEMI);
		break;
	default:
		throw InternalException("Unsupported join type " + JoinTypeToString(djoin.join_type));
	}
	// somewhat odd semantics on our side
	if (djoin.left_projection_map.empty()) {
		for (uint64_t i = 0; i < dop.children[0]->types.size(); i++) {
			djoin.left_projection_map.push_back(i);
		}
	}
	if (djoin.right_projection_map.empty()) {
		for (uint64_t i = 0; i < dop.children[1]->types.size(); i++) {
			djoin.right_projection_map.push_back(i);
		}
	}
	auto proj_rel = new substrait::Rel();
	auto projection = proj_rel->mutable_project();
	for (auto left_idx : djoin.left_projection_map) {
		CreateFieldRef(projection->add_expressions(), left_idx);
	}

	for (auto right_idx : djoin.right_projection_map) {
		CreateFieldRef(projection->add_expressions(), right_idx + left_col_count);
	}
	projection->set_allocated_input(res);
	return proj_rel;
}

substrait::Rel *DuckDBToSubstrait::TransformAggregateGroup(LogicalOperator &dop) {
	auto res = new substrait::Rel();
	auto &daggr = (LogicalAggregate &)dop;
	auto saggr = res->mutable_aggregate();
	saggr->set_allocated_input(TransformOp(*dop.children[0]));
	// we only do a single grouping set for now
	auto sgrp = saggr->add_groupings();
	for (auto &dgrp : daggr.groups) {
		if (dgrp->type != ExpressionType::BOUND_REF) {
			// TODO push projection or push substrait to allow expressions here
			throw InternalException("No expressions in groupings yet");
		}
		TransformExpr(*dgrp, *sgrp->add_grouping_expressions());
	}
	for (auto &dmeas : daggr.expressions) {
		auto smeas = saggr->add_measures()->mutable_measure();
		if (dmeas->type != ExpressionType::BOUND_AGGREGATE) {
			// TODO push projection or push substrait, too
			throw InternalException("No non-aggregate expressions in measures yet");
		}
		auto &daexpr = (BoundAggregateExpression &)*dmeas;
		smeas->set_function_reference(RegisterFunction(daexpr.function.name));

		for (auto &darg : daexpr.children) {
			auto s_arg = smeas->add_arguments();
			TransformExpr(*darg, *s_arg->mutable_value());
		}
	}
	return res;
}

void DuckDBToSubstrait::TransformTypeInfo(substrait::Type_Struct *type_schema, LogicalType &type,
                                          BaseStatistics &column_statistics, bool not_null) {

	substrait::Type_Nullability type_nullability;
	if (not_null) {
		type_nullability = substrait::Type_Nullability::Type_Nullability_NULLABILITY_REQUIRED;
	} else {
		type_nullability = substrait::Type_Nullability::Type_Nullability_NULLABILITY_NULLABLE;
	}
	switch (type.id()) {
	case LogicalTypeId::BOOLEAN: {
		auto bool_type = new substrait::Type_Boolean;
		bool_type->set_nullability(type_nullability);
		type_schema->add_types()->set_allocated_bool_(bool_type);
		break;
	}
	case LogicalTypeId::TINYINT: {
		auto integral_type = new substrait::Type_I8;
		integral_type->set_nullability(type_nullability);
		type_schema->add_types()->set_allocated_i8(integral_type);
		break;
	}
	case LogicalTypeId::SMALLINT: {
		auto integral_type = new substrait::Type_I16;
		integral_type->set_nullability(type_nullability);
		type_schema->add_types()->set_allocated_i16(integral_type);
		break;
	}
	case LogicalTypeId::INTEGER: {
		auto integral_type = new substrait::Type_I32;
		integral_type->set_nullability(type_nullability);
		type_schema->add_types()->set_allocated_i32(integral_type);
		break;
	}
	case LogicalTypeId::BIGINT: {
		auto integral_type = new substrait::Type_I64;
		integral_type->set_nullability(type_nullability);
		type_schema->add_types()->set_allocated_i64(integral_type);
		break;
	}
	case LogicalTypeId::DATE: {
		auto date_type = new substrait::Type_Date;
		date_type->set_nullability(type_nullability);
		type_schema->add_types()->set_allocated_date(date_type);
		break;
	}
	case LogicalTypeId::TIME: {
		auto time_type = new substrait::Type_Time;
		time_type->set_nullability(type_nullability);
		type_schema->add_types()->set_allocated_time(time_type);
		break;
	}
	case LogicalTypeId::TIMESTAMP: {
		// FIXME: Shouldn't this have a precision?
		auto timestamp_type = new substrait::Type_Timestamp;
		timestamp_type->set_nullability(type_nullability);
		type_schema->add_types()->set_allocated_timestamp(timestamp_type);
		break;
	}
	case LogicalTypeId::FLOAT: {
		auto float_type = new substrait::Type_FP32;
		float_type->set_nullability(type_nullability);
		type_schema->add_types()->set_allocated_fp32(float_type);
		break;
	}
	case LogicalTypeId::DOUBLE: {
		auto double_type = new substrait::Type_FP64;
		double_type->set_nullability(type_nullability);
		type_schema->add_types()->set_allocated_fp64(double_type);
		break;
	}
	case LogicalTypeId::DECIMAL: {
		auto decimal_type = new substrait::Type_Decimal;
		decimal_type->set_nullability(type_nullability);
		decimal_type->set_precision(DecimalType::GetWidth(type));
		decimal_type->set_scale(DecimalType::GetScale(type));
		type_schema->add_types()->set_allocated_decimal(decimal_type);
		break;
	}
	case LogicalTypeId::VARCHAR: {
		auto varchar_type = new substrait::Type_VarChar;
		varchar_type->set_nullability(type_nullability);
		auto &string_statistics = (StringStatistics &)column_statistics;
		varchar_type->set_length(string_statistics.max_string_length);
		type_schema->add_types()->set_allocated_varchar(varchar_type);
		break;
	}
	default:
		throw NotImplementedException("Logical Type " + type.ToString() +
		                              " not implemented as Substrait Schema Result.");
	}
}

set<idx_t> GetNotNullConstraintCol(TableCatalogEntry &tbl) {
	set<idx_t> not_null;
	for (auto &constraint : tbl.constraints) {
		if (constraint->type == ConstraintType::NOT_NULL) {
			not_null.insert(((NotNullConstraint *)constraint.get())->index);
		}
	}
	return not_null;
}

substrait::Rel *DuckDBToSubstrait::TransformGet(LogicalOperator &dop) {
	auto get_rel = new substrait::Rel();
	substrait::Rel *rel = get_rel;
	auto &dget = (LogicalGet &)dop;
	auto &table_scan_bind_data = (TableScanBindData &)*dget.bind_data;
	auto sget = get_rel->mutable_read();

	if (!dget.table_filters.filters.empty()) {
		// Pushdown filter
		auto filter =
		    CreateConjunction(dget.table_filters.filters, [&](std::pair<const idx_t, unique_ptr<TableFilter>> &in) {
			    auto col_idx = in.first;
			    auto return_type = dget.returned_types[col_idx];
			    auto &filter = *in.second;
<<<<<<< HEAD
			    return TransformFilter(col_idx, filter, return_type);
		    }));
		rel = filter;
=======
			    return TransformFilter(col_idx, filter);
		    });
		sget->set_allocated_filter(filter);
>>>>>>> 7f0477a8
	}

	if (!dget.column_ids.empty()) {
		// Projection Pushdown
		auto projection = new substrait::Expression_MaskExpression();
		auto select = new substrait::Expression_MaskExpression_StructSelect();

		for (auto col_idx : dget.column_ids) {
			auto struct_item = select->add_struct_items();
			struct_item->set_field((int32_t)col_idx);
			// FIXME do we need to set the child? if yes, to what?
		}
		projection->set_allocated_select(select);
		sget->set_allocated_projection(projection);
	}

	// Add Table Schema
	sget->mutable_named_table()->add_names(table_scan_bind_data.table->name);
	auto base_schema = new ::substrait::NamedStruct();
	auto type_info = new substrait::Type_Struct();
	type_info->set_nullability(substrait::Type_Nullability_NULLABILITY_REQUIRED);
	auto not_null_constraint = GetNotNullConstraintCol(*table_scan_bind_data.table);
	for (idx_t i = 0; i < dget.names.size(); i++) {
		auto cur_type = dget.returned_types[i];
		if (cur_type.id() == LogicalTypeId::STRUCT) {
			throw std::runtime_error("Structs are not yet accepted in table scans");
		}
		base_schema->add_names(dget.names[i]);
		auto column_statistics = dget.function.statistics(context, &table_scan_bind_data, i);
		bool not_null = not_null_constraint.find(i) != not_null_constraint.end();
		TransformTypeInfo(type_info, cur_type, *column_statistics, not_null);
	}
	base_schema->set_allocated_struct_(type_info);
	sget->set_allocated_base_schema(base_schema);
	return rel;
}

substrait::Rel *DuckDBToSubstrait::TransformCrossProduct(LogicalOperator &dop) {
	auto rel = new substrait::Rel();
	auto sub_cross_prod = rel->mutable_cross();
	auto &djoin = (LogicalCrossProduct &)dop;
	sub_cross_prod->set_allocated_left(TransformOp(*dop.children[0]));
	sub_cross_prod->set_allocated_right(TransformOp(*dop.children[1]));
	auto bindings = djoin.GetColumnBindings();
	return rel;
}

substrait::Rel *DuckDBToSubstrait::TransformOp(LogicalOperator &dop) {
	switch (dop.type) {
	case LogicalOperatorType::LOGICAL_FILTER:
		return TransformFilter(dop);
	case LogicalOperatorType::LOGICAL_TOP_N:
		return TransformTopN(dop);
	case LogicalOperatorType::LOGICAL_LIMIT:
		return TransformLimit(dop);
	case LogicalOperatorType::LOGICAL_ORDER_BY:
		return TransformOrderBy(dop);
	case LogicalOperatorType::LOGICAL_PROJECTION:
		return TransformProjection(dop);
	case LogicalOperatorType::LOGICAL_COMPARISON_JOIN:
		return TransformComparisonJoin(dop);
	case LogicalOperatorType::LOGICAL_AGGREGATE_AND_GROUP_BY:
		return TransformAggregateGroup(dop);
	case LogicalOperatorType::LOGICAL_GET:
		return TransformGet(dop);
	case LogicalOperatorType::LOGICAL_CROSS_PRODUCT:
		return TransformCrossProduct(dop);
	default:
		throw InternalException(LogicalOperatorToString(dop.type));
	}
}

substrait::RelRoot *DuckDBToSubstrait::TransformRootOp(LogicalOperator &dop) {
	auto root_rel = new substrait::RelRoot();
	LogicalOperator *current_op = &dop;
	bool weird_scenario = current_op->type == LogicalOperatorType::LOGICAL_PROJECTION &&
	                      current_op->children[0]->type == LogicalOperatorType::LOGICAL_TOP_N;
	if (weird_scenario) {
		// This is a weird scenario where a projection is put on top of a top-k but the actual aliases are on the
		// projection below the top-k still.
		current_op = current_op->children[0].get();
	}
	// If the root operator is not a projection, we must go down until we find the first projection to get the aliases
	while (current_op->type != LogicalOperatorType::LOGICAL_PROJECTION) {
		if (current_op->children.size() != 1) {
			throw InternalException("Root node has more than 1, or 0 children up to reaching a projection node");
		}
		current_op = current_op->children[0].get();
	}
	root_rel->set_allocated_input(TransformOp(dop));
	auto &dproj = (LogicalProjection &)*current_op;
	if (!weird_scenario) {
		for (auto &expression : dproj.expressions) {
			root_rel->add_names(expression->GetName());
		}
	} else {
		for (auto &expression : dop.expressions) {
			D_ASSERT(expression->type == ExpressionType::BOUND_REF);
			auto b_expr = (BoundReferenceExpression *)expression.get();
			root_rel->add_names(dproj.expressions[b_expr->index]->GetName());
		}
	}

	return root_rel;
}

void DuckDBToSubstrait::TransformPlan(LogicalOperator &dop) {
	plan.clear_extensions();
	plan.clear_advanced_extensions();
	plan.clear_extension_uris();
	plan.add_relations()->set_allocated_root(TransformRootOp(dop));
}
} // namespace duckdb<|MERGE_RESOLUTION|>--- conflicted
+++ resolved
@@ -15,6 +15,7 @@
 #include "substrait/algebra.pb.h"
 #include "substrait/plan.pb.h"
 #include "duckdb/parser/constraints/not_null_constraint.hpp"
+#include "duckdb/execution/index/art/art_key.hpp"
 
 namespace duckdb {
 
@@ -35,23 +36,6 @@
 	return serialized;
 }
 
-string DuckDBToSubstrait::GetDecimalInternalString(Value &value) {
-	switch (value.type().InternalType()) {
-	case PhysicalType::INT8:
-		return to_string(value.GetValueUnsafe<int8_t>());
-	case PhysicalType::INT16:
-		return to_string(value.GetValueUnsafe<int16_t>());
-	case PhysicalType::INT32:
-		return to_string(value.GetValueUnsafe<int32_t>());
-	case PhysicalType::INT64:
-		return to_string(value.GetValueUnsafe<int64_t>());
-	case PhysicalType::INT128:
-		return value.GetValueUnsafe<hugeint_t>().ToString();
-	default:
-		throw InternalException("Not accepted internal type for decimal");
-	}
-}
-
 void DuckDBToSubstrait::AllocateFunctionArgument(substrait::Expression_ScalarFunction *scalar_fun,
                                                  substrait::Expression *value) {
 	auto function_argument = new substrait::FunctionArgument();
@@ -59,15 +43,64 @@
 	scalar_fun->mutable_arguments()->AddAllocated(function_argument);
 }
 
+string GetRawValue(hugeint_t value) {
+	std::string str;
+	str.reserve(16);
+	uint8_t *byte = (uint8_t *)&value.upper;
+	for (idx_t i = 0; i < 8; i++) {
+		str.push_back(byte[i]);
+	}
+	byte = (uint8_t *)&value.lower;
+	for (idx_t i = 0; i < 8; i++) {
+		str.push_back(byte[i]);
+	}
+	return str;
+}
+
 void DuckDBToSubstrait::TransformDecimal(Value &dval, substrait::Expression &sexpr) {
 	auto &sval = *sexpr.mutable_literal();
 	auto *allocated_decimal = new ::substrait::Expression_Literal_Decimal();
 	uint8_t scale, width;
+	hugeint_t hugeint_value;
+	Value mock_value;
+	// alright time for some dirty switcharoo
+	switch (dval.type().InternalType()) {
+	case PhysicalType::INT8: {
+		auto internal_value = dval.GetValueUnsafe<int8_t>();
+		mock_value = Value::TINYINT(internal_value);
+		break;
+	}
+
+	case PhysicalType::INT16: {
+		auto internal_value = dval.GetValueUnsafe<int16_t>();
+		mock_value = Value::SMALLINT(internal_value);
+		break;
+	}
+	case PhysicalType::INT32: {
+		auto internal_value = dval.GetValueUnsafe<int32_t>();
+		mock_value = Value::INTEGER(internal_value);
+		break;
+	}
+	case PhysicalType::INT64: {
+		auto internal_value = dval.GetValueUnsafe<int64_t>();
+		mock_value = Value::BIGINT(internal_value);
+		break;
+	}
+	case PhysicalType::INT128: {
+		mock_value = dval;
+		break;
+	}
+	default:
+		throw InternalException("Not accepted internal type for decimal");
+	}
+	hugeint_value = mock_value.GetValue<hugeint_t>();
+	auto raw_value = GetRawValue(hugeint_value);
+
 	dval.type().GetDecimalProperties(width, scale);
 	allocated_decimal->set_scale(scale);
 	allocated_decimal->set_precision(width);
 	auto *decimal_value = new string();
-	*decimal_value = GetDecimalInternalString(dval);
+	*decimal_value = raw_value;
 	allocated_decimal->set_allocated_value(decimal_value);
 	sval.set_allocated_decimal(allocated_decimal);
 }
@@ -98,14 +131,21 @@
 	string duck_str = dval.GetValue<string>();
 	sval.set_string(dval.GetValue<string>());
 }
-::substrait::Type DuckDBToSubstrait::DuckToSubstraitType(LogicalType &d_type) {
+::substrait::Type DuckDBToSubstrait::DuckToSubstraitType(LogicalType &d_type, bool nullable) {
 	::substrait::Type s_type;
+	substrait::Type_Nullability type_nullability;
+	if (nullable) {
+		type_nullability = substrait::Type_Nullability::Type_Nullability_NULLABILITY_NULLABLE;
+	} else {
+		type_nullability = substrait::Type_Nullability::Type_Nullability_NULLABILITY_REQUIRED;
+	}
 	switch (d_type.id()) {
 	case LogicalTypeId::HUGEINT: {
 		// FIXME: Support for hugeint types?
 		auto s_decimal = new substrait::Type_Decimal();
 		s_decimal->set_scale(38);
 		s_decimal->set_precision(0);
+		s_decimal->set_nullability(type_nullability);
 		s_type.set_allocated_decimal(s_decimal);
 		break;
 	}
@@ -113,6 +153,7 @@
 		auto s_decimal = new substrait::Type_Decimal();
 		s_decimal->set_scale(DecimalType::GetScale(d_type));
 		s_decimal->set_precision(DecimalType::GetWidth(d_type));
+		s_decimal->set_nullability(type_nullability);
 		s_type.set_allocated_decimal(s_decimal);
 		break;
 	}
@@ -120,46 +161,55 @@
 		// Which completely borks the optimization they are created for
 	case LogicalTypeId::UTINYINT: {
 		auto s_integer = new substrait::Type_I16();
+		s_integer->set_nullability(type_nullability);
 		s_type.set_allocated_i16(s_integer);
 		break;
 	}
 	case LogicalTypeId::USMALLINT: {
 		auto s_integer = new substrait::Type_I32();
+		s_integer->set_nullability(type_nullability);
 		s_type.set_allocated_i32(s_integer);
 		break;
 	}
 	case LogicalTypeId::UINTEGER: {
 		auto s_integer = new substrait::Type_I64();
+		s_integer->set_nullability(type_nullability);
 		s_type.set_allocated_i64(s_integer);
 		break;
 	}
 	case LogicalTypeId::INTEGER: {
 		auto s_integer = new substrait::Type_I32();
+		s_integer->set_nullability(type_nullability);
 		s_type.set_allocated_i32(s_integer);
 		break;
 	}
 	case LogicalTypeId::DOUBLE: {
 		auto s_double = new substrait::Type_FP64();
+		s_double->set_nullability(type_nullability);
 		s_type.set_allocated_fp64(s_double);
 		break;
 	}
 	case LogicalTypeId::BIGINT: {
 		auto s_bigint = new substrait::Type_I64();
+		s_bigint->set_nullability(type_nullability);
 		s_type.set_allocated_i64(s_bigint);
 		break;
 	}
 	case LogicalTypeId::DATE: {
 		auto s_date = new substrait::Type_Date();
+		s_date->set_nullability(type_nullability);
 		s_type.set_allocated_date(s_date);
 		break;
 	}
 	case LogicalTypeId::VARCHAR: {
 		auto s_varchar = new substrait::Type_VarChar();
+		s_varchar->set_nullability(type_nullability);
 		s_type.set_allocated_varchar(s_varchar);
 		break;
 	}
 	case LogicalTypeId::BOOLEAN: {
 		auto s_bool = new substrait::Type_Boolean();
+		s_bool->set_nullability(type_nullability);
 		s_type.set_allocated_bool_(s_bool);
 		break;
 	}
@@ -242,8 +292,8 @@
 		auto sarg = sfun->add_arguments();
 		TransformExpr(*darg, *sarg->mutable_value(), col_offset);
 	}
-
-	*sfun->mutable_output_type() = DuckToSubstraitType(dfun.return_type);
+	auto output_type = sfun->mutable_output_type();
+	*output_type = DuckToSubstraitType(dfun.return_type);
 }
 
 void DuckDBToSubstrait::TransformConstantExpression(Expression &dexpr, substrait::Expression &sexpr) {
@@ -393,9 +443,13 @@
 	}
 	if (functions_map.find(name) == functions_map.end()) {
 		auto function_id = last_function_id++;
+		// FIXME: We have to do some URI YAML File shenanigans
+		//		auto uri = plan.add_extension_uris();
+		//		uri->set_extension_uri_anchor(function_id);
 		auto sfun = plan.add_extensions()->mutable_extension_function();
 		sfun->set_function_anchor(function_id);
 		sfun->set_name(name);
+		//		sfun->set_extension_uri_reference(function_id);
 
 		functions_map[name] = function_id;
 	}
@@ -407,13 +461,13 @@
 	selection->mutable_direct_reference()->mutable_struct_field()->set_field((int32_t)col_idx);
 	auto root_reference = new ::substrait::Expression_FieldReference_RootReference();
 	selection->set_allocated_root_reference(root_reference);
-
 	D_ASSERT(selection->root_type_case() == substrait::Expression_FieldReference::RootTypeCase::kRootReference);
 	expr->set_allocated_selection(selection);
 	D_ASSERT(expr->has_selection());
 }
 
-substrait::Expression *DuckDBToSubstrait::TransformIsNotNullFilter(uint64_t col_idx, TableFilter &dfilter, LogicalType& return_type) {
+substrait::Expression *DuckDBToSubstrait::TransformIsNotNullFilter(uint64_t col_idx, TableFilter &dfilter,
+                                                                   LogicalType &return_type) {
 	auto s_expr = new substrait::Expression();
 	auto scalar_fun = s_expr->mutable_scalar_function();
 	scalar_fun->set_function_reference(RegisterFunction("is_not_null"));
@@ -423,13 +477,15 @@
 	return s_expr;
 }
 
-substrait::Expression *DuckDBToSubstrait::TransformConjuctionAndFilter(uint64_t col_idx, TableFilter &dfilter, LogicalType& return_type) {
+substrait::Expression *DuckDBToSubstrait::TransformConjuctionAndFilter(uint64_t col_idx, TableFilter &dfilter,
+                                                                       LogicalType &return_type) {
 	auto &conjunction_filter = (ConjunctionAndFilter &)dfilter;
 	return CreateConjunction(conjunction_filter.child_filters,
 	                         [&](unique_ptr<TableFilter> &in) { return TransformFilter(col_idx, *in, return_type); });
 }
 
-substrait::Expression *DuckDBToSubstrait::TransformConstantComparisonFilter(uint64_t col_idx, TableFilter &dfilter, LogicalType& return_type) {
+substrait::Expression *DuckDBToSubstrait::TransformConstantComparisonFilter(uint64_t col_idx, TableFilter &dfilter,
+                                                                            LogicalType &return_type) {
 	auto s_expr = new substrait::Expression();
 	auto s_scalar = s_expr->mutable_scalar_function();
 	auto &constant_filter = (ConstantFilter &)dfilter;
@@ -462,7 +518,8 @@
 	return s_expr;
 }
 
-substrait::Expression *DuckDBToSubstrait::TransformFilter(uint64_t col_idx, TableFilter &dfilter, LogicalType& return_type) {
+substrait::Expression *DuckDBToSubstrait::TransformFilter(uint64_t col_idx, TableFilter &dfilter,
+                                                          LogicalType &return_type) {
 	switch (dfilter.filter_type) {
 	case TableFilterType::IS_NOT_NULL:
 		return TransformIsNotNullFilter(col_idx, dfilter, return_type);
@@ -710,7 +767,7 @@
 		}
 		auto &daexpr = (BoundAggregateExpression &)*dmeas;
 		smeas->set_function_reference(RegisterFunction(daexpr.function.name));
-
+		*smeas->mutable_output_type() = DuckToSubstraitType(daexpr.return_type);
 		for (auto &darg : daexpr.children) {
 			auto s_arg = smeas->add_arguments();
 			TransformExpr(*darg, *s_arg->mutable_value());
@@ -836,15 +893,9 @@
 			    auto col_idx = in.first;
 			    auto return_type = dget.returned_types[col_idx];
 			    auto &filter = *in.second;
-<<<<<<< HEAD
 			    return TransformFilter(col_idx, filter, return_type);
-		    }));
-		rel = filter;
-=======
-			    return TransformFilter(col_idx, filter);
 		    });
 		sget->set_allocated_filter(filter);
->>>>>>> 7f0477a8
 	}
 
 	if (!dget.column_ids.empty()) {
@@ -952,9 +1003,6 @@
 }
 
 void DuckDBToSubstrait::TransformPlan(LogicalOperator &dop) {
-	plan.clear_extensions();
-	plan.clear_advanced_extensions();
-	plan.clear_extension_uris();
 	plan.add_relations()->set_allocated_root(TransformRootOp(dop));
 }
 } // namespace duckdb