#include "buffered_json_reader.hpp"

#include "duckdb/common/field_writer.hpp"
#include "duckdb/common/file_opener.hpp"
#include "duckdb/common/printer.hpp"

namespace duckdb {

void BufferedJSONReaderOptions::Serialize(FieldWriter &writer) const {
	writer.WriteField<JSONFormat>(format);
	writer.WriteField<JSONRecordType>(record_type);
	writer.WriteField<FileCompressionType>(compression);
	writer.WriteSerializable(file_options);
}

void BufferedJSONReaderOptions::Deserialize(FieldReader &reader) {
	format = reader.ReadRequired<JSONFormat>();
	record_type = reader.ReadRequired<JSONRecordType>();
	compression = reader.ReadRequired<FileCompressionType>();
	file_options = reader.ReadRequiredSerializable<MultiFileReaderOptions, MultiFileReaderOptions>();
}

JSONBufferHandle::JSONBufferHandle(idx_t buffer_index_p, idx_t readers_p, AllocatedData &&buffer_p, idx_t buffer_size_p)
    : buffer_index(buffer_index_p), readers(readers_p), buffer(std::move(buffer_p)), buffer_size(buffer_size_p) {
}

JSONFileHandle::JSONFileHandle(duckdb::unique_ptr<FileHandle> file_handle_p, Allocator &allocator_p)
    : file_handle(std::move(file_handle_p)), allocator(allocator_p), can_seek(file_handle->CanSeek()),
      plain_file_source(file_handle->OnDiskFile() && can_seek), file_size(file_handle->GetFileSize()), read_position(0),
      requested_reads(0), actual_reads(0), cached_size(0) {
}

bool JSONFileHandle::IsOpen() const {
	return file_handle != nullptr;
}

void JSONFileHandle::Close() {
	if (file_handle) {
		file_handle->Close();
		file_handle = nullptr;
	}
	cached_buffers.clear();
}

idx_t JSONFileHandle::FileSize() const {
	return file_size;
}

idx_t JSONFileHandle::Remaining() const {
	return file_size - read_position;
}

bool JSONFileHandle::CanSeek() const {
	return can_seek;
}

void JSONFileHandle::Seek(idx_t position) {
	file_handle->Seek(position);
}

idx_t JSONFileHandle::GetPositionAndSize(idx_t &position, idx_t requested_size) {
	D_ASSERT(requested_size != 0);
	position = read_position;
	auto actual_size = MinValue<idx_t>(requested_size, Remaining());
	read_position += actual_size;
	if (actual_size != 0) {
		requested_reads++;
	}

	return actual_size;
}

void JSONFileHandle::ReadAtPosition(char *pointer, idx_t size, idx_t position, bool sample_run) {
	D_ASSERT(size != 0);
	if (plain_file_source) {
		file_handle->Read(pointer, size, position);
		actual_reads++;
		return;
	}

	if (sample_run) { // Cache the buffer
		file_handle->Read(pointer, size, position);
		actual_reads++;
		cached_buffers.emplace_back(allocator.Allocate(size));
		memcpy(cached_buffers.back().get(), pointer, size);
		cached_size += size;
		return;
	}

	if (!cached_buffers.empty() || position < cached_size) {
		ReadFromCache(pointer, size, position);
		actual_reads++;
	}
	if (size != 0) {
		file_handle->Read(pointer, size, position);
		actual_reads++;
	}
}

idx_t JSONFileHandle::Read(char *pointer, idx_t requested_size, bool sample_run) {
	D_ASSERT(requested_size != 0);
	if (plain_file_source) {
		auto actual_size = ReadInternal(pointer, requested_size);
		read_position += actual_size;
		return actual_size;
	}

	if (sample_run) { // Cache the buffer
		auto actual_size = ReadInternal(pointer, requested_size);
		if (actual_size > 0) {
			cached_buffers.emplace_back(allocator.Allocate(actual_size));
			memcpy(cached_buffers.back().get(), pointer, actual_size);
		}
		cached_size += actual_size;
		read_position += actual_size;
		return actual_size;
	}

	idx_t actual_size = 0;
	if (!cached_buffers.empty() || read_position < cached_size) {
		actual_size += ReadFromCache(pointer, requested_size, read_position);
	}
	if (requested_size != 0) {
		actual_size += ReadInternal(pointer, requested_size);
	}
	return actual_size;
}

idx_t JSONFileHandle::ReadFromCache(char *&pointer, idx_t &size, idx_t &position) {
	idx_t read_size = 0;
	idx_t total_offset = 0;

	idx_t cached_buffer_idx;
	for (cached_buffer_idx = 0; cached_buffer_idx < cached_buffers.size(); cached_buffer_idx++) {
		auto &cached_buffer = cached_buffers[cached_buffer_idx];
		if (size == 0) {
			break;
		}
		if (position < total_offset + cached_buffer.GetSize()) {
			idx_t within_buffer_offset = position - total_offset;
			idx_t copy_size = MinValue<idx_t>(size, cached_buffer.GetSize() - within_buffer_offset);
			memcpy(pointer, cached_buffer.get() + within_buffer_offset, copy_size);

			read_size += copy_size;
			pointer += copy_size;
			size -= copy_size;
			position += copy_size;
		}
		total_offset += cached_buffer.GetSize();
	}

	return read_size;
}

idx_t JSONFileHandle::ReadInternal(char *pointer, const idx_t requested_size) {
	// Deal with reading from pipes
	idx_t total_read_size = 0;
	while (total_read_size < requested_size) {
		auto read_size = file_handle->Read(pointer + total_read_size, requested_size - total_read_size);
		if (read_size == 0) {
			break;
		}
		total_read_size += read_size;
	}
	return total_read_size;
}

BufferedJSONReader::BufferedJSONReader(ClientContext &context, BufferedJSONReaderOptions options_p, string file_name_p)
    : context(context), options(options_p), file_name(std::move(file_name_p)), buffer_index(0) {
}

void BufferedJSONReader::OpenJSONFile() {
	D_ASSERT(!IsDone());
	lock_guard<mutex> guard(lock);
	auto &file_system = FileSystem::GetFileSystem(context);
<<<<<<< HEAD
	auto file_opener = FileOpener::Get(context);
	auto regular_file_handle = file_system.OpenFile(file_path.c_str(), FileFlags::FILE_FLAGS_READ,
	                                                FileLockType::NO_LOCK, options.compression, file_opener);
=======
	auto regular_file_handle =
	    file_system.OpenFile(file_name.c_str(), FileFlags::FILE_FLAGS_READ, FileLockType::NO_LOCK, options.compression);
>>>>>>> da69aeaa
	file_handle = make_uniq<JSONFileHandle>(std::move(regular_file_handle), BufferAllocator::Get(context));
}

void BufferedJSONReader::CloseJSONFile() {
	while (true) {
		lock_guard<mutex> guard(lock);
		if (file_handle->RequestedReadsComplete()) {
			file_handle->Close();
			break;
		}
	}
}

bool BufferedJSONReader::IsOpen() const {
	return file_handle != nullptr;
}

bool BufferedJSONReader::IsDone() const {
	if (file_handle) {
		return !file_handle->IsOpen();
	}
	return false;
}

BufferedJSONReaderOptions &BufferedJSONReader::GetOptions() {
	return options;
}

const BufferedJSONReaderOptions &BufferedJSONReader::GetOptions() const {
	return options;
}

JSONFormat BufferedJSONReader::GetFormat() const {
	return options.format;
}

void BufferedJSONReader::SetFormat(JSONFormat format) {
	D_ASSERT(options.format == JSONFormat::AUTO_DETECT);
	options.format = format;
}

JSONRecordType BufferedJSONReader::GetRecordType() const {
	return options.record_type;
}

void BufferedJSONReader::SetRecordType(duckdb::JSONRecordType type) {
	D_ASSERT(options.record_type == JSONRecordType::AUTO_DETECT);
	options.record_type = type;
}

const string &BufferedJSONReader::GetFileName() const {
	return file_name;
}

JSONFileHandle &BufferedJSONReader::GetFileHandle() const {
	return *file_handle;
}

void BufferedJSONReader::InsertBuffer(idx_t buffer_idx, duckdb::unique_ptr<JSONBufferHandle> &&buffer) {
	lock_guard<mutex> guard(lock);
	buffer_map.insert(make_pair(buffer_idx, std::move(buffer)));
}

JSONBufferHandle *BufferedJSONReader::GetBuffer(idx_t buffer_idx) {
	lock_guard<mutex> guard(lock);
	auto it = buffer_map.find(buffer_idx);
	return it == buffer_map.end() ? nullptr : it->second.get();
}

AllocatedData BufferedJSONReader::RemoveBuffer(idx_t buffer_idx) {
	lock_guard<mutex> guard(lock);
	auto it = buffer_map.find(buffer_idx);
	D_ASSERT(it != buffer_map.end());
	auto result = std::move(it->second->buffer);
	buffer_map.erase(it);
	return result;
}

idx_t BufferedJSONReader::GetBufferIndex() {
	buffer_line_or_object_counts.push_back(-1);
	return buffer_index++;
}

void BufferedJSONReader::SetBufferLineOrObjectCount(idx_t index, idx_t count) {
	lock_guard<mutex> guard(lock);
	buffer_line_or_object_counts[index] = count;
}

idx_t BufferedJSONReader::GetLineNumber(idx_t buf_index, idx_t line_or_object_in_buf) {
	D_ASSERT(options.format != JSONFormat::AUTO_DETECT);
	while (true) {
		lock_guard<mutex> guard(lock);
		idx_t line = line_or_object_in_buf;
		bool can_throw = true;
		for (idx_t b_idx = 0; b_idx < buf_index; b_idx++) {
			if (buffer_line_or_object_counts[b_idx] == -1) {
				can_throw = false;
				break;
			} else {
				line += buffer_line_or_object_counts[b_idx];
			}
		}
		if (!can_throw) {
			continue;
		}
		// SQL uses 1-based indexing so I guess we will do that in our exception here as well
		return line + 1;
	}
}

void BufferedJSONReader::ThrowParseError(idx_t buf_index, idx_t line_or_object_in_buf, yyjson_read_err &err,
                                         const string &extra) {
	string unit = options.format == JSONFormat::NEWLINE_DELIMITED ? "line" : "record/value";
	auto line = GetLineNumber(buf_index, line_or_object_in_buf);
	throw InvalidInputException("Malformed JSON in file \"%s\", at byte %llu in %s %llu: %s. %s", file_name,
	                            err.pos + 1, unit, line + 1, err.msg, extra);
}

void BufferedJSONReader::ThrowTransformError(idx_t buf_index, idx_t line_or_object_in_buf,
                                             const string &error_message) {
	string unit = options.format == JSONFormat::NEWLINE_DELIMITED ? "line" : "record/value";
	auto line = GetLineNumber(buf_index, line_or_object_in_buf);
	throw InvalidInputException("JSON transform error in file \"%s\", in %s %llu: %s", file_name, unit, line,
	                            error_message);
}

double BufferedJSONReader::GetProgress() const {
	if (IsOpen()) {
		return 100.0 - 100.0 * double(file_handle->Remaining()) / double(file_handle->FileSize());
	} else {
		return 0;
	}
}

void BufferedJSONReader::Reset() {
	buffer_index = 0;
	buffer_map.clear();
	buffer_line_or_object_counts.clear();

	if (!file_handle) {
		return;
	}

	if (file_handle->CanSeek()) {
		file_handle->Seek(0);
	} else {
		file_handle->Reset();
	}
	file_handle->Reset();
}

void JSONFileHandle::Reset() {
	read_position = 0;
	requested_reads = 0;
	actual_reads = 0;
	if (plain_file_source) {
		file_handle->Reset();
	}
}

bool JSONFileHandle::RequestedReadsComplete() {
	return requested_reads == actual_reads;
}

} // namespace duckdb<|MERGE_RESOLUTION|>--- conflicted
+++ resolved
@@ -24,7 +24,7 @@
     : buffer_index(buffer_index_p), readers(readers_p), buffer(std::move(buffer_p)), buffer_size(buffer_size_p) {
 }
 
-JSONFileHandle::JSONFileHandle(duckdb::unique_ptr<FileHandle> file_handle_p, Allocator &allocator_p)
+JSONFileHandle::JSONFileHandle(unique_ptr<FileHandle> file_handle_p, Allocator &allocator_p)
     : file_handle(std::move(file_handle_p)), allocator(allocator_p), can_seek(file_handle->CanSeek()),
       plain_file_source(file_handle->OnDiskFile() && can_seek), file_size(file_handle->GetFileSize()), read_position(0),
       requested_reads(0), actual_reads(0), cached_size(0) {
@@ -173,14 +173,8 @@
 	D_ASSERT(!IsDone());
 	lock_guard<mutex> guard(lock);
 	auto &file_system = FileSystem::GetFileSystem(context);
-<<<<<<< HEAD
-	auto file_opener = FileOpener::Get(context);
-	auto regular_file_handle = file_system.OpenFile(file_path.c_str(), FileFlags::FILE_FLAGS_READ,
-	                                                FileLockType::NO_LOCK, options.compression, file_opener);
-=======
 	auto regular_file_handle =
 	    file_system.OpenFile(file_name.c_str(), FileFlags::FILE_FLAGS_READ, FileLockType::NO_LOCK, options.compression);
->>>>>>> da69aeaa
 	file_handle = make_uniq<JSONFileHandle>(std::move(regular_file_handle), BufferAllocator::Get(context));
 }
 
@@ -239,7 +233,7 @@
 	return *file_handle;
 }
 
-void BufferedJSONReader::InsertBuffer(idx_t buffer_idx, duckdb::unique_ptr<JSONBufferHandle> &&buffer) {
+void BufferedJSONReader::InsertBuffer(idx_t buffer_idx, unique_ptr<JSONBufferHandle> &&buffer) {
 	lock_guard<mutex> guard(lock);
 	buffer_map.insert(make_pair(buffer_idx, std::move(buffer)));
 }
