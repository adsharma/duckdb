#include "catch.hpp"
#include "test_helpers.hpp"
#include "duckdb/parser/parsed_data/create_table_function_info.hpp"

using namespace duckdb;
using namespace std;

// Dummy TableInOutFunction that:
// - sums all INTEGER values in each row
// - only emits 1 row per call to ThrottlingSum::Function, caching the remainder
// - during flushing of caching operators still emits only 1 row sum per call, meaning that multiple flushes are
// required to correctly process this operator
struct ThrottlingSum {
	struct CustomFunctionData : public TableFunctionData {
		CustomFunctionData() {
		}
		duckdb::vector<int> row_sums;
		idx_t current_idx = 0;
	};

<<<<<<< HEAD
	static unique_ptr<FunctionData> Bind(ClientContext &context, TableFunctionBindInput &input,
	                                     duckdb::vector<LogicalType> &return_types, duckdb::vector<string> &names) {
		auto result = make_unique<ThrottlingSum::CustomFunctionData>();
=======
	static duckdb::unique_ptr<FunctionData> Bind(ClientContext &context, TableFunctionBindInput &input,
	                                             vector<LogicalType> &return_types, vector<string> &names) {
		auto result = make_uniq<ThrottlingSum::CustomFunctionData>();
>>>>>>> d84e329b
		return_types.emplace_back(LogicalType::INTEGER);
		names.emplace_back("total");
		return std::move(result);
	}

	static OperatorResultType Function(ExecutionContext &context, TableFunctionInput &data_p, DataChunk &input,
	                                   DataChunk &output) {
		auto &state = (ThrottlingSum::CustomFunctionData &)*data_p.bind_data;

		for (idx_t row_idx = 0; row_idx < input.size(); row_idx++) {
			int sum = 0;
			for (idx_t col_idx = 0; col_idx < input.ColumnCount(); col_idx++) {
				if (input.data[col_idx].GetType() == LogicalType::INTEGER) {
					sum += input.data[col_idx].GetValue(row_idx).GetValue<int>();
				}
			}
			state.row_sums.push_back(sum);
		}

		if (state.current_idx < state.row_sums.size()) {
			output.SetCardinality(1);
			output.SetValue(0, 0, Value(state.row_sums[state.current_idx++]));
		} else {
			output.SetCardinality(0);
		}

		return OperatorResultType::NEED_MORE_INPUT;
	}

	static OperatorFinalizeResultType Finalize(ExecutionContext &context, TableFunctionInput &data_p,
	                                           DataChunk &output) {
		auto &state = (ThrottlingSum::CustomFunctionData &)*data_p.bind_data;

		if (state.current_idx < state.row_sums.size()) {
			output.SetCardinality(1);
			output.SetValue(0, 0, Value(state.row_sums[state.current_idx++]));
			return OperatorFinalizeResultType::HAVE_MORE_OUTPUT;
		} else {
			output.SetCardinality(0);
			return OperatorFinalizeResultType::FINISHED;
		}
	}

	static void Register(Connection &con) {
		// Create our test TableFunction
		con.BeginTransaction();
		auto &client_context = *con.context;
		auto &catalog = Catalog::GetSystemCatalog(client_context);
		TableFunction caching_table_in_out("throttling_sum", {LogicalType::TABLE}, nullptr, ThrottlingSum::Bind);
		caching_table_in_out.in_out_function = ThrottlingSum::Function;
		caching_table_in_out.in_out_function_final = ThrottlingSum::Finalize;
		CreateTableFunctionInfo caching_table_in_out_info(caching_table_in_out);
		catalog.CreateTableFunction(*con.context, &caching_table_in_out_info);
		con.Commit();
	}
};

TEST_CASE("Caching TableInOutFunction", "[filter][.]") {
	DuckDB db(nullptr);
	Connection con(db);

	ThrottlingSum::Register(con);

	// Check result
	auto result2 =
	    con.Query("SELECT * FROM throttling_sum((select i::INTEGER, (i+1)::INTEGER as j from range(0,3) tbl(i)));");
	REQUIRE(result2->ColumnCount() == 1);
	REQUIRE(CHECK_COLUMN(result2, 0, {1, 3, 5}));

	// TODO: streaming these is currently unsupported

	// Large result into aggregation
	auto result3 = con.Query(
	    "SELECT sum(total) FROM throttling_sum((select i::INTEGER, (i+1)::INTEGER as j from range(0,130000) tbl(i)));");
	REQUIRE(result3->ColumnCount() == 1);
	REQUIRE(CHECK_COLUMN(result3, 0, {Value::BIGINT(16900000000)}));
}<|MERGE_RESOLUTION|>--- conflicted
+++ resolved
@@ -18,15 +18,10 @@
 		idx_t current_idx = 0;
 	};
 
-<<<<<<< HEAD
-	static unique_ptr<FunctionData> Bind(ClientContext &context, TableFunctionBindInput &input,
-	                                     duckdb::vector<LogicalType> &return_types, duckdb::vector<string> &names) {
-		auto result = make_unique<ThrottlingSum::CustomFunctionData>();
-=======
 	static duckdb::unique_ptr<FunctionData> Bind(ClientContext &context, TableFunctionBindInput &input,
-	                                             vector<LogicalType> &return_types, vector<string> &names) {
+	                                             duckdb::vector<LogicalType> &return_types,
+	                                             duckdb::vector<string> &names) {
 		auto result = make_uniq<ThrottlingSum::CustomFunctionData>();
->>>>>>> d84e329b
 		return_types.emplace_back(LogicalType::INTEGER);
 		names.emplace_back("total");
 		return std::move(result);
