# name: test/sql/copy/csv/auto/test_auto_voter.test
# description: Test read_csv_auto from voter tsv
# group: [auto]

statement ok
<<<<<<< HEAD
CREATE TABLE movie_info AS SELECT * FROM read_csv_auto ('/home/holanda/Desktop/ncvoter_sample.tsv');
=======
CREATE TABLE voter AS SELECT * FROM read_csv_auto ('test/sql/copy/csv/data/real/voter.tsv');
>>>>>>> 8aeca1dd

query I
SELECT COUNT(*) FROM voter;
----
5300
<|MERGE_RESOLUTION|>--- conflicted
+++ resolved
@@ -3,13 +3,9 @@
 # group: [auto]
 
 statement ok
-<<<<<<< HEAD
-CREATE TABLE movie_info AS SELECT * FROM read_csv_auto ('/home/holanda/Desktop/ncvoter_sample.tsv');
-=======
-CREATE TABLE voter AS SELECT * FROM read_csv_auto ('test/sql/copy/csv/data/real/voter.tsv');
->>>>>>> 8aeca1dd
+CREATE TABLE voters AS SELECT * FROM read_csv_auto ('test/sql/copy/csv/data/real/voter.tsv');
 
 query I
-SELECT COUNT(*) FROM voter;
+SELECT COUNT(*) FROM voters;
 ----
 5300
