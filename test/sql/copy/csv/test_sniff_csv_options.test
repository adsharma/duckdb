--- conflicted
+++ resolved
@@ -150,10 +150,7 @@
 query IIIIIIIIIIII
 FROM sniff_csv('data/csv/real/lineitem_sample.csv', names=['c01','c02','c03','c04','c5', 'c06','c07','c08','c09', 'c10','c11', 'c12',  'c13', 'c14',  'c15', 'c16']);
 ----
-<<<<<<< HEAD
 |	\0	\0	\n	\0	0	0	[{'name': c01, 'type': BIGINT}, {'name': c02, 'type': BIGINT}, {'name': c03, 'type': BIGINT}, {'name': c04, 'type': BIGINT}, {'name': c5, 'type': BIGINT}, {'name': c06, 'type': DOUBLE}, {'name': c07, 'type': DOUBLE}, {'name': c08, 'type': DOUBLE}, {'name': c09, 'type': VARCHAR}, {'name': c10, 'type': VARCHAR}, {'name': c11, 'type': DATE}, {'name': c12, 'type': DATE}, {'name': c13, 'type': DATE}, {'name': c14, 'type': VARCHAR}, {'name': c15, 'type': VARCHAR}, {'name': c16, 'type': VARCHAR}]	%Y-%m-%d	NULL	NULL	FROM read_csv('data/csv/real/lineitem_sample.csv', auto_detect=false, delim='|', quote='', escape='', new_line='\n', skip=0, comment='', header=false, columns={'c01': 'BIGINT', 'c02': 'BIGINT', 'c03': 'BIGINT', 'c04': 'BIGINT', 'c5': 'BIGINT', 'c06': 'DOUBLE', 'c07': 'DOUBLE', 'c08': 'DOUBLE', 'c09': 'VARCHAR', 'c10': 'VARCHAR', 'c11': 'DATE', 'c12': 'DATE', 'c13': 'DATE', 'c14': 'VARCHAR', 'c15': 'VARCHAR', 'c16': 'VARCHAR'}, dateformat='%Y-%m-%d');
-=======
-|	"	"	\n	\0	0	0	[{'name': c01, 'type': BIGINT}, {'name': c02, 'type': BIGINT}, {'name': c03, 'type': BIGINT}, {'name': c04, 'type': BIGINT}, {'name': c5, 'type': BIGINT}, {'name': c06, 'type': DOUBLE}, {'name': c07, 'type': DOUBLE}, {'name': c08, 'type': DOUBLE}, {'name': c09, 'type': VARCHAR}, {'name': c10, 'type': VARCHAR}, {'name': c11, 'type': DATE}, {'name': c12, 'type': DATE}, {'name': c13, 'type': DATE}, {'name': c14, 'type': VARCHAR}, {'name': c15, 'type': VARCHAR}, {'name': c16, 'type': VARCHAR}]	%Y-%m-%d	NULL	NULL	FROM read_csv('data/csv/real/lineitem_sample.csv', auto_detect=false, delim='|', quote='"', escape='"', new_line='\n', skip=0, comment='', header=false, columns={'c01': 'BIGINT', 'c02': 'BIGINT', 'c03': 'BIGINT', 'c04': 'BIGINT', 'c5': 'BIGINT', 'c06': 'DOUBLE', 'c07': 'DOUBLE', 'c08': 'DOUBLE', 'c09': 'VARCHAR', 'c10': 'VARCHAR', 'c11': 'DATE', 'c12': 'DATE', 'c13': 'DATE', 'c14': 'VARCHAR', 'c15': 'VARCHAR', 'c16': 'VARCHAR'}, dateformat='%Y-%m-%d');
 
 # Test that rejects returs correct values
 
@@ -180,5 +177,4 @@
 query I
 SELECT delimiter FROM sniff_csv('data/csv/ignore_errors.csv', rejects_table='a_2');
 ----
-,
->>>>>>> 104cfacc
+,