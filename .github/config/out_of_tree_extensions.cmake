#
# This config file holds all out-of-tree extension that are built with DuckDB's CI
#
# to build duckdb with this configuration run:
#   EXTENSION_CONFIGS=.github/config/out_of_tree_extensions.cmake make
#
#  Note that many of these packages require vcpkg, and a merged manifest must be created to
#  compile multiple of them.
#
#  After setting up vcpkg, build using e.g. the following commands:
#  USE_MERGED_VCPKG_MANIFEST=1 BUILD_ALL_EXT=1 make extension_configuration
#  USE_MERGED_VCPKG_MANIFEST=1 BUILD_ALL_EXT=1 make debug
#
#  Make sure the VCPKG_TOOLCHAIN_PATH and VCPKG_TARGET_TRIPLET are set. For example:
#  VCPKG_TOOLCHAIN_PATH=~/vcpkg/scripts/buildsystems/vcpkg.cmake
#  VCPKG_TARGET_TRIPLET=arm64-osx

################# HTTPFS
<<<<<<< HEAD
# Warning: the patching mechanism on windows doesn't work for httpfs somehow.
# To patch httpfs:
#  - add patch file, enable APPLY_PATCHES
#  - disable windows build of httpfs by wrapping in `if (NOT WIN32)`
#  - IMPORTANT: add a comment that tells people to restore the windows build when removing the patches
if (NOT WIN32)
=======
>>>>>>> cee5e77f
duckdb_extension_load(httpfs
    LOAD_TESTS
    GIT_URL https://github.com/duckdb/duckdb-httpfs
    GIT_TAG 22a0387e09389ee9148f58b3f8a71e7896b48093
    INCLUDE_DIR extension/httpfs/include
<<<<<<< HEAD
    APPLY_PATCHES # WARNING: REMOVE `IF(NOT WIN32)` when removing patches!
=======
    APPLY_PATCHES
>>>>>>> cee5e77f
    )
endif()

################# AVRO
if (NOT MINGW)
    duckdb_extension_load(avro
            LOAD_TESTS DONT_LINK
            GIT_URL https://github.com/duckdb/duckdb-avro
            GIT_TAG 712514078247b4b71f51d0c9eb862bec3928742c
    )
endif()

################## AWS
if (NOT MINGW AND NOT ${WASM_ENABLED})
    duckdb_extension_load(aws
            ### TODO: re-enable LOAD_TESTS
            GIT_URL https://github.com/duckdb/duckdb-aws
            GIT_TAG e92e45b30ba17594b1101db22699a2244adfaeb1
            APPLY_PATCHES
            )
endif()

################# AZURE
if (NOT MINGW AND NOT ${WASM_ENABLED})
    duckdb_extension_load(azure
            LOAD_TESTS
            GIT_URL https://github.com/duckdb/duckdb-azure
            GIT_TAG 1593cb56745a51eb7d8415c1fd7d11a15f20f413
            APPLY_PATCHES
            )
endif()

################# DELTA
# MinGW build is not available, and our current manylinux ci does not have enough storage space to run the rust build
# for Delta
if (FALSE)
if (NOT MINGW AND NOT "${OS_NAME}" STREQUAL "linux" AND NOT ${WASM_ENABLED})
    duckdb_extension_load(delta
            GIT_URL https://github.com/duckdb/duckdb-delta
            ## TODO: GIT_TAG 90f244b3d572c1692867950b562df8183957b7a8
            GIT_TAG 6d626173e9efa6615c25eb08d979d1372100d5db
            APPLY_PATCHES
    )
endif()
endif()

################# EXCEL
duckdb_extension_load(excel
    LOAD_TESTS
    GIT_URL https://github.com/duckdb/duckdb-excel
    GIT_TAG b724b308b2b3a3c5644272cc84ec140fbcc7617d
    INCLUDE_DIR src/excel/include
    APPLY_PATCHES
    )

################# ICEBERG
# Windows tests for iceberg currently not working
IF (NOT WIN32)
    set(LOAD_ICEBERG_TESTS "LOAD_TESTS")
else ()
    set(LOAD_ICEBERG_TESTS "")
endif()

if (NOT MINGW AND NOT ${WASM_ENABLED})
    duckdb_extension_load(iceberg
#            ${LOAD_ICEBERG_TESTS} TODO: re-enable once autoloading test is fixed
            GIT_URL https://github.com/duckdb/duckdb-iceberg
            GIT_TAG dd8617d636b6aa8bd83fa219cd238fc9823df4e3
            )
endif()

################# INET
duckdb_extension_load(inet
    LOAD_TESTS
    GIT_URL https://github.com/duckdb/duckdb-inet
    GIT_TAG a8b361ab5d43f6390d7cb48c9a9f0638e9581cf9
    INCLUDE_DIR src/include
    TEST_DIR test/sql
    APPLY_PATCHES
    )

################# POSTGRES_SCANNER
# Note: tests for postgres_scanner are currently not run. All of them need a postgres server running. One test
#       uses a remote rds server but that's not something we want to run here.
if (NOT MINGW AND NOT ${WASM_ENABLED})
    duckdb_extension_load(postgres_scanner
            DONT_LINK
            GIT_URL https://github.com/duckdb/duckdb-postgres
            GIT_TAG 98482ce5c144287f01e738275892cdb84ea9b5ce
            APPLY_PATCHES
            )
endif()

# mingw CI with all extensions at once is somehow not happy
if (NOT MINGW)
################# SPATIAL
duckdb_extension_load(spatial
    DONT_LINK LOAD_TESTS
    GIT_URL https://github.com/duckdb/duckdb-spatial
    GIT_TAG 4be6065edc313a53ff2196ff79c11a0d5e249720
    INCLUDE_DIR spatial/include
    TEST_DIR test/sql
    APPLY_PATCHES
    )
endif()

################# SQLITE_SCANNER
# Static linking on windows does not properly work due to symbol collision
if (WIN32)
    set(STATIC_LINK_SQLITE "DONT_LINK")
else ()
    set(STATIC_LINK_SQLITE "")
endif()

duckdb_extension_load(sqlite_scanner
        ${STATIC_LINK_SQLITE} LOAD_TESTS
        GIT_URL https://github.com/duckdb/duckdb-sqlite
        GIT_TAG 66a5fa2448398379dc21c18308e3b95d42d84015
        APPLY_PATCHES
        )

duckdb_extension_load(sqlsmith
        DONT_LINK LOAD_TESTS
        GIT_URL https://github.com/duckdb/duckdb-sqlsmith
        GIT_TAG e1eb0ae02a258f176d6e06b84c0d6c7a09c6b4da
        )

################# VSS
duckdb_extension_load(vss
        LOAD_TESTS
        DONT_LINK
        GIT_URL https://github.com/duckdb/duckdb-vss
        GIT_TAG ba199a7215b75e83821ece13f6b921ccfcebd6ac
        TEST_DIR test/sql
        APPLY_PATCHES
    )

################# MYSQL
if (NOT MINGW AND NOT ${WASM_ENABLED} AND NOT ${MUSL_ENABLED})
    duckdb_extension_load(mysql_scanner
            DONT_LINK
            LOAD_TESTS
            GIT_URL https://github.com/duckdb/duckdb-mysql
            GIT_TAG 93469fc39a317acf916627e0ddc724a076bf7302
            APPLY_PATCHES
            )
endif()

################# FTS
duckdb_extension_load(fts
        LOAD_TESTS
        DONT_LINK
        GIT_URL https://github.com/duckdb/duckdb-fts
        GIT_TAG 3aa6a180b9c101d78070f5f7214c27552bb091c8
        TEST_DIR test/sql
)<|MERGE_RESOLUTION|>--- conflicted
+++ resolved
@@ -16,27 +16,13 @@
 #  VCPKG_TARGET_TRIPLET=arm64-osx
 
 ################# HTTPFS
-<<<<<<< HEAD
-# Warning: the patching mechanism on windows doesn't work for httpfs somehow.
-# To patch httpfs:
-#  - add patch file, enable APPLY_PATCHES
-#  - disable windows build of httpfs by wrapping in `if (NOT WIN32)`
-#  - IMPORTANT: add a comment that tells people to restore the windows build when removing the patches
-if (NOT WIN32)
-=======
->>>>>>> cee5e77f
 duckdb_extension_load(httpfs
     LOAD_TESTS
     GIT_URL https://github.com/duckdb/duckdb-httpfs
     GIT_TAG 22a0387e09389ee9148f58b3f8a71e7896b48093
     INCLUDE_DIR extension/httpfs/include
-<<<<<<< HEAD
-    APPLY_PATCHES # WARNING: REMOVE `IF(NOT WIN32)` when removing patches!
-=======
     APPLY_PATCHES
->>>>>>> cee5e77f
     )
-endif()
 
 ################# AVRO
 if (NOT MINGW)
