# to regenerate this from scratch, run scripts/regenerate_python_stubs.sh .
# be warned - currently there are still tweaks needed after this file is
# generated. These should be annotated with a comment like
# # stubgen override
# to help the sanity of maintainers.
# stubgen override - missing import of Set
from typing import Any, ClassVar, Set

from typing import overload
import pandas
# stubgen override - unfortunately we need this for version checks
import sys
import pyarrow.lib
# stubgen override - This should probably not be exposed
#_clean_default_connection: Any
apilevel: str
comment: token_type
default_connection: DuckDBPyConnection
identifier: token_type
keyword: token_type
numeric_const: token_type
operator: token_type
paramstyle: str
string_const: token_type
threadsafety: int

class BinderException(ProgrammingError): ...

class CastException(DataError): ...

class CatalogException(ProgrammingError): ...

class ConnectionException(OperationalError): ...

class ConstraintException(IntegrityError): ...

class ConversionException(DataError): ...

class DataError(Error): ...

class DuckDBPyConnection:
    def __init__(self, *args, **kwargs) -> None: ...
    def append(self, table_name: str, df: pandas.DataFrame) -> DuckDBPyConnection: ...
    def arrow(self, chunk_size: int = ...) -> pyarrow.lib.Table: ...
    def begin(self) -> DuckDBPyConnection: ...
    def close(self) -> None: ...
    def commit(self) -> DuckDBPyConnection: ...
    def cursor(self) -> DuckDBPyConnection: ...
    def df(self) -> pandas.DataFrame: ...
    def duplicate(self) -> DuckDBPyConnection: ...
    def execute(self, query: str, parameters: object = ..., multiple_parameter_sets: bool = ...) -> DuckDBPyConnection: ...
    def executemany(self, query: str, parameters: object = ...) -> DuckDBPyConnection: ...
    def fetch_arrow_table(self, chunk_size: int = ...) -> pyarrow.lib.Table: ...
    def fetch_df(self, *args, **kwargs) -> pandas.DataFrame: ...
    def fetch_df_chunk(self, *args, **kwargs) -> pandas.DataFrame: ...
    def fetch_record_batch(self, chunk_size: int = ...) -> pyarrow.lib.RecordBatchReader: ...
    def fetchall(self) -> list: ...
    def fetchdf(self, *args, **kwargs) -> pandas.DataFrame: ...
    def fetchmany(self, size: int = ...) -> list: ...
    def fetchnumpy(self) -> dict: ...
    def fetchone(self) -> object: ...
    def from_arrow(self, arrow_object: object) -> DuckDBPyRelation: ...
    def from_csv_auto(self, file_name: str) -> DuckDBPyRelation: ...
    def from_df(self, df: pandas.DataFrame = ...) -> DuckDBPyRelation: ...
    @overload
    def from_parquet(self, file_glob: str, binary_as_string: bool = ..., *, file_row_number: bool = ..., filename: bool = ..., hive_partitioning: bool = ...) -> DuckDBPyRelation: ...
    @overload
    def from_parquet(self, file_globs: list[str], binary_as_string: bool = ..., *, file_row_number: bool = ..., filename: bool = ..., hive_partitioning: bool = ...) -> DuckDBPyRelation: ...
    def from_query(self, query: str, alias: str = ...) -> DuckDBPyRelation: ...
    def from_substrait(self, proto: bytes) -> DuckDBPyRelation: ...
    def get_substrait(self, query: str) -> DuckDBPyRelation: ...
    def get_substrait_json(self, query: str) -> DuckDBPyRelation: ...
    def from_substrait_json(self, json: str) -> DuckDBPyRelation: ...
    def get_table_names(self, query: str) -> Set[str]: ...
    def install_extension(self, *args, **kwargs) -> None: ...
    def load_extension(self, extension: str) -> None: ...
    def query(self, query: str, alias: str = ...) -> DuckDBPyRelation: ...
    def register(self, view_name: str, python_object: object) -> DuckDBPyConnection: ...
    def rollback(self) -> DuckDBPyConnection: ...
    def table(self, table_name: str) -> DuckDBPyRelation: ...
    def table_function(self, name: str, parameters: object = ...) -> DuckDBPyRelation: ...
    def unregister(self, view_name: str) -> DuckDBPyConnection: ...
    def values(self, values: object) -> DuckDBPyRelation: ...
    def view(self, view_name: str) -> DuckDBPyRelation: ...
    def __enter__(self) -> DuckDBPyConnection: ...
    def __exit__(self, exc_type: object, exc: object, traceback: object) -> bool: ...
    @property
    def description(self) -> object: ...

class DuckDBPyRelation:
    def __init__(self, *args, **kwargs) -> None: ...
    def abs(self, aggregation_columns: str) -> DuckDBPyRelation: ...
    def aggregate(self, aggr_expr: str, group_expr: str = ...) -> DuckDBPyRelation: ...
    def apply(self, function_name: str, function_aggr: str, group_expr: str = ..., function_parameter: str = ..., projected_columns: str = ...) -> DuckDBPyRelation: ...
    def arrow(self, batch_size: int = ...) -> pyarrow.lib.Table: ...
    def count(self, count_aggr: str, group_expr: str = ...) -> DuckDBPyRelation: ...
    def create(self, table_name: str) -> None: ...
    def create_view(self, view_name: str, replace: bool = ...) -> DuckDBPyRelation: ...
    def cummax(self, aggregation_columns: str) -> DuckDBPyRelation: ...
    def cummin(self, aggregation_columns: str) -> DuckDBPyRelation: ...
    def cumprod(self, aggregation_columns: str) -> DuckDBPyRelation: ...
    def cumsum(self, aggregation_columns: str) -> DuckDBPyRelation: ...
    def describe(self) -> DuckDBPyRelation: ...
    def df(self, *args, **kwargs) -> pandas.DataFrame: ...
    def distinct(self) -> DuckDBPyRelation: ...
    def except_(self, other_rel: DuckDBPyRelation) -> DuckDBPyRelation: ...
    def execute(self, *args, **kwargs) -> DuckDBPyResult: ...
    def explain(self) -> str: ...
    def fetchall(self) -> object: ...
    def fetchmany(self, size: int = ...) -> list: ...
    def fetchnumpy(self) -> dict: ...
    def fetchone(self) -> object: ...
    def filter(self, filter_expr: str) -> DuckDBPyRelation: ...
    def insert(self, values: object) -> None: ...
    def insert_into(self, table_name: str) -> None: ...
    def intersect(self, other_rel: DuckDBPyRelation) -> DuckDBPyRelation: ...
    def join(self, other_rel: DuckDBPyRelation, condition: str, how: str = ...) -> DuckDBPyRelation: ...
    def kurt(self, aggregation_columns: str, group_columns: str = ...) -> DuckDBPyRelation: ...
    def limit(self, n: int, offset: int = ...) -> DuckDBPyRelation: ...
    def mad(self, aggregation_columns: str, group_columns: str = ...) -> DuckDBPyRelation: ...
    def map(self, map_function: function) -> DuckDBPyRelation: ...
    def max(self, max_aggr: str, group_expr: str = ...) -> DuckDBPyRelation: ...
    def mean(self, mean_aggr: str, group_expr: str = ...) -> DuckDBPyRelation: ...
    def median(self, median_aggr: str, group_expr: str = ...) -> DuckDBPyRelation: ...
    def min(self, min_aggr: str, group_expr: str = ...) -> DuckDBPyRelation: ...
    def mode(self, aggregation_columns: str, group_columns: str = ...) -> DuckDBPyRelation: ...
    def order(self, order_expr: str) -> DuckDBPyRelation: ...
    def prod(self, aggregation_columns: str, group_columns: str = ...) -> DuckDBPyRelation: ...
    def project(self, project_expr: str) -> DuckDBPyRelation: ...
    def quantile(self, q: str, quantile_aggr: str, group_expr: str = ...) -> DuckDBPyRelation: ...
    def query(self, virtual_table_name: str, sql_query: str) -> DuckDBPyRelation: ...
    def record_batch(self, batch_size: int = ...) -> pyarrow.lib.RecordBatchReader: ...
    def sem(self, aggregation_columns: str, group_columns: str = ...) -> DuckDBPyRelation: ...
    def set_alias(self, alias: str) -> DuckDBPyRelation: ...
    def skew(self, aggregation_columns: str, group_columns: str = ...) -> DuckDBPyRelation: ...
    def std(self, std_aggr: str, group_expr: str = ...) -> DuckDBPyRelation: ...
    def sum(self, sum_aggr: str, group_expr: str = ...) -> DuckDBPyRelation: ...
    def to_arrow_table(self, batch_size: int = ...) -> pyarrow.lib.Table: ...
    def to_df(self, *args, **kwargs) -> pandas.DataFrame: ...
    def union(self, union_rel: DuckDBPyRelation) -> DuckDBPyRelation: ...
    def unique(self, unique_aggr: str) -> DuckDBPyRelation: ...
    def value_counts(self, value_counts_aggr: str, group_expr: str = ...) -> DuckDBPyRelation: ...
    def var(self, var_aggr: str, group_expr: str = ...) -> DuckDBPyRelation: ...
    def write_csv(self, file_name: str) -> None: ...
    def __len__(self) -> int: ...
    @property
    def alias(self) -> str: ...
    @property
    def columns(self) -> list: ...
    @property
    def dtypes(self) -> list: ...
    @property
    def shape(self) -> tuple: ...
    @property
    def type(self) -> str: ...
    @property
    def types(self) -> list: ...

class DuckDBPyResult:
    def __init__(self, *args, **kwargs) -> None: ...
    def arrow(self, chunk_size: int = ...) -> pyarrow.lib.Table: ...
    def close(self) -> None: ...
    def description(self) -> list: ...
    def df(self, *args, **kwargs) -> pandas.DataFrame: ...
    def fetch_arrow_reader(self, approx_batch_size: int) -> pyarrow.lib.RecordBatchReader: ...
    def fetch_arrow_table(self, chunk_size: int = ...) -> pyarrow.lib.Table: ...
    def fetch_df(self, *args, **kwargs) -> pandas.DataFrame: ...
    def fetch_df_chunk(self, *args, **kwargs) -> pandas.DataFrame: ...
    def fetchall(self) -> list: ...
    def fetchdf(self, *args, **kwargs) -> pandas.DataFrame: ...
    def fetchmany(self, size: int = ...) -> list: ...
    def fetchnumpy(self) -> dict: ...
    def fetchone(self) -> object: ...

class Error(Exception): ...

class FatalException(Error): ...

class IOException(OperationalError): ...

class IntegrityError(Error): ...

class InternalError(Error): ...

class InternalException(InternalError): ...

class InterruptException(Error): ...

class InvalidInputException(ProgrammingError): ...

class InvalidTypeException(ProgrammingError): ...

class NotImplementedException(NotSupportedError): ...

class NotSupportedError(Error): ...

class OperationalError(Error): ...

class OutOfMemoryException(OperationalError): ...

class OutOfRangeException(DataError): ...

class ParserException(ProgrammingError): ...

class PermissionException(Error): ...

class ProgrammingError(Error): ...

class SequenceException(Error): ...

class SerializationException(OperationalError): ...

class StandardException(Error): ...

class SyntaxException(ProgrammingError): ...

class TransactionException(OperationalError): ...

class TypeMismatchException(DataError): ...

class ValueOutOfRangeException(DataError): ...

class Warning(Exception): ...

class token_type:
    # stubgen override - these make mypy sad
    #__doc__: ClassVar[str] = ...  # read-only
    #__members__: ClassVar[dict] = ...  # read-only
    __entries: ClassVar[dict] = ...
    comment: ClassVar[token_type] = ...
    identifier: ClassVar[token_type] = ...
    keyword: ClassVar[token_type] = ...
    numeric_const: ClassVar[token_type] = ...
    operator: ClassVar[token_type] = ...
    string_const: ClassVar[token_type] = ...
    def __init__(self, value: int) -> None: ...
    def __eq__(self, other: object) -> bool: ...
    def __getstate__(self) -> int: ...
    def __hash__(self) -> int: ...
    # stubgen override - pybind only puts index in python >= 3.8: https://github.com/EricCousineau-TRI/pybind11/blob/54430436/include/pybind11/pybind11.h#L1789
    if sys.version_info >= (3, 7):
        def __index__(self) -> int: ...
    def __int__(self) -> int: ...
    def __ne__(self, other: object) -> bool: ...
    def __setstate__(self, state: int) -> None: ...
    @property
    def name(self) -> str: ...
    @property
    def value(self) -> int: ...
    @property
    # stubgen override - this gets removed by stubgen but it shouldn't
    def __members__(self) -> object: ...

def aggregate(df: pandas.DataFrame, aggr_expr: str, group_expr: str = ..., connection: DuckDBPyConnection = ...) -> DuckDBPyRelation: ...
def alias(df: pandas.DataFrame, alias: str, connection: DuckDBPyConnection = ...) -> DuckDBPyRelation: ...
def connect(database: str = ..., read_only: bool = ..., config: dict = ...) -> DuckDBPyConnection: ...
def distinct(df: pandas.DataFrame, connection: DuckDBPyConnection = ...) -> DuckDBPyRelation: ...
def filter(df: pandas.DataFrame, filter_expr: str, connection: DuckDBPyConnection = ...) -> DuckDBPyRelation: ...
<<<<<<< HEAD
=======
def from_arrow(arrow_object: object, connection: DuckDBPyConnection = ...) -> DuckDBPyRelation: ...
def from_csv_auto(file_name: str, connection: DuckDBPyConnection = ...) -> DuckDBPyRelation: ...
def from_df(df: pandas.DataFrame, connection: DuckDBPyConnection = ...) -> DuckDBPyRelation: ...
@overload
def from_parquet(file_glob: str, binary_as_string: bool = ..., *, file_row_number: bool = ..., filename: bool = ..., hive_partitioning: bool = ..., connection: DuckDBPyConnection = ...) -> DuckDBPyRelation: ...
@overload
def from_parquet(file_globs: list[str], binary_as_string: bool = ..., *, file_row_number: bool = ..., filename: bool = ..., hive_partitioning: bool = ..., connection: DuckDBPyConnection = ...) -> DuckDBPyRelation: ...
def from_query(query: str, alias: str = ..., connection: DuckDBPyConnection = ...) -> DuckDBPyRelation: ...
def from_substrait(proto: bytes, connection: DuckDBPyConnection = ...) -> DuckDBPyRelation: ...
def get_substrait(query: str, connection: DuckDBPyConnection = ...) -> DuckDBPyRelation: ...
def get_substrait_json(query: str, connection: DuckDBPyConnection = ...) -> DuckDBPyRelation: ...
def from_substrait_json(jsonm: str, connection: DuckDBPyConnection = ...) -> DuckDBPyRelation: ...
>>>>>>> 161386de
def limit(df: pandas.DataFrame, n: int, connection: DuckDBPyConnection = ...) -> DuckDBPyRelation: ...
def order(df: pandas.DataFrame, order_expr: str, connection: DuckDBPyConnection = ...) -> DuckDBPyRelation: ...
def project(df: pandas.DataFrame, project_expr: str, connection: DuckDBPyConnection = ...) -> DuckDBPyRelation: ...
def query_df(df: pandas.DataFrame, virtual_table_name: str, sql_query: str, connection: DuckDBPyConnection = ...) -> DuckDBPyResult: ...
def tokenize(query: str) -> object: ...
def write_csv(df: pandas.DataFrame, file_name: str, connection: DuckDBPyConnection = ...) -> None: ...

def append(self, table_name: str, df: pandas.DataFrame, connection: DuckDBPyConnection = ...) -> DuckDBPyConnection: ...
def arrow(self, chunk_size: int = ..., connection: DuckDBPyConnection = ...) -> pyarrow.lib.Table: ...
def begin(self, connection: DuckDBPyConnection = ...) -> DuckDBPyConnection: ...
def close(self, connection: DuckDBPyConnection = ...) -> None: ...
def commit(self, connection: DuckDBPyConnection = ...) -> DuckDBPyConnection: ...
def cursor(self, connection: DuckDBPyConnection = ...) -> DuckDBPyConnection: ...
def df(self, connection: DuckDBPyConnection = ...) -> pandas.DataFrame: ...
def duplicate(self, connection: DuckDBPyConnection = ...) -> DuckDBPyConnection: ...
def execute(self, query: str, parameters: object = ..., multiple_parameter_sets: bool = ..., connection: DuckDBPyConnection = ...) -> DuckDBPyConnection: ...
def executemany(self, query: str, parameters: object = ..., connection: DuckDBPyConnection = ...) -> DuckDBPyConnection: ...
def fetch_arrow_table(self, chunk_size: int = ..., connection: DuckDBPyConnection = ...) -> pyarrow.lib.Table: ...
def fetch_df(self, *args, connection: DuckDBPyConnection = ..., **kwargs) -> pandas.DataFrame: ...
def fetch_df_chunk(self, *args, connection: DuckDBPyConnection = ..., **kwargs) -> pandas.DataFrame: ...
def fetch_record_batch(self, chunk_size: int = ..., connection: DuckDBPyConnection = ...) -> pyarrow.lib.RecordBatchReader: ...
def fetchall(self, connection: DuckDBPyConnection = ...) -> list: ...
def fetchdf(self, *args, connection: DuckDBPyConnection = ..., **kwargs) -> pandas.DataFrame: ...
def fetchmany(self, size: int = ..., connection: DuckDBPyConnection = ...) -> list: ...
def fetchnumpy(self, connection: DuckDBPyConnection = ...) -> dict: ...
def fetchone(self, connection: DuckDBPyConnection = ...) -> object: ...
def from_arrow(self, arrow_object: object, connection: DuckDBPyConnection = ...) -> DuckDBPyRelation: ...
def from_csv_auto(self, file_name: str, connection: DuckDBPyConnection = ...) -> DuckDBPyRelation: ...
def from_df(self, df: pandas.DataFrame = ..., connection: DuckDBPyConnection = ...) -> DuckDBPyRelation: ...
@overload
def from_parquet(self, file_glob: str, binary_as_string: bool = ..., *, file_row_number: bool = ..., filename: bool = ..., hive_partitioning: bool = ..., connection: DuckDBPyConnection = ...) -> DuckDBPyRelation: ...
@overload
def from_parquet(self, file_globs: list[str], binary_as_string: bool = ..., *, file_row_number: bool = ..., filename: bool = ..., hive_partitioning: bool = ..., connection: DuckDBPyConnection = ...) -> DuckDBPyRelation: ...
def from_query(self, query: str, alias: str = ..., connection: DuckDBPyConnection = ...) -> DuckDBPyRelation: ...
def from_substrait(self, proto: bytes, connection: DuckDBPyConnection = ...) -> DuckDBPyRelation: ...
def get_substrait(self, query: str, connection: DuckDBPyConnection = ...) -> DuckDBPyRelation: ...
def get_substrait_json(self, query: str, connection: DuckDBPyConnection = ...) -> DuckDBPyRelation: ...
def get_table_names(self, query: str, connection: DuckDBPyConnection = ...) -> Set[str]: ...
def install_extension(self, *args, connection: DuckDBPyConnection = ..., **kwargs) -> None: ...
def load_extension(self, extension: str, connection: DuckDBPyConnection = ...) -> None: ...
def query(self, query: str, alias: str = ..., connection: DuckDBPyConnection = ...) -> DuckDBPyRelation: ...
def register(self, view_name: str, python_object: object, connection: DuckDBPyConnection = ...) -> DuckDBPyConnection: ...
def rollback(self, connection: DuckDBPyConnection = ...) -> DuckDBPyConnection: ...
def table(self, table_name: str, connection: DuckDBPyConnection = ...) -> DuckDBPyRelation: ...
def table_function(self, name: str, parameters: object = ..., connection: DuckDBPyConnection = ...) -> DuckDBPyRelation: ...
def unregister(self, view_name: str, connection: DuckDBPyConnection = ...) -> DuckDBPyConnection: ...
def values(self, values: object, connection: DuckDBPyConnection = ...) -> DuckDBPyRelation: ...
def view(self, view_name: str, connection: DuckDBPyConnection = ...) -> DuckDBPyRelation: ...
def description(self, connection: DuckDBPyConnection = ...) -> object: ...<|MERGE_RESOLUTION|>--- conflicted
+++ resolved
@@ -256,8 +256,6 @@
 def connect(database: str = ..., read_only: bool = ..., config: dict = ...) -> DuckDBPyConnection: ...
 def distinct(df: pandas.DataFrame, connection: DuckDBPyConnection = ...) -> DuckDBPyRelation: ...
 def filter(df: pandas.DataFrame, filter_expr: str, connection: DuckDBPyConnection = ...) -> DuckDBPyRelation: ...
-<<<<<<< HEAD
-=======
 def from_arrow(arrow_object: object, connection: DuckDBPyConnection = ...) -> DuckDBPyRelation: ...
 def from_csv_auto(file_name: str, connection: DuckDBPyConnection = ...) -> DuckDBPyRelation: ...
 def from_df(df: pandas.DataFrame, connection: DuckDBPyConnection = ...) -> DuckDBPyRelation: ...
@@ -270,7 +268,6 @@
 def get_substrait(query: str, connection: DuckDBPyConnection = ...) -> DuckDBPyRelation: ...
 def get_substrait_json(query: str, connection: DuckDBPyConnection = ...) -> DuckDBPyRelation: ...
 def from_substrait_json(jsonm: str, connection: DuckDBPyConnection = ...) -> DuckDBPyRelation: ...
->>>>>>> 161386de
 def limit(df: pandas.DataFrame, n: int, connection: DuckDBPyConnection = ...) -> DuckDBPyRelation: ...
 def order(df: pandas.DataFrame, order_expr: str, connection: DuckDBPyConnection = ...) -> DuckDBPyRelation: ...
 def project(df: pandas.DataFrame, project_expr: str, connection: DuckDBPyConnection = ...) -> DuckDBPyRelation: ...
@@ -278,45 +275,45 @@
 def tokenize(query: str) -> object: ...
 def write_csv(df: pandas.DataFrame, file_name: str, connection: DuckDBPyConnection = ...) -> None: ...
 
-def append(self, table_name: str, df: pandas.DataFrame, connection: DuckDBPyConnection = ...) -> DuckDBPyConnection: ...
-def arrow(self, chunk_size: int = ..., connection: DuckDBPyConnection = ...) -> pyarrow.lib.Table: ...
-def begin(self, connection: DuckDBPyConnection = ...) -> DuckDBPyConnection: ...
-def close(self, connection: DuckDBPyConnection = ...) -> None: ...
-def commit(self, connection: DuckDBPyConnection = ...) -> DuckDBPyConnection: ...
-def cursor(self, connection: DuckDBPyConnection = ...) -> DuckDBPyConnection: ...
-def df(self, connection: DuckDBPyConnection = ...) -> pandas.DataFrame: ...
-def duplicate(self, connection: DuckDBPyConnection = ...) -> DuckDBPyConnection: ...
-def execute(self, query: str, parameters: object = ..., multiple_parameter_sets: bool = ..., connection: DuckDBPyConnection = ...) -> DuckDBPyConnection: ...
-def executemany(self, query: str, parameters: object = ..., connection: DuckDBPyConnection = ...) -> DuckDBPyConnection: ...
-def fetch_arrow_table(self, chunk_size: int = ..., connection: DuckDBPyConnection = ...) -> pyarrow.lib.Table: ...
-def fetch_df(self, *args, connection: DuckDBPyConnection = ..., **kwargs) -> pandas.DataFrame: ...
-def fetch_df_chunk(self, *args, connection: DuckDBPyConnection = ..., **kwargs) -> pandas.DataFrame: ...
-def fetch_record_batch(self, chunk_size: int = ..., connection: DuckDBPyConnection = ...) -> pyarrow.lib.RecordBatchReader: ...
-def fetchall(self, connection: DuckDBPyConnection = ...) -> list: ...
-def fetchdf(self, *args, connection: DuckDBPyConnection = ..., **kwargs) -> pandas.DataFrame: ...
-def fetchmany(self, size: int = ..., connection: DuckDBPyConnection = ...) -> list: ...
-def fetchnumpy(self, connection: DuckDBPyConnection = ...) -> dict: ...
-def fetchone(self, connection: DuckDBPyConnection = ...) -> object: ...
-def from_arrow(self, arrow_object: object, connection: DuckDBPyConnection = ...) -> DuckDBPyRelation: ...
-def from_csv_auto(self, file_name: str, connection: DuckDBPyConnection = ...) -> DuckDBPyRelation: ...
-def from_df(self, df: pandas.DataFrame = ..., connection: DuckDBPyConnection = ...) -> DuckDBPyRelation: ...
+def append(table_name: str, df: pandas.DataFrame, connection: DuckDBPyConnection = ...) -> DuckDBPyConnection: ...
+def arrow(chunk_size: int = ..., connection: DuckDBPyConnection = ...) -> pyarrow.lib.Table: ...
+def begin(connection: DuckDBPyConnection = ...) -> DuckDBPyConnection: ...
+def close(connection: DuckDBPyConnection = ...) -> None: ...
+def commit(connection: DuckDBPyConnection = ...) -> DuckDBPyConnection: ...
+def cursor(connection: DuckDBPyConnection = ...) -> DuckDBPyConnection: ...
+def df(connection: DuckDBPyConnection = ...) -> pandas.DataFrame: ...
+def duplicate(connection: DuckDBPyConnection = ...) -> DuckDBPyConnection: ...
+def execute(query: str, parameters: object = ..., multiple_parameter_sets: bool = ..., connection: DuckDBPyConnection = ...) -> DuckDBPyConnection: ...
+def executemany(query: str, parameters: object = ..., connection: DuckDBPyConnection = ...) -> DuckDBPyConnection: ...
+def fetch_arrow_table(chunk_size: int = ..., connection: DuckDBPyConnection = ...) -> pyarrow.lib.Table: ...
+def fetch_df(*args, connection: DuckDBPyConnection = ..., **kwargs) -> pandas.DataFrame: ...
+def fetch_df_chunk(*args, connection: DuckDBPyConnection = ..., **kwargs) -> pandas.DataFrame: ...
+def fetch_record_batch(chunk_size: int = ..., connection: DuckDBPyConnection = ...) -> pyarrow.lib.RecordBatchReader: ...
+def fetchall(connection: DuckDBPyConnection = ...) -> list: ...
+def fetchdf(*args, connection: DuckDBPyConnection = ..., **kwargs) -> pandas.DataFrame: ...
+def fetchmany(size: int = ..., connection: DuckDBPyConnection = ...) -> list: ...
+def fetchnumpy(connection: DuckDBPyConnection = ...) -> dict: ...
+def fetchone(connection: DuckDBPyConnection = ...) -> object: ...
+def from_arrow(arrow_object: object, connection: DuckDBPyConnection = ...) -> DuckDBPyRelation: ...
+def from_csv_auto(file_name: str, connection: DuckDBPyConnection = ...) -> DuckDBPyRelation: ...
+def from_df(df: pandas.DataFrame = ..., connection: DuckDBPyConnection = ...) -> DuckDBPyRelation: ...
 @overload
-def from_parquet(self, file_glob: str, binary_as_string: bool = ..., *, file_row_number: bool = ..., filename: bool = ..., hive_partitioning: bool = ..., connection: DuckDBPyConnection = ...) -> DuckDBPyRelation: ...
+def from_parquet(file_glob: str, binary_as_string: bool = ..., *, file_row_number: bool = ..., filename: bool = ..., hive_partitioning: bool = ..., connection: DuckDBPyConnection = ...) -> DuckDBPyRelation: ...
 @overload
-def from_parquet(self, file_globs: list[str], binary_as_string: bool = ..., *, file_row_number: bool = ..., filename: bool = ..., hive_partitioning: bool = ..., connection: DuckDBPyConnection = ...) -> DuckDBPyRelation: ...
-def from_query(self, query: str, alias: str = ..., connection: DuckDBPyConnection = ...) -> DuckDBPyRelation: ...
-def from_substrait(self, proto: bytes, connection: DuckDBPyConnection = ...) -> DuckDBPyRelation: ...
-def get_substrait(self, query: str, connection: DuckDBPyConnection = ...) -> DuckDBPyRelation: ...
-def get_substrait_json(self, query: str, connection: DuckDBPyConnection = ...) -> DuckDBPyRelation: ...
-def get_table_names(self, query: str, connection: DuckDBPyConnection = ...) -> Set[str]: ...
-def install_extension(self, *args, connection: DuckDBPyConnection = ..., **kwargs) -> None: ...
-def load_extension(self, extension: str, connection: DuckDBPyConnection = ...) -> None: ...
-def query(self, query: str, alias: str = ..., connection: DuckDBPyConnection = ...) -> DuckDBPyRelation: ...
-def register(self, view_name: str, python_object: object, connection: DuckDBPyConnection = ...) -> DuckDBPyConnection: ...
-def rollback(self, connection: DuckDBPyConnection = ...) -> DuckDBPyConnection: ...
-def table(self, table_name: str, connection: DuckDBPyConnection = ...) -> DuckDBPyRelation: ...
-def table_function(self, name: str, parameters: object = ..., connection: DuckDBPyConnection = ...) -> DuckDBPyRelation: ...
-def unregister(self, view_name: str, connection: DuckDBPyConnection = ...) -> DuckDBPyConnection: ...
-def values(self, values: object, connection: DuckDBPyConnection = ...) -> DuckDBPyRelation: ...
-def view(self, view_name: str, connection: DuckDBPyConnection = ...) -> DuckDBPyRelation: ...
-def description(self, connection: DuckDBPyConnection = ...) -> object: ...+def from_parquet(file_globs: list[str], binary_as_string: bool = ..., *, file_row_number: bool = ..., filename: bool = ..., hive_partitioning: bool = ..., connection: DuckDBPyConnection = ...) -> DuckDBPyRelation: ...
+def from_query(query: str, alias: str = ..., connection: DuckDBPyConnection = ...) -> DuckDBPyRelation: ...
+def from_substrait(proto: bytes, connection: DuckDBPyConnection = ...) -> DuckDBPyRelation: ...
+def get_substrait(query: str, connection: DuckDBPyConnection = ...) -> DuckDBPyRelation: ...
+def get_substrait_json(query: str, connection: DuckDBPyConnection = ...) -> DuckDBPyRelation: ...
+def get_table_names(query: str, connection: DuckDBPyConnection = ...) -> Set[str]: ...
+def install_extension(*args, connection: DuckDBPyConnection = ..., **kwargs) -> None: ...
+def load_extension(extension: str, connection: DuckDBPyConnection = ...) -> None: ...
+def query(query: str, alias: str = ..., connection: DuckDBPyConnection = ...) -> DuckDBPyRelation: ...
+def register(view_name: str, python_object: object, connection: DuckDBPyConnection = ...) -> DuckDBPyConnection: ...
+def rollback(connection: DuckDBPyConnection = ...) -> DuckDBPyConnection: ...
+def table(table_name: str, connection: DuckDBPyConnection = ...) -> DuckDBPyRelation: ...
+def table_function(name: str, parameters: object = ..., connection: DuckDBPyConnection = ...) -> DuckDBPyRelation: ...
+def unregister(view_name: str, connection: DuckDBPyConnection = ...) -> DuckDBPyConnection: ...
+def values(values: object, connection: DuckDBPyConnection = ...) -> DuckDBPyRelation: ...
+def view(view_name: str, connection: DuckDBPyConnection = ...) -> DuckDBPyRelation: ...
+def description(connection: DuckDBPyConnection = ...) -> object: ...