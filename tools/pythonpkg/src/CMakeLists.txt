--- conflicted
+++ resolved
@@ -24,16 +24,8 @@
   pyrelation.cpp
   dataframe.cpp
   pyresult.cpp
-<<<<<<< HEAD
-  map.cpp
-  vector_conversion.cpp
-  python_objects.cpp
-  pybind_wrapper.cpp
-  arrow_array_stream.cpp)
-=======
   pyfilesystem.cpp
   map.cpp)
->>>>>>> c5737e4a
 
 set(ALL_OBJECT_FILES
     ${ALL_OBJECT_FILES} $<TARGET_OBJECTS:python_src>
