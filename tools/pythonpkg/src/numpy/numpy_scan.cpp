#include "duckdb_python/pyrelation.hpp"
#include "duckdb_python/pyconnection/pyconnection.hpp"
#include "duckdb_python/pyresult.hpp"
#include "duckdb_python/python_conversion.hpp"
#include "duckdb/common/string_util.hpp"
#include "duckdb/common/types/timestamp.hpp"
#include "utf8proc_wrapper.hpp"
#include "duckdb/common/case_insensitive_map.hpp"
#include "duckdb_python/pandas/pandas_bind.hpp"
#include "duckdb_python/numpy/numpy_type.hpp"
#include "duckdb_python/pandas/pandas_analyzer.hpp"
#include "duckdb_python/numpy/numpy_type.hpp"
#include "duckdb/function/scalar/nested_functions.hpp"
#include "duckdb_python/numpy/numpy_scan.hpp"
#include "duckdb_python/pandas/column/pandas_numpy_column.hpp"

namespace duckdb {

template <class T>
void ScanNumpyColumn(py::array &numpy_col, idx_t stride, idx_t offset, Vector &out, idx_t count) {
	auto src_ptr = (T *)numpy_col.data();
	if (stride == sizeof(T)) {
		FlatVector::SetData(out, data_ptr_cast(src_ptr + offset));
	} else {
		auto tgt_ptr = (T *)FlatVector::GetData(out);
		for (idx_t i = 0; i < count; i++) {
			tgt_ptr[i] = src_ptr[stride / sizeof(T) * (i + offset)];
		}
	}
}

template <class T, class V>
void ScanNumpyCategoryTemplated(py::array &column, idx_t offset, Vector &out, idx_t count) {
	auto src_ptr = (T *)column.data();
	auto tgt_ptr = (V *)FlatVector::GetData(out);
	auto &tgt_mask = FlatVector::Validity(out);
	for (idx_t i = 0; i < count; i++) {
		if (src_ptr[i + offset] == -1) {
			// Null value
			tgt_mask.SetInvalid(i);
		} else {
			tgt_ptr[i] = src_ptr[i + offset];
		}
	}
}

template <class T>
void ScanNumpyCategory(py::array &column, idx_t count, idx_t offset, Vector &out, string &src_type) {
	if (src_type == "int8") {
		ScanNumpyCategoryTemplated<int8_t, T>(column, offset, out, count);
	} else if (src_type == "int16") {
		ScanNumpyCategoryTemplated<int16_t, T>(column, offset, out, count);
	} else if (src_type == "int32") {
		ScanNumpyCategoryTemplated<int32_t, T>(column, offset, out, count);
	} else if (src_type == "int64") {
		ScanNumpyCategoryTemplated<int64_t, T>(column, offset, out, count);
	} else {
		throw NotImplementedException("The Pandas type " + src_type + " for categorical types is not implemented yet");
	}
}

template <class T>
void ScanNumpyMasked(PandasColumnBindData &bind_data, idx_t count, idx_t offset, Vector &out) {
	D_ASSERT(bind_data.pandas_col->Backend() == PandasColumnBackend::NUMPY);
	auto &numpy_col = reinterpret_cast<PandasNumpyColumn &>(*bind_data.pandas_col);
	ScanNumpyColumn<T>(numpy_col.array, numpy_col.stride, offset, out, count);
	auto &result_mask = FlatVector::Validity(out);
	if (bind_data.mask) {
		auto mask = reinterpret_cast<const bool *>(bind_data.mask->numpy_array.data());
		for (idx_t i = 0; i < count; i++) {
			auto is_null = mask[offset + i];
			if (is_null) {
				result_mask.SetInvalid(i);
			}
		}
	}
}

template <class T>
void ScanNumpyFpColumn(const T *src_ptr, idx_t stride, idx_t count, idx_t offset, Vector &out) {
	auto &mask = FlatVector::Validity(out);
	if (stride == sizeof(T)) {
		FlatVector::SetData(out, (data_ptr_t)(src_ptr + offset)); // NOLINT
		// Turn NaN values into NULL
		auto tgt_ptr = FlatVector::GetData<T>(out);
		for (idx_t i = 0; i < count; i++) {
			if (Value::IsNan<T>(tgt_ptr[i])) {
				mask.SetInvalid(i);
			}
		}
	} else {
		auto tgt_ptr = FlatVector::GetData<T>(out);
		for (idx_t i = 0; i < count; i++) {
			tgt_ptr[i] = src_ptr[stride / sizeof(T) * (i + offset)];
			if (Value::IsNan<T>(tgt_ptr[i])) {
				mask.SetInvalid(i);
			}
		}
	}
}

template <class T>
static string_t DecodePythonUnicode(T *codepoints, idx_t codepoint_count, Vector &out) {
	// first figure out how many bytes to allocate
	idx_t utf8_length = 0;
	for (idx_t i = 0; i < codepoint_count; i++) {
		int len = Utf8Proc::CodepointLength(int(codepoints[i]));
		D_ASSERT(len >= 1);
		utf8_length += len;
	}
	int sz;
	auto result = StringVector::EmptyString(out, utf8_length);
	auto target = result.GetDataWriteable();
	for (idx_t i = 0; i < codepoint_count; i++) {
		Utf8Proc::CodepointToUtf8(int(codepoints[i]), sz, target);
		D_ASSERT(sz >= 1);
		target += sz;
	}
	result.Finalize();
	return result;
}

static void SetInvalidRecursive(Vector &out, idx_t index) {
	auto &validity = FlatVector::Validity(out);
	validity.SetInvalid(index);
	if (out.GetType().InternalType() == PhysicalType::STRUCT) {
		auto &children = StructVector::GetEntries(out);
		for (idx_t i = 0; i < children.size(); i++) {
			SetInvalidRecursive(*children[i], index);
		}
	}
}

//! 'count' is the amount of rows in the 'out' vector
//! 'offset' is the current row number within this vector
void ScanNumpyObject(PyObject *object, idx_t offset, Vector &out) {

	// handle None
	if (object == Py_None) {
		SetInvalidRecursive(out, offset);
		return;
	}

	auto val = TransformPythonValue(object, out.GetType());
	// Check if the Value type is accepted for the LogicalType of Vector
	out.SetValue(offset, val);
}

static void VerifyMapConstraints(Vector &vec, idx_t count) {
	auto invalid_reason = MapVector::CheckMapValidity(vec, count);
	switch (invalid_reason) {
	case MapInvalidReason::VALID:
		return;
	case MapInvalidReason::DUPLICATE_KEY:
		throw InvalidInputException("Dict->Map conversion failed because 'key' list contains duplicates");
	case MapInvalidReason::NULL_KEY_LIST:
		throw InvalidInputException("Dict->Map conversion failed because 'key' list is None");
	case MapInvalidReason::NULL_KEY:
		throw InvalidInputException("Dict->Map conversion failed because 'key' list contains None");
	default:
		throw InvalidInputException("Option not implemented for MapInvalidReason");
	}
}

void VerifyTypeConstraints(Vector &vec, idx_t count) {
	switch (vec.GetType().id()) {
	case LogicalTypeId::MAP: {
		VerifyMapConstraints(vec, count);
		break;
	}
	default:
		return;
	}
}

void NumpyScan::ScanObjectColumn(PyObject **col, idx_t stride, idx_t count, idx_t offset, Vector &out) {
	// numpy_col is a sequential list of objects, that make up one "column" (Vector)
	out.SetVectorType(VectorType::FLAT_VECTOR);
	auto &mask = FlatVector::Validity(out);
	PythonGILWrapper gil; // We're creating python objects here, so we need the GIL

	if (stride == sizeof(PyObject *)) {
		auto src_ptr = col + offset;
		for (idx_t i = 0; i < count; i++) {
			ScanNumpyObject(src_ptr[i], i, out);
		}
	} else {
		for (idx_t i = 0; i < count; i++) {
			auto src_ptr = col[stride / sizeof(PyObject *) * (i + offset)];
			ScanNumpyObject(src_ptr, i, out);
		}
	}
	VerifyTypeConstraints(out, count);
}

//! 'offset' is the offset within the column
//! 'count' is the amount of values we will convert in this batch
void NumpyScan::Scan(PandasColumnBindData &bind_data, idx_t count, idx_t offset, Vector &out) {
	D_ASSERT(bind_data.pandas_col->Backend() == PandasColumnBackend::NUMPY);
	auto &numpy_col = reinterpret_cast<PandasNumpyColumn &>(*bind_data.pandas_col);
	auto &array = numpy_col.array;

	switch (bind_data.numpy_type.type) {
	case NumpyNullableType::BOOL:
		ScanNumpyMasked<bool>(bind_data, count, offset, out);
		break;
	case NumpyNullableType::UINT_8:
		ScanNumpyMasked<uint8_t>(bind_data, count, offset, out);
		break;
	case NumpyNullableType::UINT_16:
		ScanNumpyMasked<uint16_t>(bind_data, count, offset, out);
		break;
	case NumpyNullableType::UINT_32:
		ScanNumpyMasked<uint32_t>(bind_data, count, offset, out);
		break;
	case NumpyNullableType::UINT_64:
		ScanNumpyMasked<uint64_t>(bind_data, count, offset, out);
		break;
	case NumpyNullableType::INT_8:
		ScanNumpyMasked<int8_t>(bind_data, count, offset, out);
		break;
	case NumpyNullableType::INT_16:
		ScanNumpyMasked<int16_t>(bind_data, count, offset, out);
		break;
	case NumpyNullableType::INT_32:
		ScanNumpyMasked<int32_t>(bind_data, count, offset, out);
		break;
	case NumpyNullableType::INT_64:
		ScanNumpyMasked<int64_t>(bind_data, count, offset, out);
		break;
	case NumpyNullableType::FLOAT_32:
		ScanNumpyFpColumn<float>(reinterpret_cast<const float *>(array.data()), numpy_col.stride, count, offset, out);
		break;
	case NumpyNullableType::FLOAT_64:
		ScanNumpyFpColumn<double>(reinterpret_cast<const double *>(array.data()), numpy_col.stride, count, offset, out);
		break;
	case NumpyNullableType::DATETIME_NS:
	case NumpyNullableType::DATETIME_MS:
	case NumpyNullableType::DATETIME_US:
	case NumpyNullableType::DATETIME_S: {
		auto src_ptr = reinterpret_cast<const int64_t *>(array.data());
		auto tgt_ptr = FlatVector::GetData<timestamp_t>(out);
		auto &mask = FlatVector::Validity(out);

		using timestamp_convert_func = std::function<timestamp_t(int64_t)>;
		timestamp_convert_func convert_func;

		switch (bind_data.numpy_type.type) {
		case NumpyNullableType::DATETIME_NS:
			if (bind_data.numpy_type.has_timezone) {
				// Our timezone type is US, so we need to convert from NS to US
				convert_func = Timestamp::FromEpochNanoSeconds;
			} else {
				convert_func = Timestamp::FromEpochMicroSeconds;
			}
			break;
		case NumpyNullableType::DATETIME_MS:
			if (bind_data.numpy_type.has_timezone) {
				// Our timezone type is US, so we need to convert from MS to US
				convert_func = Timestamp::FromEpochMs;
			} else {
				convert_func = Timestamp::FromEpochMicroSeconds;
			}
			break;
		case NumpyNullableType::DATETIME_US:
			convert_func = Timestamp::FromEpochMicroSeconds;
			break;
		case NumpyNullableType::DATETIME_S:
			if (bind_data.numpy_type.has_timezone) {
				// Our timezone type is US, so we need to convert from S to US
				convert_func = Timestamp::FromEpochSeconds;
			} else {
				convert_func = Timestamp::FromEpochMicroSeconds;
			}
			break;
		default:
			throw NotImplementedException("Scan for datetime of this type is not supported yet");
		};

		for (idx_t row = 0; row < count; row++) {
			auto source_idx = offset + row;
			if (src_ptr[source_idx] <= NumericLimits<int64_t>::Minimum()) {
				// pandas Not a Time (NaT)
				mask.SetInvalid(row);
				continue;
			}
			// Direct conversion, we've already matched the numpy type with the equivalent duckdb type
			tgt_ptr[row] = convert_func(src_ptr[source_idx]);
		}
		break;
	}
	case NumpyNullableType::TIMEDELTA: {
		auto src_ptr = reinterpret_cast<const int64_t *>(array.data());
		auto tgt_ptr = FlatVector::GetData<interval_t>(out);
		auto &mask = FlatVector::Validity(out);

		for (idx_t row = 0; row < count; row++) {
			auto source_idx = offset + row;
			if (src_ptr[source_idx] <= NumericLimits<int64_t>::Minimum()) {
				// pandas Not a Time (NaT)
				mask.SetInvalid(row);
				continue;
			}
			int64_t micro = src_ptr[source_idx] / 1000;
			int64_t days = micro / Interval::MICROS_PER_DAY;
			micro = micro % Interval::MICROS_PER_DAY;
			int64_t months = days / Interval::DAYS_PER_MONTH;
			days = days % Interval::DAYS_PER_MONTH;
			interval_t interval;
			interval.months = months;
			interval.days = days;
			interval.micros = micro;
			tgt_ptr[row] = interval;
		}
		break;
	}
	case NumpyNullableType::OBJECT: {
		//! We have determined the underlying logical type of this object column
		// Get the source pointer of the numpy array
		auto src_ptr = (PyObject **)array.data(); // NOLINT
		if (out.GetType().id() != LogicalTypeId::VARCHAR) {
			return NumpyScan::ScanObjectColumn(src_ptr, numpy_col.stride, count, offset, out);
		}

		// Get the data pointer and the validity mask of the result vector
		auto tgt_ptr = FlatVector::GetData<string_t>(out);
		auto &out_mask = FlatVector::Validity(out);
		unique_ptr<PythonGILWrapper> gil;
		auto &import_cache = *DuckDBPyConnection::ImportCache();

		// Loop over every row of the arrays contents
		auto stride = numpy_col.stride;
		for (idx_t row = 0; row < count; row++) {
			auto source_idx = stride / sizeof(PyObject *) * (row + offset);

			// Get the pointer to the object
			PyObject *val = src_ptr[source_idx];
			if (bind_data.numpy_type.type == NumpyNullableType::OBJECT && !py::isinstance<py::str>(val)) {
				if (val == Py_None) {
					out_mask.SetInvalid(row);
					continue;
				}
<<<<<<< HEAD
				if (import_cache.pandas.libs.NAType(false)) {
					// If pandas is imported, check if the type is NAType
					auto val_type = Py_TYPE(val);
					auto na_type = reinterpret_cast<PyTypeObject *>(import_cache.pandas.libs.NAType().ptr());
=======
				if (import_cache.pandas._libs.missing.NAType(false)) {
					// If pandas is imported, check if the type is NAType
					auto val_type = Py_TYPE(val);
					auto na_type = reinterpret_cast<PyTypeObject *>(import_cache.pandas._libs.missing.NAType().ptr());
>>>>>>> b339dee0
					if (val_type == na_type) {
						out_mask.SetInvalid(row);
						continue;
					}
				}
				if (py::isinstance<py::float_>(val) && std::isnan(PyFloat_AsDouble(val))) {
					out_mask.SetInvalid(row);
					continue;
				}
				if (!py::isinstance<py::str>(val)) {
					if (!gil) {
						gil = make_uniq<PythonGILWrapper>();
					}
					bind_data.object_str_val.Push(std::move(py::str(val)));
					val = reinterpret_cast<PyObject *>(bind_data.object_str_val.LastAddedObject().ptr());
				}
			}
			// Python 3 string representation:
			// https://github.com/python/cpython/blob/3a8fdb28794b2f19f6c8464378fb8b46bce1f5f4/Include/cpython/unicodeobject.h#L79
			py::handle val_handle(val);
			if (!py::isinstance<py::str>(val_handle)) {
				out_mask.SetInvalid(row);
				continue;
			}
			if (PyUtil::PyUnicodeIsCompactASCII(val_handle)) {
				// ascii string: we can zero copy
				tgt_ptr[row] = string_t(PyUtil::PyUnicodeData(val_handle), PyUtil::PyUnicodeGetLength(val_handle));
			} else {
				// unicode gunk
				auto ascii_obj = reinterpret_cast<PyASCIIObject *>(val);
				auto unicode_obj = reinterpret_cast<PyCompactUnicodeObject *>(val);
				// compact unicode string: is there utf8 data available?
				if (unicode_obj->utf8) {
					// there is! zero copy
					tgt_ptr[row] = string_t(const_char_ptr_cast(unicode_obj->utf8), unicode_obj->utf8_length);
				} else if (PyUtil::PyUnicodeIsCompact(unicode_obj) &&
				           !PyUtil::PyUnicodeIsASCII(unicode_obj)) { // NOLINT
					auto kind = PyUtil::PyUnicodeKind(val_handle);
					switch (kind) {
					case PyUnicode_1BYTE_KIND:
						tgt_ptr[row] = DecodePythonUnicode<Py_UCS1>(PyUtil::PyUnicode1ByteData(val_handle),
						                                            PyUtil::PyUnicodeGetLength(val_handle), out);
						break;
					case PyUnicode_2BYTE_KIND:
						tgt_ptr[row] = DecodePythonUnicode<Py_UCS2>(PyUtil::PyUnicode2ByteData(val_handle),
						                                            PyUtil::PyUnicodeGetLength(val_handle), out);
						break;
					case PyUnicode_4BYTE_KIND:
						tgt_ptr[row] = DecodePythonUnicode<Py_UCS4>(PyUtil::PyUnicode4ByteData(val_handle),
						                                            PyUtil::PyUnicodeGetLength(val_handle), out);
						break;
					default:
						throw NotImplementedException(
						    "Unsupported typekind constant %d for Python Unicode Compact decode", kind);
					}
				} else if (ascii_obj->state.kind == PyUnicode_WCHAR_KIND) {
					throw InvalidInputException("Unsupported: decode not ready legacy string");
				} else if (!PyUtil::PyUnicodeIsCompact(unicode_obj) && ascii_obj->state.kind != PyUnicode_WCHAR_KIND) {
					throw InvalidInputException("Unsupported: decode ready legacy string");
				} else {
					throw InvalidInputException("Unsupported string type: no clue what this string is");
				}
			}
		}
		break;
	}
	case NumpyNullableType::CATEGORY: {
		switch (out.GetType().InternalType()) {
		case PhysicalType::UINT8:
			ScanNumpyCategory<uint8_t>(array, count, offset, out, bind_data.internal_categorical_type);
			break;
		case PhysicalType::UINT16:
			ScanNumpyCategory<uint16_t>(array, count, offset, out, bind_data.internal_categorical_type);
			break;
		case PhysicalType::UINT32:
			ScanNumpyCategory<uint32_t>(array, count, offset, out, bind_data.internal_categorical_type);
			break;
		default:
			throw InternalException("Invalid Physical Type for ENUMs");
		}
		break;
	}

	default:
		throw NotImplementedException("Unsupported pandas type");
	}
}

} // namespace duckdb<|MERGE_RESOLUTION|>--- conflicted
+++ resolved
@@ -340,17 +340,10 @@
 					out_mask.SetInvalid(row);
 					continue;
 				}
-<<<<<<< HEAD
-				if (import_cache.pandas.libs.NAType(false)) {
-					// If pandas is imported, check if the type is NAType
-					auto val_type = Py_TYPE(val);
-					auto na_type = reinterpret_cast<PyTypeObject *>(import_cache.pandas.libs.NAType().ptr());
-=======
 				if (import_cache.pandas._libs.missing.NAType(false)) {
 					// If pandas is imported, check if the type is NAType
 					auto val_type = Py_TYPE(val);
 					auto na_type = reinterpret_cast<PyTypeObject *>(import_cache.pandas._libs.missing.NAType().ptr());
->>>>>>> b339dee0
 					if (val_type == na_type) {
 						out_mask.SetInvalid(row);
 						continue;
