#include "duckdb_python/path_like.hpp"
#include "duckdb_python/pyrelation.hpp"
#include "duckdb_python/pyconnection/pyconnection.hpp"
#include "duckdb/common/string_util.hpp"
#include "duckdb_python/pyfilesystem.hpp"
#include "duckdb_python/filesystem_object.hpp"
#include "duckdb/common/optional_ptr.hpp"

namespace duckdb {

struct PathLikeProcessor {
public:
	PathLikeProcessor(DuckDBPyConnection &connection, PythonImportCache &import_cache)
	    : connection(connection), import_cache(import_cache) {
	}

public:
	void AddFile(const py::object &object);
	PathLike Finalize();

protected:
	ModifiedMemoryFileSystem &GetFS() {
		if (!object_store) {
			object_store = &connection.GetObjectFileSystem();
		}
		return *object_store;
	}

public:
	DuckDBPyConnection &connection;
	optional_ptr<ModifiedMemoryFileSystem> object_store;
	PythonImportCache &import_cache;
	// The list containing every file
	vector<string> all_files;
	// The list of files that are registered in the object_store;
	vector<string> fs_files;
};

void PathLikeProcessor::AddFile(const py::object &object) {
	if (py::isinstance<py::str>(object)) {
		all_files.push_back(std::string(py::str(object)));
		return;
	}
<<<<<<< HEAD
	if (py::isinstance(object, import_cache.pathlib.Path())) {
		result.str = py::str(object);
=======
	if (py::isinstance(object, import_cache.pathlib().Path())) {
		all_files.push_back(std::string(py::str(object)));
		return;
	}
	// This is (assumed to be) a file-like object
	auto generated_name =
	    StringUtil::Format("%s://%s", "DUCKDB_INTERNAL_OBJECTSTORE", StringUtil::GenerateRandomName());
	all_files.push_back(generated_name);
	fs_files.push_back(generated_name);

	auto &fs = GetFS();
	fs.attr("add_file")(object, generated_name);
}

PathLike PathLikeProcessor::Finalize() {
	PathLike result;

	if (all_files.empty()) {
		throw InvalidInputException("Please provide a non-empty list of paths or file-like objects");
	}
	result.files = std::move(all_files);

	if (fs_files.empty()) {
		// No file-like objects were registered in the filesystem
		// no need to make a dependency
>>>>>>> bb361331
		return result;
	}

	// Create the dependency, which contains the logic to clean up the files in its destructor
	auto &fs = GetFS();
	result.dependency = make_uniq<PythonDependencies>(make_uniq<FileSystemObject>(fs, std::move(fs_files)));
	return result;
}

PathLike PathLike::Create(const py::object &object, DuckDBPyConnection &connection) {
	auto &import_cache = *DuckDBPyConnection::ImportCache();

	PathLikeProcessor processor(connection, import_cache);
	if (py::isinstance<py::list>(object)) {
		auto list = py::list(object);
		for (auto &item : list) {
			processor.AddFile(py::reinterpret_borrow<py::object>(item));
		}
	} else {
		// Single object
		processor.AddFile(object);
	}

	return processor.Finalize();
}

} // namespace duckdb<|MERGE_RESOLUTION|>--- conflicted
+++ resolved
@@ -41,11 +41,7 @@
 		all_files.push_back(std::string(py::str(object)));
 		return;
 	}
-<<<<<<< HEAD
 	if (py::isinstance(object, import_cache.pathlib.Path())) {
-		result.str = py::str(object);
-=======
-	if (py::isinstance(object, import_cache.pathlib().Path())) {
 		all_files.push_back(std::string(py::str(object)));
 		return;
 	}
@@ -70,7 +66,6 @@
 	if (fs_files.empty()) {
 		// No file-like objects were registered in the filesystem
 		// no need to make a dependency
->>>>>>> bb361331
 		return result;
 	}
 
