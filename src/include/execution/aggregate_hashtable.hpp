

#pragma once

#include "common/internal_types.hpp"
#include "common/types/data_chunk.hpp"
#include "common/types/vector.hpp"

namespace duckdb {

class SuperLargeHashTable {
  public:
	SuperLargeHashTable(size_t initial_capacity, size_t group_width,
	                    size_t payload_width,
	                    std::vector<ExpressionType> aggregate_types,
	                    bool parallel = false);
	~SuperLargeHashTable();

	void Resize(size_t size);
<<<<<<< HEAD
	void AddChunk(DataChunk& groups, DataChunk& payload);
	void Scan(size_t& scan_position, DataChunk& groups, DataChunk& result);
=======
	void AddChunk(DataChunk &groups, DataChunk &payload);
	void Scan(size_t &scan_position, DataChunk &result);
>>>>>>> 11b50762

  private:
	std::vector<ExpressionType> aggregate_types;

	size_t group_width;
	size_t payload_width;
	size_t tuple_size;
	size_t capacity;
	size_t entries;
	uint8_t *data;
	size_t max_chain;
	bool parallel = false;

	static constexpr int FLAG_SIZE = sizeof(uint8_t);
	static constexpr int EMPTY_CELL = 0x00;
	static constexpr int FULL_CELL = 0xFF;

	SuperLargeHashTable(const SuperLargeHashTable &) = delete;
};

} // namespace duckdb<|MERGE_RESOLUTION|>--- conflicted
+++ resolved
@@ -17,13 +17,8 @@
 	~SuperLargeHashTable();
 
 	void Resize(size_t size);
-<<<<<<< HEAD
-	void AddChunk(DataChunk& groups, DataChunk& payload);
-	void Scan(size_t& scan_position, DataChunk& groups, DataChunk& result);
-=======
 	void AddChunk(DataChunk &groups, DataChunk &payload);
 	void Scan(size_t &scan_position, DataChunk &result);
->>>>>>> 11b50762
 
   private:
 	std::vector<ExpressionType> aggregate_types;
