//===----------------------------------------------------------------------===//
//                         DuckDB
//
// parser/expression/constant_expression.hpp
//
//
//===----------------------------------------------------------------------===//

#pragma once

#include "common/types/value.hpp"
#include "parser/parsed_expression.hpp"

namespace duckdb {
//! ConstantExpression represents a constant value in the query
class ConstantExpression : public ParsedExpression {
public:
	ConstantExpression(SQLType sql_type, Value val);

<<<<<<< HEAD
	//! The constant value referenced
	Value value;
	//! The SQL Type of the value
	SQLType sql_type;
=======
	ExpressionClass GetExpressionClass() override {
		return ExpressionClass::CONSTANT;
	}

	unique_ptr<Expression> Copy() const override;

	//! Serializes a ConstantExpression to a stand-alone binary blob
	void Serialize(Serializer &serializer) override;
	//! Deserializes a blob back into an ConstantExpression
	static unique_ptr<Expression> Deserialize(ExpressionType type, TypeId return_type, Deserializer &source);
>>>>>>> 5980014c

public:
	string ToString() const override;

	bool Equals(const BaseExpression *other_) const override;
	uint64_t Hash() const override;

	unique_ptr<ParsedExpression> Copy() override;

	void Serialize(Serializer &serializer) override;
	static unique_ptr<ParsedExpression> Deserialize(ExpressionType type, Deserializer &source);
};
} // namespace duckdb<|MERGE_RESOLUTION|>--- conflicted
+++ resolved
@@ -17,23 +17,10 @@
 public:
 	ConstantExpression(SQLType sql_type, Value val);
 
-<<<<<<< HEAD
 	//! The constant value referenced
 	Value value;
 	//! The SQL Type of the value
 	SQLType sql_type;
-=======
-	ExpressionClass GetExpressionClass() override {
-		return ExpressionClass::CONSTANT;
-	}
-
-	unique_ptr<Expression> Copy() const override;
-
-	//! Serializes a ConstantExpression to a stand-alone binary blob
-	void Serialize(Serializer &serializer) override;
-	//! Deserializes a blob back into an ConstantExpression
-	static unique_ptr<Expression> Deserialize(ExpressionType type, TypeId return_type, Deserializer &source);
->>>>>>> 5980014c
 
 public:
 	string ToString() const override;
@@ -41,7 +28,7 @@
 	bool Equals(const BaseExpression *other_) const override;
 	uint64_t Hash() const override;
 
-	unique_ptr<ParsedExpression> Copy() override;
+	unique_ptr<ParsedExpression> Copy() const override;
 
 	void Serialize(Serializer &serializer) override;
 	static unique_ptr<ParsedExpression> Deserialize(ExpressionType type, Deserializer &source);
