//===----------------------------------------------------------------------===//
//                         DuckDB
//
// duckdb/planner/logical_operator.hpp
//
//
//===----------------------------------------------------------------------===//

#pragma once

#include "duckdb/catalog/catalog.hpp"
#include "duckdb/common/common.hpp"
#include "duckdb/common/enums/logical_operator_type.hpp"
#include "duckdb/common/enums/explain_format.hpp"
#include "duckdb/planner/column_binding.hpp"
#include "duckdb/planner/expression.hpp"
#include "duckdb/planner/logical_operator_visitor.hpp"
#include "duckdb/common/case_insensitive_map.hpp"

#include <algorithm>
#include <functional>

namespace duckdb {

//! LogicalOperator is the base class of the logical operators present in the
//! logical query tree
class LogicalOperator {
public:
	explicit LogicalOperator(LogicalOperatorType type);
	LogicalOperator(LogicalOperatorType type, vector<unique_ptr<Expression>> expressions);
	virtual ~LogicalOperator();

	//! The type of the logical operator
	LogicalOperatorType type;
	//! The set of children of the operator
	vector<unique_ptr<LogicalOperator>> children;
	//! The set of expressions contained within the operator, if any
	vector<unique_ptr<Expression>> expressions;
	//! The types returned by this logical operator. Set by calling LogicalOperator::ResolveTypes.
	vector<LogicalType> types;
	//! Estimated Cardinality
	idx_t estimated_cardinality;
	bool has_estimated_cardinality;

public:
	virtual vector<ColumnBinding> GetColumnBindings();
	static string ColumnBindingsToString(const vector<ColumnBinding> &bindings);
	void PrintColumnBindings();
	static vector<ColumnBinding> GenerateColumnBindings(idx_t table_idx, idx_t column_count);
	static vector<LogicalType> MapTypes(const vector<LogicalType> &types, const vector<idx_t> &projection_map);
	static vector<ColumnBinding> MapBindings(const vector<ColumnBinding> &types, const vector<idx_t> &projection_map);

	//! Resolve the types of the logical operator and its children
	void ResolveOperatorTypes();

	virtual string GetName() const;
<<<<<<< HEAD
	virtual case_insensitive_map_t<string> ParamsToString() const;
	virtual string ToString() const;
=======
	virtual string ParamsToString() const;
	virtual string ToString(ExplainFormat format = ExplainFormat::TEXT) const;
>>>>>>> 19fc052e
	DUCKDB_API void Print();
	//! Debug method: verify that the integrity of expressions & child nodes are maintained
	virtual void Verify(ClientContext &context);

	void AddChild(unique_ptr<LogicalOperator> child);
	virtual idx_t EstimateCardinality(ClientContext &context);

	virtual void Serialize(Serializer &serializer) const;
	static unique_ptr<LogicalOperator> Deserialize(Deserializer &deserializer);

	virtual unique_ptr<LogicalOperator> Copy(ClientContext &context) const;

	virtual bool RequireOptimizer() const {
		return true;
	}

	//! Allows LogicalOperators to opt out of serialization
	virtual bool SupportSerialization() const {
		return true;
	};

	//! Returns the set of table indexes of this operator
	virtual vector<idx_t> GetTableIndex() const;

protected:
	//! Resolve types for this specific operator
	virtual void ResolveTypes() = 0;

public:
	template <class TARGET>
	TARGET &Cast() {
		if (TARGET::TYPE != LogicalOperatorType::LOGICAL_INVALID && type != TARGET::TYPE) {
			throw InternalException("Failed to cast logical operator to type - logical operator type mismatch");
		}
		return reinterpret_cast<TARGET &>(*this);
	}

	template <class TARGET>
	const TARGET &Cast() const {
		if (TARGET::TYPE != LogicalOperatorType::LOGICAL_INVALID && type != TARGET::TYPE) {
			throw InternalException("Failed to cast logical operator to type - logical operator type mismatch");
		}
		return reinterpret_cast<const TARGET &>(*this);
	}
};
} // namespace duckdb<|MERGE_RESOLUTION|>--- conflicted
+++ resolved
@@ -54,13 +54,8 @@
 	void ResolveOperatorTypes();
 
 	virtual string GetName() const;
-<<<<<<< HEAD
 	virtual case_insensitive_map_t<string> ParamsToString() const;
-	virtual string ToString() const;
-=======
-	virtual string ParamsToString() const;
 	virtual string ToString(ExplainFormat format = ExplainFormat::TEXT) const;
->>>>>>> 19fc052e
 	DUCKDB_API void Print();
 	//! Debug method: verify that the integrity of expressions & child nodes are maintained
 	virtual void Verify(ClientContext &context);
