//===----------------------------------------------------------------------===//
//                         DuckDB
//
// duckdb/common/base_file_reader.hpp
//
//
//===----------------------------------------------------------------------===//

#pragma once

#include "duckdb/common/common.hpp"
#include "duckdb/common/types/value.hpp"
#include "duckdb/common/column_index.hpp"
#include "duckdb/planner/table_filter.hpp"
#include "duckdb/common/optional_idx.hpp"
#include "duckdb/parser/expression/constant_expression.hpp"

namespace duckdb {

<<<<<<< HEAD
//! global column_id
using global_column_id_t = idx_t;
//! local column_id
using local_column_id_t = idx_t;

//! index into a global mapping
using global_idx_t = idx_t;
//! index into a local mapping
using local_idx_t = idx_t;

=======
>>>>>>> 507f3d51
struct MultiFileReaderColumnDefinition {
public:
	MultiFileReaderColumnDefinition(const string &name, const LogicalType &type) : name(name), type(type) {
	}

	MultiFileReaderColumnDefinition(const MultiFileReaderColumnDefinition &other)
	    : name(other.name), type(other.type), children(other.children),
	      default_expression(other.default_expression ? other.default_expression->Copy() : nullptr),
	      identifier(other.identifier) {
	}

	MultiFileReaderColumnDefinition &operator=(const MultiFileReaderColumnDefinition &other) {
		if (this != &other) {
			name = other.name;
			type = other.type;
			children = other.children;
			default_expression = other.default_expression ? other.default_expression->Copy() : nullptr;
			identifier = other.identifier;
		}
		return *this;
	}

public:
	static vector<MultiFileReaderColumnDefinition> ColumnsFromNamesAndTypes(const vector<string> &names,
	                                                                        const vector<LogicalType> &types) {
		vector<MultiFileReaderColumnDefinition> columns;
		D_ASSERT(names.size() == types.size());
		for (idx_t i = 0; i < names.size(); i++) {
			auto &name = names[i];
			auto &type = types[i];
			columns.emplace_back(name, type);
		}
		return columns;
	}

	static void ExtractNamesAndTypes(const vector<MultiFileReaderColumnDefinition> &columns, vector<string> &names,
	                                 vector<LogicalType> &types) {
		D_ASSERT(names.empty());
		D_ASSERT(types.empty());
		for (auto &column : columns) {
			names.push_back(column.name);
			types.push_back(column.type);
		}
	}

	int32_t GetIdentifierFieldId() const {
		D_ASSERT(!identifier.IsNull());
		D_ASSERT(identifier.type().id() == LogicalTypeId::INTEGER);
		return identifier.GetValue<int32_t>();
	}

	string GetIdentifierName() const {
		if (identifier.IsNull()) {
			// No identifier was provided, assume the name as the identifier
			return name;
		}
		D_ASSERT(identifier.type().id() == LogicalTypeId::VARCHAR);
		return identifier.GetValue<string>();
	}

	Value GetDefaultValue() const {
		D_ASSERT(default_expression);
		if (default_expression->type != ExpressionType::VALUE_CONSTANT) {
			throw NotImplementedException("Default expression that isn't constant is not supported yet");
		}
		auto &constant_expr = default_expression->Cast<ConstantExpression>();
		return constant_expr.value;
	}

public:
	string name;
	LogicalType type;
	vector<MultiFileReaderColumnDefinition> children;
	unique_ptr<ParsedExpression> default_expression;

	//! Either the field_id or the name to map on
	Value identifier;
};

//! fwd declare
struct MultiFileCastMap;
struct MultiFileFilterEntry;

struct MultiFileLocalColumnId {
	friend struct MultiFileCastMap;

public:
	explicit MultiFileLocalColumnId(column_t column_id) : column_id(column_id) {
	}

public:
	operator idx_t() { // NOLINT: allow implicit conversion
		return column_id;
	}
	idx_t GetId() const {
		return column_id;
	}

private:
	column_t column_id;
};

//! fwd declare
template <class T>
struct MultiFileLocalColumnIds;
struct MultiFileGlobalColumnIds;
struct MultiFileColumnMapping;
struct MultiFileFilterMap;
struct MultiFileConstantMap;

struct MultiFileLocalIndex {
	//! these are allowed to access the index
	template <class T>
	friend struct MultiFileLocalColumnIds;
	friend struct MultiFileColumnMapping;
	friend struct MultiFileFilterEntry;

public:
	explicit MultiFileLocalIndex(idx_t index) : index(index) {
	}

public:
	operator idx_t() { // NOLINT: allow implicit conversion
		return index;
	}
	idx_t GetIndex() const {
		return index;
	}

private:
	idx_t index;
};

struct MultiFileGlobalIndex {
	friend struct MultiFileGlobalColumnIds;
	friend struct MultiFileFilterMap;

public:
	explicit MultiFileGlobalIndex(idx_t index) : index(index) {
	}

public:
	operator idx_t() { // NOLINT: allow implicit conversion
		return index;
	}
	idx_t GetIndex() const {
		return index;
	}

private:
	idx_t index;
};

struct MultiFileConstantEntry {
	MultiFileConstantEntry(MultiFileGlobalIndex column_idx, Value value_p)
	    : column_idx(column_idx), value(std::move(value_p)) {
	}
	//! The (global) column idx to apply the constant value to
	MultiFileGlobalIndex column_idx;
	//! The constant value
	Value value;
};

//! index used to access the constant map
struct MultiFileConstantMapIndex {
	friend struct MultiFileConstantMap;
	friend struct MultiFileFilterEntry;

public:
	explicit MultiFileConstantMapIndex(idx_t index) : index(index) {
	}

public:
private:
	idx_t index;
};

struct MultiFileFilterEntry {
public:
	MultiFileFilterEntry() : is_set(false), is_constant(false), index(DConstants::INVALID_INDEX) {
	}

public:
	void Set(MultiFileConstantMapIndex constant_index) {
		is_set = true;
		is_constant = true;
		index = constant_index.index;
	}
	void Set(MultiFileLocalIndex local_index) {
		is_set = true;
		is_constant = false;
		index = local_index.index;
	}

	bool IsSet() const {
		return is_set;
	}
	bool IsConstant() const {
		D_ASSERT(is_set);
		return is_constant;
	}

	MultiFileConstantMapIndex GetConstantIndex() const {
		D_ASSERT(is_set);
		D_ASSERT(is_constant);
		return MultiFileConstantMapIndex(index);
	}
	MultiFileLocalIndex GetLocalIndex() const {
		D_ASSERT(is_set);
		D_ASSERT(!is_constant);
		return MultiFileLocalIndex(index);
	}

private:
	bool is_set;
	bool is_constant;
	//! ConstantMapIndex if 'is_constant' else this is a LocalIndex
	idx_t index;
};

template <class T>
struct MultiFileLocalColumnIds {
public:
	void push_back(T column_id) { // NOLINT: matching name of std
		column_ids.push_back(column_id);
	}
	template <typename... Args>
	void emplace_back(Args &&...args) {
		column_ids.emplace_back(std::forward<Args>(args)...);
	}
	const T &operator[](MultiFileLocalIndex index) {
		return column_ids[index.index];
	}
	bool empty() const { // NOLINT: matching name of std
		return column_ids.empty();
	}
	idx_t size() const { // NOLINT: matching name of std
		return column_ids.size();
	}

private:
	vector<T> column_ids;
};

struct MultiFileColumnMapping {
public:
	void push_back(MultiFileGlobalIndex global_index) { // NOLINT: matching name of std
		column_mapping.push_back(global_index);
	}
	const MultiFileGlobalIndex &operator[](MultiFileLocalIndex local_index) {
		return column_mapping[local_index.index];
	}
	idx_t size() const { // NOLINT: matching name of std
		return column_mapping.size();
	}

private:
	vector<MultiFileGlobalIndex> column_mapping;
};

struct MultiFileFilterMap {
public:
	void push_back(const MultiFileFilterEntry &filter_entry) { // NOLINT: matching name of std
		filter_map.push_back(filter_entry);
	}
	MultiFileFilterEntry &operator[](MultiFileGlobalIndex global_index) {
		return filter_map[global_index.index];
	}
	void resize(idx_t size) { // NOLINT: matching name of std
		filter_map.resize(size);
	}

private:
	vector<MultiFileFilterEntry> filter_map;
};

struct MultiFileConstantMap {
public:
	using iterator = vector<MultiFileConstantEntry>::iterator;
	using const_iterator = vector<MultiFileConstantEntry>::const_iterator;

public:
	template <typename... Args>
	void Add(Args &&...args) {
		constant_map.emplace_back(std::forward<Args>(args)...);
	}
	const MultiFileConstantEntry &operator[](MultiFileConstantMapIndex constant_index) {
		return constant_map[constant_index.index];
	}
	idx_t size() const { // NOLINT: matching name of std
		return constant_map.size();
	}
	// Iterator support
	iterator begin() {
		return constant_map.begin();
	}
	iterator end() {
		return constant_map.end();
	}
	const_iterator begin() const {
		return constant_map.begin();
	}
	const_iterator end() const {
		return constant_map.end();
	}

private:
	vector<MultiFileConstantEntry> constant_map;
};

struct MultiFileCastMap {
public:
	using iterator = unordered_map<column_t, LogicalType>::iterator;
	using const_iterator = unordered_map<column_t, LogicalType>::const_iterator;

public:
	LogicalType &operator[](MultiFileLocalColumnId column_id) {
		return cast_map[column_id.column_id];
	}
	// Iterator support
	iterator begin() {
		return cast_map.begin();
	}
	iterator end() {
		return cast_map.end();
	}
	const_iterator begin() const {
		return cast_map.begin();
	}
	const_iterator end() const {
		return cast_map.end();
	}
	iterator find(MultiFileLocalColumnId column_id) {
		return cast_map.find(column_id.column_id);
	}
	bool empty() const {
		return cast_map.empty();
	}

private:
	unordered_map<column_t, LogicalType> cast_map;
};

struct MultiFileReaderData {
	//! The column ids to read from the file
	MultiFileLocalColumnIds<MultiFileLocalColumnId> column_ids;
	//! The column indexes to read from the file
	vector<ColumnIndex> column_indexes;
	//! The mapping of column id -> result column id
	//! The result chunk will be filled as follows: chunk.data[column_mapping[i]] = ReadColumn(column_ids[i]);
	MultiFileColumnMapping column_mapping;
	//! Whether or not there are no columns to read. This can happen when a file only consists of constants
	bool empty_columns = false;
	//! Filters can point to either (1) local columns in the file, or (2) constant values in the `constant_map`
	//! This map specifies where the to-be-filtered value can be found
	MultiFileFilterMap filter_map;
	//! The set of table filters
	optional_ptr<TableFilterSet> filters;
	//! The constants that should be applied at the various positions
	MultiFileConstantMap constant_map;
	//! Map of (local) column_id -> cast, used when reading multiple files when files have diverging types
	//! for the same column
	MultiFileCastMap cast_map;
	//! (Optionally) The MultiFileReader-generated metadata corresponding to the currently read file
	optional_idx file_list_idx;

	vector<unique_ptr<Expression>> expressions;
};

//! Parent class of single-file readers - this must be inherited from for readers implementing the MultiFileReader
//! interface
class BaseFileReader {
public:
	explicit BaseFileReader(string file_name_p) : file_name(std::move(file_name_p)) {
	}
	DUCKDB_API virtual ~BaseFileReader() = default;

	string file_name;
	vector<MultiFileReaderColumnDefinition> columns;
	MultiFileReaderData reader_data;
	//! Table column names - set when using COPY tbl FROM file.parquet
	vector<string> table_columns;

public:
	const vector<MultiFileReaderColumnDefinition> &GetColumns() const {
		return columns;
	}
	const string &GetFileName() {
		return file_name;
	}

public:
	template <class TARGET>
	TARGET &Cast() {
		DynamicCastCheck<TARGET>(this);
		return reinterpret_cast<TARGET &>(*this);
	}
	template <class TARGET>
	const TARGET &Cast() const {
		DynamicCastCheck<TARGET>(this);
		return reinterpret_cast<const TARGET &>(*this);
	}
};

//! Parent class of file reader options
class BaseFileReaderOptions {
public:
	DUCKDB_API virtual ~BaseFileReaderOptions() = default;

public:
	template <class TARGET>
	TARGET &Cast() {
		DynamicCastCheck<TARGET>(this);
		return reinterpret_cast<TARGET &>(*this);
	}
	template <class TARGET>
	const TARGET &Cast() const {
		DynamicCastCheck<TARGET>(this);
		return reinterpret_cast<const TARGET &>(*this);
	}
};

//! Parent class of union data - used for the UNION BY NAME. This is effectively a cache that is kept around per file
//! that can be used to speed up opening the same file again afterwards - to avoid doing double work.
class BaseUnionData {
public:
	explicit BaseUnionData(string file_name_p) : file_name(std::move(file_name_p)) {
	}
	DUCKDB_API virtual ~BaseUnionData() = default;

	string file_name;
	shared_ptr<BaseFileReader> reader;
	vector<string> names;
	vector<LogicalType> types;

	const string &GetFileName() {
		return file_name;
	}

public:
	template <class TARGET>
	TARGET &Cast() {
		DynamicCastCheck<TARGET>(this);
		return reinterpret_cast<TARGET &>(*this);
	}
	template <class TARGET>
	const TARGET &Cast() const {
		DynamicCastCheck<TARGET>(this);
		return reinterpret_cast<const TARGET &>(*this);
	}
};

} // namespace duckdb<|MERGE_RESOLUTION|>--- conflicted
+++ resolved
@@ -17,19 +17,6 @@
 
 namespace duckdb {
 
-<<<<<<< HEAD
-//! global column_id
-using global_column_id_t = idx_t;
-//! local column_id
-using local_column_id_t = idx_t;
-
-//! index into a global mapping
-using global_idx_t = idx_t;
-//! index into a local mapping
-using local_idx_t = idx_t;
-
-=======
->>>>>>> 507f3d51
 struct MultiFileReaderColumnDefinition {
 public:
 	MultiFileReaderColumnDefinition(const string &name, const LogicalType &type) : name(name), type(type) {
