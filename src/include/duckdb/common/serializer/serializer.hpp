//===----------------------------------------------------------------------===//
//                         DuckDB
//
// duckdb/common/serializer/serializer.hpp
//
//
//===----------------------------------------------------------------------===//

#pragma once

#include "duckdb/common/enum_util.hpp"
#include "duckdb/common/serializer/serialization_traits.hpp"
#include "duckdb/common/types/interval.hpp"
#include "duckdb/common/types/string_type.hpp"
#include "duckdb/common/types/uhugeint.hpp"
#include "duckdb/common/unordered_map.hpp"
#include "duckdb/common/unordered_set.hpp"
#include "duckdb/common/optional_idx.hpp"
#include "duckdb/common/optionally_owned_ptr.hpp"
#include "duckdb/common/value_operations/value_operations.hpp"
#include "duckdb/execution/operator/csv_scanner/csv_option.hpp"
#include "duckdb/common/insertion_order_preserving_map.hpp"

namespace duckdb {

class Serializer {
protected:
	bool serialize_enum_as_string = false;
	bool serialize_default_values = false;

public:
	virtual ~Serializer() {
	}

	class List {
		friend Serializer;

	private:
		Serializer &serializer;
		explicit List(Serializer &serializer) : serializer(serializer) {
		}

	public:
		// Serialize an element
		template <class T>
		void WriteElement(const T &value);

		//! Serialize bytes
		void WriteElement(data_ptr_t ptr, idx_t size);

		// Serialize an object
		template <class FUNC>
		void WriteObject(FUNC f);
	};

public:
	// Serialize a value
	template <class T>
	void WriteProperty(const field_id_t field_id, const char *tag, const T &value) {
		OnPropertyBegin(field_id, tag);
		WriteValue(value);
		OnPropertyEnd();
	}

	// Default value
	template <class T>
	void WritePropertyWithDefault(const field_id_t field_id, const char *tag, const T &value) {
		// If current value is default, don't write it
		if (!serialize_default_values && SerializationDefaultValue::IsDefault<T>(value)) {
			OnOptionalPropertyBegin(field_id, tag, false);
			OnOptionalPropertyEnd(false);
			return;
		}
		OnOptionalPropertyBegin(field_id, tag, true);
		WriteValue(value);
		OnOptionalPropertyEnd(true);
	}

	template <class T>
	void WritePropertyWithDefault(const field_id_t field_id, const char *tag, const T &value, const T &&default_value) {
		// If current value is default, don't write it
		if (!serialize_default_values && (value == default_value)) {
			OnOptionalPropertyBegin(field_id, tag, false);
			OnOptionalPropertyEnd(false);
			return;
		}
		OnOptionalPropertyBegin(field_id, tag, true);
		WriteValue(value);
		OnOptionalPropertyEnd(true);
	}

	// Specialization for Value (default Value comparison throws when comparing nulls)
	template <class T>
	void WritePropertyWithDefault(const field_id_t field_id, const char *tag, const CSVOption<T> &value,
	                              const T &&default_value) {
		// If current value is default, don't write it
		if (!serialize_default_values && (value == default_value)) {
			OnOptionalPropertyBegin(field_id, tag, false);
			OnOptionalPropertyEnd(false);
			return;
		}
		OnOptionalPropertyBegin(field_id, tag, true);
		WriteValue(value.GetValue());
		OnOptionalPropertyEnd(true);
	}

	// Special case: data_ptr_T
	void WriteProperty(const field_id_t field_id, const char *tag, const_data_ptr_t ptr, idx_t count) {
		OnPropertyBegin(field_id, tag);
		WriteDataPtr(ptr, count);
		OnPropertyEnd();
	}

	// Manually begin an object
	template <class FUNC>
	void WriteObject(const field_id_t field_id, const char *tag, FUNC f) {
		OnPropertyBegin(field_id, tag);
		OnObjectBegin();
		f(*this);
		OnObjectEnd();
		OnPropertyEnd();
	}

	template <class FUNC>
	void WriteList(const field_id_t field_id, const char *tag, idx_t count, FUNC func) {
		OnPropertyBegin(field_id, tag);
		OnListBegin(count);
		List list {*this};
		for (idx_t i = 0; i < count; i++) {
			func(list, i);
		}
		OnListEnd();
		OnPropertyEnd();
	}

protected:
	template <typename T>
	typename std::enable_if<std::is_enum<T>::value, void>::type WriteValue(const T value) {
		if (serialize_enum_as_string) {
			// Use the enum serializer to lookup tostring function
			auto str = EnumUtil::ToChars(value);
			WriteValue(str);
		} else {
			// Use the underlying type
			WriteValue(static_cast<typename std::underlying_type<T>::type>(value));
		}
	}

	// Optionally Owned Pointer Ref
	template <typename T>
	void WriteValue(const optionally_owned_ptr<T> &ptr) {
		WriteValue(ptr.get());
	}

	// Unique Pointer Ref
	template <typename T>
	void WriteValue(const unique_ptr<T> &ptr) {
		WriteValue(ptr.get());
	}

	// Shared Pointer Ref
	template <typename T>
	void WriteValue(const shared_ptr<T> &ptr) {
		WriteValue(ptr.get());
	}

	// Pointer
	template <typename T>
	void WriteValue(const T *ptr) {
		if (ptr == nullptr) {
			OnNullableBegin(false);
			OnNullableEnd();
		} else {
			OnNullableBegin(true);
			WriteValue(*ptr);
			OnNullableEnd();
		}
	}

	// Pair
	template <class K, class V>
	void WriteValue(const std::pair<K, V> &pair) {
		OnObjectBegin();
		WriteProperty(0, "first", pair.first);
		WriteProperty(1, "second", pair.second);
		OnObjectEnd();
	}

	// Reference Wrapper
	template <class T>
	void WriteValue(const reference<T> ref) {
		WriteValue(ref.get());
	}

	// Vector
	template <class T>
	void WriteValue(const vector<T> &vec) {
		auto count = vec.size();
		OnListBegin(count);
		for (auto &item : vec) {
			WriteValue(item);
		}
		OnListEnd();
	}

	template <class T>
	void WriteValue(const unsafe_vector<T> &vec) {
		auto count = vec.size();
		OnListBegin(count);
		for (auto &item : vec) {
			WriteValue(item);
		}
		OnListEnd();
	}

	// UnorderedSet
	// Serialized the same way as a list/vector
	template <class T, class HASH, class CMP>
	void WriteValue(const duckdb::unordered_set<T, HASH, CMP> &set) {
		auto count = set.size();
		OnListBegin(count);
		for (auto &item : set) {
			WriteValue(item);
		}
		OnListEnd();
	}

	// Set
	// Serialized the same way as a list/vector
	template <class T, class HASH, class CMP>
	void WriteValue(const duckdb::set<T, HASH, CMP> &set) {
		auto count = set.size();
		OnListBegin(count);
		for (auto &item : set) {
			WriteValue(item);
		}
		OnListEnd();
	}

	// Map
	// serialized as a list of pairs
	template <class K, class V, class HASH, class CMP>
	void WriteValue(const duckdb::unordered_map<K, V, HASH, CMP> &map) {
		auto count = map.size();
		OnListBegin(count);
		for (auto &item : map) {
			OnObjectBegin();
			WriteProperty(0, "key", item.first);
			WriteProperty(1, "value", item.second);
			OnObjectEnd();
		}
		OnListEnd();
	}

	// Map
	// serialized as a list of pairs
	template <class K, class V, class HASH, class CMP>
	void WriteValue(const duckdb::map<K, V, HASH, CMP> &map) {
		auto count = map.size();
		OnListBegin(count);
		for (auto &item : map) {
			OnObjectBegin();
			WriteProperty(0, "key", item.first);
			WriteProperty(1, "value", item.second);
			OnObjectEnd();
		}
		OnListEnd();
	}

<<<<<<< HEAD
	// Map
	// serialized as a list of pairs
	template <class V>
	void WriteValue(const duckdb::InsertionOrderPreservingMap<V> &map) {
		auto count = map.size();
		OnListBegin(count);
		for (auto &entry : map) {
			OnObjectBegin();
			WriteProperty(0, "key", entry.first);
			WriteProperty(1, "value", entry.second);
			OnObjectEnd();
		}
		OnListEnd();
=======
	// priority queue
	template <typename T>
	void WriteValue(const std::priority_queue<T> &queue) {
		vector<T> placeholder;
		auto queue_copy = std::priority_queue<T>(queue);
		while (queue_copy.size() > 0) {
			placeholder.emplace_back(queue_copy.top());
			queue_copy.pop();
		}
		WriteValue(placeholder);
>>>>>>> 5bd87166
	}

	// class or struct implementing `Serialize(Serializer& Serializer)`;
	template <typename T>
	typename std::enable_if<has_serialize<T>::value>::type WriteValue(const T &value) {
		OnObjectBegin();
		value.Serialize(*this);
		OnObjectEnd();
	}

protected:
	// Hooks for subclasses to override to implement custom behavior
	virtual void OnPropertyBegin(const field_id_t field_id, const char *tag) = 0;
	virtual void OnPropertyEnd() = 0;
	virtual void OnOptionalPropertyBegin(const field_id_t field_id, const char *tag, bool present) = 0;
	virtual void OnOptionalPropertyEnd(bool present) = 0;
	virtual void OnObjectBegin() = 0;
	virtual void OnObjectEnd() = 0;
	virtual void OnListBegin(idx_t count) = 0;
	virtual void OnListEnd() = 0;
	virtual void OnNullableBegin(bool present) = 0;
	virtual void OnNullableEnd() = 0;

	// Handle primitive types, a serializer needs to implement these.
	virtual void WriteNull() = 0;
	virtual void WriteValue(char value) {
		throw NotImplementedException("Write char value not implemented");
	}
	virtual void WriteValue(bool value) = 0;
	virtual void WriteValue(uint8_t value) = 0;
	virtual void WriteValue(int8_t value) = 0;
	virtual void WriteValue(uint16_t value) = 0;
	virtual void WriteValue(int16_t value) = 0;
	virtual void WriteValue(uint32_t value) = 0;
	virtual void WriteValue(int32_t value) = 0;
	virtual void WriteValue(uint64_t value) = 0;
	virtual void WriteValue(int64_t value) = 0;
	virtual void WriteValue(hugeint_t value) = 0;
	virtual void WriteValue(uhugeint_t value) = 0;
	virtual void WriteValue(float value) = 0;
	virtual void WriteValue(double value) = 0;
	virtual void WriteValue(const string_t value) = 0;
	virtual void WriteValue(const string &value) = 0;
	virtual void WriteValue(const char *str) = 0;
	virtual void WriteDataPtr(const_data_ptr_t ptr, idx_t count) = 0;
	void WriteValue(LogicalIndex value) {
		WriteValue(value.index);
	}
	void WriteValue(PhysicalIndex value) {
		WriteValue(value.index);
	}
	void WriteValue(optional_idx value) {
		WriteValue(value.IsValid() ? value.GetIndex() : DConstants::INVALID_INDEX);
	}
};

// We need to special case vector<bool> because elements of vector<bool> cannot be referenced
template <>
void Serializer::WriteValue(const vector<bool> &vec);

// Specialization for Value (default Value comparison throws when comparing nulls)
template <>
void Serializer::WritePropertyWithDefault<Value>(const field_id_t field_id, const char *tag, const Value &value,
                                                 const Value &&default_value);

// List Impl
template <class FUNC>
void Serializer::List::WriteObject(FUNC f) {
	serializer.OnObjectBegin();
	f(serializer);
	serializer.OnObjectEnd();
}

template <class T>
void Serializer::List::WriteElement(const T &value) {
	serializer.WriteValue(value);
}

} // namespace duckdb<|MERGE_RESOLUTION|>--- conflicted
+++ resolved
@@ -267,7 +267,6 @@
 		OnListEnd();
 	}
 
-<<<<<<< HEAD
 	// Map
 	// serialized as a list of pairs
 	template <class V>
@@ -281,8 +280,8 @@
 			OnObjectEnd();
 		}
 		OnListEnd();
-=======
-	// priority queue
+
+  // priority queue
 	template <typename T>
 	void WriteValue(const std::priority_queue<T> &queue) {
 		vector<T> placeholder;
@@ -292,7 +291,6 @@
 			queue_copy.pop();
 		}
 		WriteValue(placeholder);
->>>>>>> 5bd87166
 	}
 
 	// class or struct implementing `Serialize(Serializer& Serializer)`;
