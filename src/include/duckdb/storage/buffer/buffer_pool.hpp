#pragma once

#include "duckdb/common/mutex.hpp"
#include "duckdb/common/file_buffer.hpp"
#include "duckdb/storage/buffer/block_handle.hpp"

namespace duckdb {

struct EvictionQueue;

struct BufferEvictionNode {
	BufferEvictionNode() {
	}
	BufferEvictionNode(weak_ptr<BlockHandle> handle_p, idx_t timestamp_p)
	    : handle(std::move(handle_p)), timestamp(timestamp_p) {
		D_ASSERT(!handle.expired());
	}

	weak_ptr<BlockHandle> handle;
	idx_t timestamp;

	bool CanUnload(BlockHandle &handle_p);

	shared_ptr<BlockHandle> TryGetBlockHandle();
};

//! The BufferPool is in charge of handling memory management for one or more databases. It defines memory limits
//! and implements priority eviction among all users of the pool.
class BufferPool {
	friend class BlockHandle;
	friend class BlockManager;
	friend class BufferManager;
	friend class StandardBufferManager;

public:
	explicit BufferPool(idx_t maximum_memory);
	virtual ~BufferPool();

	//! Set a new memory limit to the buffer pool, throws an exception if the new limit is too low and not enough
	//! blocks can be evicted
	void SetLimit(idx_t limit, const char *exception_postscript);

	void IncreaseUsedMemory(idx_t size);

	idx_t GetUsedMemory() const;

	idx_t GetMaxMemory() const;
<<<<<<< HEAD

	virtual idx_t GetQueryMaxMemory() const;
=======
>>>>>>> 11e18680

protected:
	//! Evict blocks until the currently used memory + extra_memory fit, returns false if this was not possible
	//! (i.e. not enough blocks could be evicted)
	//! If the "buffer" argument is specified AND the system can find a buffer to re-use for the given allocation size
	//! "buffer" will be made to point to the re-usable memory. Note that this is not guaranteed.
	//! Returns a pair. result.first indicates if eviction was successful. result.second contains the
	//! reservation handle, which can be moved to the BlockHandle that will own the reservation.
	struct EvictionResult {
		bool success;
		TempBufferPoolReservation reservation;
	};
	virtual EvictionResult EvictBlocks(idx_t extra_memory, idx_t memory_limit,
	                                   unique_ptr<FileBuffer> *buffer = nullptr);

	//! Garbage collect eviction queue
	void PurgeQueue();
	void AddToEvictionQueue(shared_ptr<BlockHandle> &handle);

protected:
	//! The lock for changing the memory limit
	mutex limit_lock;
	//! The current amount of memory that is occupied by the buffer manager (in bytes)
	atomic<idx_t> current_memory;
	//! The maximum amount of memory that the buffer manager can keep (in bytes)
	atomic<idx_t> maximum_memory;
	//! Eviction queue
	unique_ptr<EvictionQueue> queue;
	//! Total number of insertions into the eviction queue. This guides the schedule for calling PurgeQueue.
	atomic<uint32_t> queue_insertions;
};

} // namespace duckdb<|MERGE_RESOLUTION|>--- conflicted
+++ resolved
@@ -45,11 +45,8 @@
 	idx_t GetUsedMemory() const;
 
 	idx_t GetMaxMemory() const;
-<<<<<<< HEAD
 
 	virtual idx_t GetQueryMaxMemory() const;
-=======
->>>>>>> 11e18680
 
 protected:
 	//! Evict blocks until the currently used memory + extra_memory fit, returns false if this was not possible
