--- conflicted
+++ resolved
@@ -38,11 +38,7 @@
 	idx_t Fetch(ColumnScanState &state, row_t row_id, Vector &result) override;
 	void FetchRow(TransactionData transaction, ColumnFetchState &state, row_t row_id, Vector &result,
 	              idx_t result_idx) override;
-<<<<<<< HEAD
-	void Update(TransactionData transaction, idx_t column_index, Vector &update_vector, row_t *row_ids, idx_t offset,
-=======
-	void Update(Transaction &transaction, idx_t column_index, Vector &update_vector, row_t *row_ids,
->>>>>>> d7a24678
+	void Update(TransactionData transaction, idx_t column_index, Vector &update_vector, row_t *row_ids,
 	            idx_t update_count) override;
 	void UpdateColumn(TransactionData transaction, const vector<column_t> &column_path, Vector &update_vector,
 	                  row_t *row_ids, idx_t update_count, idx_t depth) override;
