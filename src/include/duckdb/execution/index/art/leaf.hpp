//===----------------------------------------------------------------------===//
//                         DuckDB
//
// duckdb/execution/index/art/leaf.hpp
//
//
//===----------------------------------------------------------------------===//

#pragma once

#include "duckdb/execution/index/art/fixed_size_allocator.hpp"
#include "duckdb/execution/index/art/art.hpp"
#include "duckdb/execution/index/art/node.hpp"

namespace duckdb {

// classes
class MetadataWriter;
class MetadataReader;

// structs
struct BlockPointer;

//! The LEAF is a special node type that contains a count, up to LEAF_SIZE row IDs,
//! and a Node pointer. If this pointer is set, then it must point to another LEAF,
//! creating a chain of leaf nodes storing row IDs.
//! This class also contains functionality for nodes of type LEAF_INLINED, in which case we store the
//! row ID directly in the node pointer.
class Leaf {
public:
	//! The number of row IDs in this leaf
	uint8_t count;
	//! Up to LEAF_SIZE row IDs
	row_t row_ids[Node::LEAF_SIZE];
	//! A pointer to the next LEAF node
	Node ptr;

public:
	//! Inline a row ID into a node pointer
	static void New(Node &node, const row_t row_id);
	//! Get a new chain of leaf nodes, might cause new buffer allocations,
	//! with the node parameter holding the tail of the chain
	static void New(ART &art, reference<Node> &node, const row_t *row_ids, idx_t count);
	//! Free the leaf (chain)
	static void Free(ART &art, Node &node);
	//! Get a reference to the leaf
	static inline Leaf &Get(const ART &art, const Node ptr) {
		D_ASSERT(!ptr.IsSerialized());
		return *Node::GetAllocator(art, NType::LEAF).Get<Leaf>(ptr);
	}

	//! Initializes a merge by incrementing the buffer IDs of the leaf (chain)
	static void InitializeMerge(ART &art, Node &node, const ARTFlags &flags);
	//! Merge leaves (chains) and free all copied leaf nodes
	static void Merge(ART &art, Node &l_node, Node &r_node);

	//! Insert a row ID into a leaf
	static void Insert(ART &art, Node &node, const row_t row_id);
	//! Remove a row ID from a leaf. Returns true, if the leaf is empty after the removal
	static bool Remove(ART &art, reference<Node> &node, const row_t row_id);

	//! Get the total count of row IDs in the chain of leaves
	static idx_t TotalCount(ART &art, Node &node);
	//! Fill the result_ids vector with the row IDs of this leaf chain, if the total count does not exceed max_count
	static bool GetRowIds(ART &art, Node &node, vector<row_t> &result_ids, idx_t max_count);
	//! Returns whether the leaf contains the row ID
	static bool ContainsRowId(ART &art, Node &node, const row_t row_id);

	//! Returns the string representation of the leaf (chain), or only traverses and verifies the leaf (chain)
	static string VerifyAndToString(ART &art, Node &node);

<<<<<<< HEAD
	//! Serialize the leaf
	static BlockPointer Serialize(ART &art, Node &node, MetadataWriter &writer);
	//! Deserialize the leaf
	static void Deserialize(ART &art, Node &node, MetadataReader &reader);
=======
	//! Serialize the leaf (chain)
	static BlockPointer Serialize(ART &art, Node &node, MetaBlockWriter &writer);
	//! Deserialize the leaf (chain)
	static void Deserialize(ART &art, Node &node, MetaBlockReader &reader);
>>>>>>> fd683b9f

	//! Vacuum the leaf (chain)
	static void Vacuum(ART &art, Node &node);

private:
	//! Moves the inlined row ID onto a leaf
	static void MoveInlinedToLeaf(ART &art, Node &node);
	//! Appends the row ID to this leaf, or creates a subsequent leaf, if this node is full
	Leaf &Append(ART &art, const row_t row_id);
};

} // namespace duckdb<|MERGE_RESOLUTION|>--- conflicted
+++ resolved
@@ -69,17 +69,10 @@
 	//! Returns the string representation of the leaf (chain), or only traverses and verifies the leaf (chain)
 	static string VerifyAndToString(ART &art, Node &node);
 
-<<<<<<< HEAD
-	//! Serialize the leaf
+	//! Serialize the leaf (chain)
 	static BlockPointer Serialize(ART &art, Node &node, MetadataWriter &writer);
-	//! Deserialize the leaf
+	//! Deserialize the leaf (chain)
 	static void Deserialize(ART &art, Node &node, MetadataReader &reader);
-=======
-	//! Serialize the leaf (chain)
-	static BlockPointer Serialize(ART &art, Node &node, MetaBlockWriter &writer);
-	//! Deserialize the leaf (chain)
-	static void Deserialize(ART &art, Node &node, MetaBlockReader &reader);
->>>>>>> fd683b9f
 
 	//! Vacuum the leaf (chain)
 	static void Vacuum(ART &art, Node &node);
