--- conflicted
+++ resolved
@@ -125,16 +125,11 @@
 	void Finalize(const FrameStats *stats) override;
 
 	unique_ptr<WindowAggregatorState> GetLocalState() const override;
-<<<<<<< HEAD
-	void Evaluate(WindowAggregatorState &lstate, const idx_t *begins, const idx_t *ends, Vector &result,
-	              idx_t count) const override;
+	void Evaluate(WindowAggregatorState &lstate, const DataChunk &bounds, Vector &result, idx_t count,
+	              idx_t row_idx) const override;
 
 	//! Data pointer that contains a single state, used for global custom window state
 	unique_ptr<WindowAggregatorState> gstate;
-=======
-	void Evaluate(WindowAggregatorState &lstate, const DataChunk &bounds, Vector &result, idx_t count,
-	              idx_t row_idx) const override;
->>>>>>> af29e34f
 };
 
 class WindowSegmentTree : public WindowAggregator {
