#pragma once

#include "duckdb/storage/object_cache.hpp"
#include "duckdb/common/mutex.hpp"
#include "duckdb/common/typedefs.hpp"
#include "duckdb/common/shared_ptr.hpp"
#include "duckdb/common/string.hpp"

namespace duckdb {

struct ReadCSVData;
class TableCatalogEntry;
class ClientContext;

class CSVRejectsTable : public ObjectCacheEntry {
public:
<<<<<<< HEAD
	CSVRejectsTable(string rejects_scan, string rejects_error)
	    : count(0), scan_table(rejects_scan), errors_table(rejects_error) {
=======
	explicit CSVRejectsTable(string name_p) : name(std::move(name_p)), count(0) {
>>>>>>> 2be8c43c
	}
	mutex write_lock;
	string name;
	idx_t count;
	string scan_table;
	string errors_table;

	static shared_ptr<CSVRejectsTable> GetOrCreate(ClientContext &context, const string &rejects_scan,
	                                               const string &rejects_error);

	void InitializeTable(ClientContext &context, const ReadCSVData &options);
	TableCatalogEntry &GetErrorsTable(ClientContext &context);
	TableCatalogEntry &GetScansTable(ClientContext &context);

public:
	static string ObjectType() {
		return "csv_rejects_table_cache";
	}

	string GetObjectType() override {
		return ObjectType();
	}
};

} // namespace duckdb<|MERGE_RESOLUTION|>--- conflicted
+++ resolved
@@ -14,12 +14,8 @@
 
 class CSVRejectsTable : public ObjectCacheEntry {
 public:
-<<<<<<< HEAD
 	CSVRejectsTable(string rejects_scan, string rejects_error)
 	    : count(0), scan_table(rejects_scan), errors_table(rejects_error) {
-=======
-	explicit CSVRejectsTable(string name_p) : name(std::move(name_p)), count(0) {
->>>>>>> 2be8c43c
 	}
 	mutex write_lock;
 	string name;
