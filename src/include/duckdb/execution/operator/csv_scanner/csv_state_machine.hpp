//===----------------------------------------------------------------------===//
//                         DuckDB
//
// duckdb/execution/operator/csv_scanner/csv_state_machine.hpp
//
//
//===----------------------------------------------------------------------===//

#pragma once

#include "duckdb/execution/operator/csv_scanner/csv_reader_options.hpp"
#include "duckdb/execution/operator/csv_scanner/csv_buffer_manager.hpp"
#include "duckdb/execution/operator/csv_scanner/csv_state_machine_cache.hpp"

namespace duckdb {

//! State of necessary CSV States to parse file
//! Current, previous, and state before the previous
struct CSVStates {
	void Initialize(CSVState initial_state = CSVState::NOT_SET) {
		states[0] = initial_state;
		states[1] = initial_state;
	}
	inline bool NewValue() const {
		return states[1] == CSVState::DELIMITER;
	}

	inline bool NewRow() const {
		// It is a new row, if the previous state is not a record separator, and the current one is
		return states[0] != CSVState::RECORD_SEPARATOR && states[0] != CSVState::CARRIAGE_RETURN &&
		       (states[1] == CSVState::RECORD_SEPARATOR || states[1] == CSVState::CARRIAGE_RETURN);
	}

	inline bool WasStandard() const {
		return states[0] == CSVState::STANDARD;
	}

	inline bool EmptyLastValue() const {
		// It is a new row, if the previous state is not a record separator, and the current one is
		return (states[0] == CSVState::DELIMITER &&
		        (states[1] == CSVState::RECORD_SEPARATOR || states[1] == CSVState::CARRIAGE_RETURN ||
		         states[1] == CSVState::DELIMITER)) ||
		       (states[0] == CSVState::STANDARD && states[1] == CSVState::DELIMITER);
	}

	inline bool EmptyLine() const {
		return (states[1] == CSVState::CARRIAGE_RETURN || states[1] == CSVState::RECORD_SEPARATOR) &&
		       (states[0] == CSVState::RECORD_SEPARATOR || states[0] == CSVState::NOT_SET);
	}

	inline bool IsNotSet() const {
		return states[1] == CSVState::NOT_SET;
	}

	inline bool IsComment() const {
		return states[1] == CSVState::COMMENT;
	}

	inline bool IsCurrentNewRow() const {
		return states[1] == CSVState::RECORD_SEPARATOR || states[1] == CSVState::CARRIAGE_RETURN;
	}

	inline bool IsCarriageReturn() const {
		return states[1] == CSVState::CARRIAGE_RETURN;
	}

	inline bool IsInvalid() const {
		return states[1] == CSVState::INVALID;
	}

	inline bool IsQuoted() const {
		return states[0] == CSVState::QUOTED;
	}
<<<<<<< HEAD
	inline bool IsEscaped() {
		switch (states[1]) {
		case CSVState::ESCAPE:
		case CSVState::UNQUOTED_ESCAPE:
		case CSVState::ESCAPED_RETURN:
			return true;
		case CSVState::QUOTED:
			return states[0] == CSVState::UNQUOTED;
		default:
			return false;
		}
=======
	inline bool IsEscaped() const {
		return states[1] == CSVState::ESCAPE || (states[0] == CSVState::UNQUOTED && states[1] == CSVState::QUOTED);
>>>>>>> 8ce36237
	}
	inline bool IsQuotedCurrent() const {
		return states[1] == CSVState::QUOTED || states[1] == CSVState::QUOTED_NEW_LINE;
	}
	inline bool IsState(const CSVState state) const {
		return states[1] == state;
	}
	inline bool WasState(const CSVState state) const {
		return states[0] == state;
	}
	CSVState states[2];
};

//! The CSV State Machine comprises a state transition array (STA).
//! The STA indicates the current state of parsing based on both the current and preceding characters.
//! This reveals whether we are dealing with a Field, a New Line, a Delimiter, and so forth.
//! The STA's creation depends on the provided quote, character, and delimiter options for that state machine.
//! The motivation behind implementing an STA is to remove branching in regular CSV Parsing by predicting and detecting
//! the states. Note: The State Machine is currently utilized solely in the CSV Sniffer.
class CSVStateMachine {
public:
	explicit CSVStateMachine(CSVReaderOptions &options_p, const CSVStateMachineOptions &state_machine_options,
	                         CSVStateMachineCache &csv_state_machine_cache_p);

	explicit CSVStateMachine(const StateMachine &transition_array, const CSVReaderOptions &options);

	//! Transition all states to next state, that depends on the current char
	inline void Transition(CSVStates &states, char current_char) const {
		states.states[0] = states.states[1];
		states.states[1] = transition_array[static_cast<uint8_t>(current_char)][static_cast<uint8_t>(states.states[1])];
	}

	void Print() const {
		std::cout << "State Machine Options" << '\n';
		std::cout << "Delim: " << state_machine_options.delimiter.GetValue() << '\n';
		std::cout << "Quote: " << state_machine_options.quote.GetValue() << '\n';
		std::cout << "Escape: " << state_machine_options.escape.GetValue() << '\n';
		std::cout << "Comment: " << state_machine_options.comment.GetValue() << '\n';
		std::cout << "---------------------" << '\n';
	}
	//! The Transition Array is a Finite State Machine
	//! It holds the transitions of all states, on all 256 possible different characters
	const StateMachine &transition_array;
	//! Options of this state machine
	const CSVStateMachineOptions state_machine_options;
	//! CSV Reader Options
	const CSVReaderOptions &options;
	//! Dialect options resulting from sniffing
	DialectOptions dialect_options;
};

} // namespace duckdb<|MERGE_RESOLUTION|>--- conflicted
+++ resolved
@@ -71,8 +71,7 @@
 	inline bool IsQuoted() const {
 		return states[0] == CSVState::QUOTED;
 	}
-<<<<<<< HEAD
-	inline bool IsEscaped() {
+	inline bool IsEscaped() const {
 		switch (states[1]) {
 		case CSVState::ESCAPE:
 		case CSVState::UNQUOTED_ESCAPE:
@@ -83,10 +82,6 @@
 		default:
 			return false;
 		}
-=======
-	inline bool IsEscaped() const {
-		return states[1] == CSVState::ESCAPE || (states[0] == CSVState::UNQUOTED && states[1] == CSVState::QUOTED);
->>>>>>> 8ce36237
 	}
 	inline bool IsQuotedCurrent() const {
 		return states[1] == CSVState::QUOTED || states[1] == CSVState::QUOTED_NEW_LINE;
