//===----------------------------------------------------------------------===//
//                         DuckDB
//
// duckdb/execution/operator/helper/physical_execute.hpp
//
//
//===----------------------------------------------------------------------===//

#pragma once

#include "duckdb/execution/physical_operator.hpp"
#include "duckdb/main/prepared_statement_data.hpp"

namespace duckdb {

class PhysicalExecute : public PhysicalOperator {
public:
	static constexpr const PhysicalOperatorType TYPE = PhysicalOperatorType::EXECUTE;
<<<<<<< HEAD

public:
	explicit PhysicalExecute(PhysicalOperator *plan);
=======
>>>>>>> da69aeaa

public:
	explicit PhysicalExecute(PhysicalOperator &plan);

	PhysicalOperator &plan;
	unique_ptr<PhysicalOperator> owned_plan;
	shared_ptr<PreparedStatementData> prepared;

public:
	vector<const_reference<PhysicalOperator>> GetChildren() const override;

public:
	void BuildPipelines(Pipeline &current, MetaPipeline &meta_pipeline) override;
};

} // namespace duckdb<|MERGE_RESOLUTION|>--- conflicted
+++ resolved
@@ -16,12 +16,6 @@
 class PhysicalExecute : public PhysicalOperator {
 public:
 	static constexpr const PhysicalOperatorType TYPE = PhysicalOperatorType::EXECUTE;
-<<<<<<< HEAD
-
-public:
-	explicit PhysicalExecute(PhysicalOperator *plan);
-=======
->>>>>>> da69aeaa
 
 public:
 	explicit PhysicalExecute(PhysicalOperator &plan);
