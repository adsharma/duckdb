--- conflicted
+++ resolved
@@ -50,18 +50,11 @@
 }
 
 StandardBufferManager::StandardBufferManager(DatabaseInstance &db, string tmp)
-<<<<<<< HEAD
-    : BufferManager(), db(db), buffer_pool(db.GetBufferPool()), temp_directory(std::move(tmp)),
+    : BufferManager(), db(db), buffer_pool(db.GetBufferPool()),
       temporary_id(MAXIMUM_BLOCK), buffer_allocator(BufferAllocatorAllocate, BufferAllocatorFree,
                                                     BufferAllocatorRealloc, make_uniq<BufferAllocatorData>(*this)) {
 	temp_block_manager = make_uniq<InMemoryBlockManager>(*this, DEFAULT_BLOCK_ALLOC_SIZE);
-=======
-    : BufferManager(), db(db), buffer_pool(db.GetBufferPool()), temporary_id(MAXIMUM_BLOCK),
-      buffer_allocator(BufferAllocatorAllocate, BufferAllocatorFree, BufferAllocatorRealloc,
-                       make_uniq<BufferAllocatorData>(*this)) {
 	temporary_directory.path = std::move(tmp);
-	temp_block_manager = make_uniq<InMemoryBlockManager>(*this);
->>>>>>> e9b009b4
 	for (idx_t i = 0; i < MEMORY_TAG_COUNT; i++) {
 		evicted_data_per_tag[i] = 0;
 	}
