#include "duckdb/storage/storage_manager.hpp"
#include "duckdb/storage/checkpoint_manager.hpp"
#include "duckdb/storage/in_memory_block_manager.hpp"
#include "duckdb/storage/single_file_block_manager.hpp"
#include "duckdb/storage/object_cache.hpp"

#include "duckdb/catalog/catalog.hpp"
#include "duckdb/common/file_system.hpp"
#include "duckdb/main/database.hpp"
#include "duckdb/main/client_context.hpp"
#include "duckdb/function/function.hpp"
#include "duckdb/transaction/transaction_manager.hpp"
#include "duckdb/common/serializer/buffered_file_reader.hpp"
#include "duckdb/main/attached_database.hpp"

namespace duckdb {

StorageManager::StorageManager(AttachedDatabase &db, string path_p, bool read_only)
    : db(db), path(std::move(path_p)), read_only(read_only) {
	if (path.empty()) {
		path = ":memory:";
	}
}

StorageManager::~StorageManager() {
}

StorageManager &StorageManager::Get(AttachedDatabase &db) {
	return db.GetStorageManager();
}
StorageManager &StorageManager::Get(Catalog &catalog) {
	return StorageManager::Get(catalog.GetAttached());
}

DatabaseInstance &StorageManager::GetDatabase() {
	return db.GetDatabase();
}

BufferManager &BufferManager::GetBufferManager(ClientContext &context) {
	return BufferManager::GetBufferManager(*context.db);
}

ObjectCache &ObjectCache::GetObjectCache(ClientContext &context) {
	return context.db->GetObjectCache();
}

bool ObjectCache::ObjectCacheEnabled(ClientContext &context) {
	return context.db->config.options.object_cache_enable;
}

bool StorageManager::InMemory() {
	D_ASSERT(!path.empty());
	return path == ":memory:";
}

void StorageManager::Initialize() {
	bool in_memory = InMemory();
	if (in_memory && read_only) {
		throw CatalogException("Cannot launch in-memory database in read-only mode!");
	}

	// create or load the database from disk, if not in-memory mode
	LoadDatabase();
}

///////////////////////////////////////////////////////////////////////////
class SingleFileTableIOManager : public TableIOManager {
public:
	explicit SingleFileTableIOManager(BlockManager &block_manager) : block_manager(block_manager) {
	}

	BlockManager &block_manager;

public:
	BlockManager &GetIndexBlockManager() override {
		return block_manager;
	}
	BlockManager &GetBlockManagerForRowData() override {
		return block_manager;
	}
};

SingleFileStorageManager::SingleFileStorageManager(AttachedDatabase &db, string path, bool read_only)
    : StorageManager(db, std::move(path), read_only) {
}

void SingleFileStorageManager::LoadDatabase() {
	if (InMemory()) {
		block_manager = make_uniq<InMemoryBlockManager>(BufferManager::GetBufferManager(db));
		table_io_manager = make_uniq<SingleFileTableIOManager>(*block_manager);
		return;
	}

	string wal_path = path + ".wal";
	auto &fs = FileSystem::Get(db);
	auto &config = DBConfig::Get(db);
	bool truncate_wal = false;
	// first check if the database exists
	if (!fs.FileExists(path)) {
		if (read_only) {
			throw CatalogException("Cannot open database \"%s\" in read-only mode: database does not exist", path);
		}
		// check if the WAL exists
		if (fs.FileExists(wal_path)) {
			// WAL file exists but database file does not
			// remove the WAL
			fs.RemoveFile(wal_path);
		}
		// initialize the block manager while creating a new db file
		auto sf_block_manager = make_uniq<SingleFileBlockManager>(db, path, read_only, config.options.use_direct_io);
		sf_block_manager->CreateNewDatabase();
		block_manager = std::move(sf_block_manager);
		table_io_manager = make_uniq<SingleFileTableIOManager>(*block_manager);
	} else {
		// initialize the block manager while loading the current db file
		auto sf_block_manager = make_uniq<SingleFileBlockManager>(db, path, read_only, config.options.use_direct_io);
		sf_block_manager->LoadExistingDatabase();
		block_manager = std::move(sf_block_manager);
		table_io_manager = make_uniq<SingleFileTableIOManager>(*block_manager);

		//! Load from storage
		auto checkpointer = SingleFileCheckpointReader(*this);
		checkpointer.LoadFromStorage();
		// finish load checkpoint, clear the cached handles of meta blocks
		block_manager->ClearMetaBlockHandles();
		// check if the WAL file exists
		if (fs.FileExists(wal_path)) {
			// replay the WAL
			truncate_wal = WriteAheadLog::Replay(db, wal_path);
		}
	}
	// initialize the WAL file
	if (!read_only) {
		wal = make_uniq<WriteAheadLog>(db, wal_path);
		if (truncate_wal) {
			wal->Truncate(0);
		}
	}
}

///////////////////////////////////////////////////////////////////////////////

class SingleFileStorageCommitState : public StorageCommitState {
	idx_t initial_wal_size = 0;
	idx_t initial_written = 0;
	optional_ptr<WriteAheadLog> log;
	bool checkpoint;

public:
	SingleFileStorageCommitState(StorageManager &storage_manager, bool checkpoint);
	~SingleFileStorageCommitState() override {
		// If log is non-null, then commit threw an exception before flushing.
		if (log) {
			auto &wal = *log.get();
			wal.skip_writing = false;
			if (wal.GetTotalWritten() > initial_written) {
				// remove any entries written into the WAL by truncating it
				wal.Truncate(initial_wal_size);
			}
		}
	}

	// Make the commit persistent
	void FlushCommit() override;
};

SingleFileStorageCommitState::SingleFileStorageCommitState(StorageManager &storage_manager, bool checkpoint)
    : checkpoint(checkpoint) {
	log = storage_manager.GetWriteAheadLog();
	if (log) {
		auto initial_size = log->GetWALSize();
		initial_written = log->GetTotalWritten();
		initial_wal_size = initial_size < 0 ? 0 : idx_t(initial_size);

		if (checkpoint) {
			// check if we are checkpointing after this commit
			// if we are checkpointing, we don't need to write anything to the WAL
			// this saves us a lot of unnecessary writes to disk in the case of large commits
			log->skip_writing = true;
		}
	} else {
		D_ASSERT(!checkpoint);
	}
}

// Make the commit persistent
void SingleFileStorageCommitState::FlushCommit() {
	if (log) {
		// flush the WAL if any changes were made
		if (log->GetTotalWritten() > initial_written) {
			(void)checkpoint;
			D_ASSERT(!checkpoint);
			D_ASSERT(!log->skip_writing);
			log->Flush();
		}
		log->skip_writing = false;
	}
	// Null so that the destructor will not truncate the log.
	log = nullptr;
}

<<<<<<< HEAD
SingleFileStorageCommitState::~SingleFileStorageCommitState() {
	// If log is non-null, then commit threw an exception before flushing.
	if (log) {
		auto &log_ref = *log.get_mutable();
		log_ref.skip_writing = false;
		if (log_ref.GetTotalWritten() > initial_written) {
			// remove any entries written into the WAL by truncating it
			log_ref.Truncate(initial_wal_size);
		}
	}
}

=======
>>>>>>> 0c2d290e
unique_ptr<StorageCommitState> SingleFileStorageManager::GenStorageCommitState(Transaction &transaction,
                                                                               bool checkpoint) {
	return make_uniq<SingleFileStorageCommitState>(*this, checkpoint);
}

bool SingleFileStorageManager::IsCheckpointClean(block_id_t checkpoint_id) {
	return block_manager->IsRootBlock(checkpoint_id);
}

void SingleFileStorageManager::CreateCheckpoint(bool delete_wal, bool force_checkpoint) {
	if (InMemory() || read_only || !wal) {
		return;
	}
	auto &config = DBConfig::Get(db);
	if (wal->GetWALSize() > 0 || config.options.force_checkpoint || force_checkpoint) {
		// we only need to checkpoint if there is anything in the WAL
		SingleFileCheckpointWriter checkpointer(db, *block_manager);
		checkpointer.CreateCheckpoint();
	}
	if (delete_wal) {
		wal->Delete();
		wal.reset();
	}
}

DatabaseSize SingleFileStorageManager::GetDatabaseSize() {
	// All members default to zero
	DatabaseSize ds;
	if (!InMemory()) {
		ds.total_blocks = block_manager->TotalBlocks();
		ds.block_size = Storage::BLOCK_ALLOC_SIZE;
		ds.free_blocks = block_manager->FreeBlocks();
		ds.used_blocks = ds.total_blocks - ds.free_blocks;
		ds.bytes = (ds.total_blocks * ds.block_size);
		if (auto wal = GetWriteAheadLog()) {
			ds.wal_size = wal->GetWALSize();
		}
	}
	return ds;
}

bool SingleFileStorageManager::AutomaticCheckpoint(idx_t estimated_wal_bytes) {
	auto log = GetWriteAheadLog();
	if (!log) {
		return false;
	}

	auto &config = DBConfig::Get(db);
	auto initial_size = log->GetWALSize();
	idx_t expected_wal_size = initial_size + estimated_wal_bytes;
	return expected_wal_size > config.options.checkpoint_wal_size;
}

shared_ptr<TableIOManager> SingleFileStorageManager::GetTableIOManager(BoundCreateTableInfo *info /*info*/) {
	// This is an unmanaged reference. No ref/deref overhead. Lifetime of the
	// TableIoManager follows lifetime of the StorageManager (this).
	return shared_ptr<TableIOManager>(shared_ptr<char>(nullptr), table_io_manager.get());
}

} // namespace duckdb<|MERGE_RESOLUTION|>--- conflicted
+++ resolved
@@ -199,21 +199,6 @@
 	log = nullptr;
 }
 
-<<<<<<< HEAD
-SingleFileStorageCommitState::~SingleFileStorageCommitState() {
-	// If log is non-null, then commit threw an exception before flushing.
-	if (log) {
-		auto &log_ref = *log.get_mutable();
-		log_ref.skip_writing = false;
-		if (log_ref.GetTotalWritten() > initial_written) {
-			// remove any entries written into the WAL by truncating it
-			log_ref.Truncate(initial_wal_size);
-		}
-	}
-}
-
-=======
->>>>>>> 0c2d290e
 unique_ptr<StorageCommitState> SingleFileStorageManager::GenStorageCommitState(Transaction &transaction,
                                                                                bool checkpoint) {
 	return make_uniq<SingleFileStorageCommitState>(*this, checkpoint);
