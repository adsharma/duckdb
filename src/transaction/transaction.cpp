#include "duckdb/transaction/transaction.hpp"

#include "duckdb/main/client_context.hpp"
#include "duckdb/catalog/catalog_entry/table_catalog_entry.hpp"
#include "duckdb/common/exception.hpp"
#include "duckdb/parser/column_definition.hpp"
#include "duckdb/storage/data_table.hpp"
#include "duckdb/storage/write_ahead_log.hpp"

#include "duckdb/transaction/delete_info.hpp"
#include "duckdb/transaction/update_info.hpp"

#include <cstring>

using namespace duckdb;
using namespace std;

<<<<<<< HEAD
Transaction &Transaction::GetTransaction(ClientContext &context) {
	return context.ActiveTransaction();
}

void Transaction::PushCatalogEntry(CatalogEntry *entry, data_ptr_t extra_data, index_t extra_data_size) {
	index_t alloc_size = sizeof(CatalogEntry *);
=======
void Transaction::PushCatalogEntry(CatalogEntry *entry, data_ptr_t extra_data, idx_t extra_data_size) {
	idx_t alloc_size = sizeof(CatalogEntry *);
>>>>>>> 9381a869
	if (extra_data_size > 0) {
		alloc_size += extra_data_size + sizeof(idx_t);
	}
	auto baseptr = undo_buffer.CreateEntry(UndoFlags::CATALOG_ENTRY, alloc_size);
	// store the pointer to the catalog entry
	*((CatalogEntry **)baseptr) = entry;
	if (extra_data_size > 0) {
		// copy the extra data behind the catalog entry pointer (if any)
		baseptr += sizeof(CatalogEntry *);
		// first store the extra data size
		*((idx_t *)baseptr) = extra_data_size;
		baseptr += sizeof(idx_t);
		// then copy over the actual data
		memcpy(baseptr, extra_data, extra_data_size);
	}
}

void Transaction::PushDelete(ChunkInfo *vinfo, row_t rows[], idx_t count, idx_t base_row) {
	auto delete_info =
	    (DeleteInfo *)undo_buffer.CreateEntry(UndoFlags::DELETE_TUPLE, sizeof(DeleteInfo) + sizeof(row_t) * count);
	delete_info->vinfo = vinfo;
	delete_info->count = count;
	delete_info->base_row = base_row;
	memcpy(delete_info->rows, rows, sizeof(row_t) * count);
}

UpdateInfo *Transaction::CreateUpdateInfo(idx_t type_size, idx_t entries) {
	auto update_info = (UpdateInfo *)undo_buffer.CreateEntry(
	    UndoFlags::UPDATE_TUPLE, sizeof(UpdateInfo) + (sizeof(sel_t) + type_size) * entries);
	update_info->max = entries;
	update_info->tuples = (sel_t *)(((data_ptr_t)update_info) + sizeof(UpdateInfo));
	update_info->tuple_data = ((data_ptr_t)update_info) + sizeof(UpdateInfo) + sizeof(sel_t) * entries;
	update_info->version_number = transaction_id;
	update_info->nullmask.reset();
	return update_info;
}

string Transaction::Commit(WriteAheadLog *log, transaction_t commit_id) noexcept {
	this->commit_id = commit_id;

	UndoBuffer::IteratorState iterator_state;
	LocalStorage::CommitState commit_state;
	int64_t initial_wal_size;
	if (log) {
		initial_wal_size = log->GetWALSize();
	}
	bool changes_made = undo_buffer.ChangesMade() || storage.ChangesMade() || sequence_usage.size() > 0;
	try {
		// commit the undo buffer
		undo_buffer.Commit(iterator_state, log, commit_id);
		storage.Commit(commit_state, *this, log, commit_id);
		if (log) {
			// commit any sequences that were used to the WAL
			for (auto &entry : sequence_usage) {
				log->WriteSequenceValue(entry.first, entry.second);
			}
			// flush the WAL
			if (changes_made) {
				log->Flush();
			}
		}
		return string();
	} catch (std::exception &ex) {
		undo_buffer.RevertCommit(iterator_state, transaction_id);
		storage.RevertCommit(commit_state);
		if (log && changes_made) {
			// remove any entries written into the WAL by truncating it
			log->Truncate(initial_wal_size);
		}
		return ex.what();
	}
}<|MERGE_RESOLUTION|>--- conflicted
+++ resolved
@@ -15,17 +15,12 @@
 using namespace duckdb;
 using namespace std;
 
-<<<<<<< HEAD
 Transaction &Transaction::GetTransaction(ClientContext &context) {
 	return context.ActiveTransaction();
 }
 
-void Transaction::PushCatalogEntry(CatalogEntry *entry, data_ptr_t extra_data, index_t extra_data_size) {
-	index_t alloc_size = sizeof(CatalogEntry *);
-=======
 void Transaction::PushCatalogEntry(CatalogEntry *entry, data_ptr_t extra_data, idx_t extra_data_size) {
 	idx_t alloc_size = sizeof(CatalogEntry *);
->>>>>>> 9381a869
 	if (extra_data_size > 0) {
 		alloc_size += extra_data_size + sizeof(idx_t);
 	}
