--- conflicted
+++ resolved
@@ -105,13 +105,8 @@
       duckdb_fastpforlib
       duckdb_skiplistlib
       duckdb_mbedtls
-<<<<<<< HEAD
-      duckdb_zstd
-      duckdb_yyjson)
-=======
       duckdb_yyjson
       duckdb_zstd)
->>>>>>> de91c645
 
   add_library(duckdb SHARED ${ALL_OBJECT_FILES})
 
