--- conflicted
+++ resolved
@@ -157,13 +157,10 @@
 		return TransformDelete(stmt);
 	case T_UpdateStmt:
 		return TransformUpdate(stmt);
-<<<<<<< HEAD
+	case T_IndexStmt:
+			return TransformCreateIndex(stmt);
 	case T_AlterTableStmt:
 		return TransformAlter(stmt);
-=======
-	case T_IndexStmt:
-			return TransformCreateIndex(stmt);
->>>>>>> a9287d84
 	case T_ExplainStmt: {
 		ExplainStmt *explain_stmt = reinterpret_cast<ExplainStmt *>(stmt);
 		return make_unique<ExplainStatement>(
