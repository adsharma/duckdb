// Licensed to the Apache Software Foundation (ASF) under one
// or more contributor license agreements.  See the NOTICE file
// distributed with this work for additional information
// regarding copyright ownership.  The ASF licenses this file
// to you under the Apache License, Version 2.0 (the
// "License"); you may not use this file except in compliance
// with the License.  You may obtain a copy of the License at
//
//   http://www.apache.org/licenses/LICENSE-2.0
//
// Unless required by applicable law or agreed to in writing,
// software distributed under the License is distributed on an
// "AS IS" BASIS, WITHOUT WARRANTIES OR CONDITIONS OF ANY
// KIND, either express or implied.  See the License for the
// specific language governing permissions and limitations
// under the License.

#include "duckdb/common/adbc/driver_manager.h"
#include "duckdb/common/adbc/adbc.h"
#include "duckdb/common/adbc/adbc.hpp"

#include <algorithm>
#include <cstring>
#include <string>
#include <unordered_map>
#include <utility>

#if defined(_WIN32)
#include <windows.h> // Must come first

#include <libloaderapi.h>
#include <strsafe.h>
#else
#include <dlfcn.h>
#endif // defined(_WIN32)

namespace duckdb_adbc {

// Platform-specific helpers

#if defined(_WIN32)
/// Append a description of the Windows error to the buffer.
void GetWinError(std::string *buffer) {
	DWORD rc = GetLastError();
	LPVOID message;

	FormatMessage(FORMAT_MESSAGE_ALLOCATE_BUFFER | FORMAT_MESSAGE_FROM_SYSTEM | FORMAT_MESSAGE_IGNORE_INSERTS,
	              /*lpSource=*/nullptr, rc, MAKELANGID(LANG_NEUTRAL, SUBLANG_DEFAULT),
	              reinterpret_cast<LPSTR>(&message), /*nSize=*/0, /*Arguments=*/nullptr);

	(*buffer) += '(';
	(*buffer) += std::to_string(rc);
	(*buffer) += ") ";
	(*buffer) += reinterpret_cast<char *>(message);
	LocalFree(message);
}

#endif // defined(_WIN32)

// Temporary state while the database is being configured.
struct TempDatabase {
	std::unordered_map<std::string, std::string> options;
	std::string driver;
	// Default name (see adbc.h)
	std::string entrypoint = "AdbcDriverInit";
	AdbcDriverInitFunc init_func = nullptr;
};

// Error handling

void ReleaseError(struct AdbcError *error) {
	if (error) {
		if (error->message) {
			delete[] error->message;
		}
		error->message = nullptr;
		error->release = nullptr;
	}
}

void SetError(struct AdbcError *error, const std::string &message) {
	if (!error) {
		return;
	}
	if (error->message) {
		// Append
		std::string buffer = error->message;
		buffer.reserve(buffer.size() + message.size() + 1);
		buffer += '\n';
		buffer += message;
		error->release(error);

		error->message = new char[buffer.size() + 1];
		buffer.copy(error->message, buffer.size());
		error->message[buffer.size()] = '\0';
	} else {
		error->message = new char[message.size() + 1];
		message.copy(error->message, message.size());
		error->message[message.size()] = '\0';
	}
	error->release = ReleaseError;
}

void SetError(struct AdbcError *error, const char *message_p) {
	if (!message_p) {
		message_p = "";
	}
	std::string message(message_p);
	SetError(error, message);
}

// Driver state

/// Hold the driver DLL and the driver release callback in the driver struct.
struct ManagerDriverState {
	// The original release callback
	AdbcStatusCode (*driver_release)(struct AdbcDriver *driver, struct AdbcError *error);

#if defined(_WIN32)
	// The loaded DLL
	HMODULE handle;
#endif // defined(_WIN32)
};

/// Unload the driver DLL.
static AdbcStatusCode ReleaseDriver(struct AdbcDriver *driver, struct AdbcError *error) {
	AdbcStatusCode status = ADBC_STATUS_OK;

	if (!driver->private_manager) {
		return status;
	}
	ManagerDriverState *state = reinterpret_cast<ManagerDriverState *>(driver->private_manager);

	if (state->driver_release) {
		status = state->driver_release(driver, error);
	}

#if defined(_WIN32)
	// TODO(apache/arrow-adbc#204): causes tests to segfault
	// if (!FreeLibrary(state->handle)) {
	//   std::string message = "FreeLibrary() failed: ";
	//   GetWinError(&message);
	//   SetError(error, message);
	// }
#endif // defined(_WIN32)

	driver->private_manager = nullptr;
	delete state;
	return status;
}

/// Temporary state while the database is being configured.
struct TempConnection {
	std::unordered_map<std::string, std::string> options;
};

// Direct implementations of API methods

AdbcStatusCode AdbcDatabaseNew(struct AdbcDatabase *database, struct AdbcError *error) {
	// Allocate a temporary structure to store options pre-Init
	database->private_data = new TempDatabase();
	database->private_driver = nullptr;
	return ADBC_STATUS_OK;
}

AdbcStatusCode AdbcDatabaseSetOption(struct AdbcDatabase *database, const char *key, const char *value,
                                     struct AdbcError *error) {
	if (!database) {
		return ADBC_STATUS_INVALID_ARGUMENT;
	}
	if (database->private_driver) {
		return database->private_driver->DatabaseSetOption(database, key, value, error);
	}

	TempDatabase *args = reinterpret_cast<TempDatabase *>(database->private_data);
	if (std::strcmp(key, "driver") == 0) {
		args->driver = value;
	} else if (std::strcmp(key, "entrypoint") == 0) {
		args->entrypoint = value;
	} else {
		args->options[key] = value;
	}
	return ADBC_STATUS_OK;
}

AdbcStatusCode AdbcDriverManagerDatabaseSetInitFunc(struct AdbcDatabase *database, AdbcDriverInitFunc init_func,
                                                    struct AdbcError *error) {
	if (!database) {
		return ADBC_STATUS_INVALID_ARGUMENT;
	}
	if (database->private_driver) {
		return ADBC_STATUS_INVALID_STATE;
	}

	TempDatabase *args = reinterpret_cast<TempDatabase *>(database->private_data);
	args->init_func = init_func;
	return ADBC_STATUS_OK;
}

AdbcStatusCode AdbcDatabaseInit(struct AdbcDatabase *database, struct AdbcError *error) {
	if (!database->private_data) {
		SetError(error, "Must call AdbcDatabaseNew first");
		return ADBC_STATUS_INVALID_STATE;
	}
	TempDatabase *args = reinterpret_cast<TempDatabase *>(database->private_data);
	if (args->init_func) {
		// Do nothing
	} else if (args->driver.empty()) {
		SetError(error, "Must provide 'driver' parameter");
		return ADBC_STATUS_INVALID_ARGUMENT;
	}

	database->private_driver = new AdbcDriver;
	std::memset(database->private_driver, 0, sizeof(AdbcDriver));
	AdbcStatusCode status;
	// So we don't confuse a driver into thinking it's initialized already
	database->private_data = nullptr;
	if (args->init_func) {
		status = AdbcLoadDriverFromInitFunc(args->init_func, ADBC_VERSION_1_0_0, database->private_driver, error);
	} else {
		status = AdbcLoadDriver(args->driver.c_str(), args->entrypoint.c_str(), ADBC_VERSION_1_0_0,
		                        database->private_driver, error);
	}
	if (status != ADBC_STATUS_OK) {
		// Restore private_data so it will be released by AdbcDatabaseRelease
		database->private_data = args;
		if (database->private_driver->release) {
			database->private_driver->release(database->private_driver, error);
		}
		delete database->private_driver;
		database->private_driver = nullptr;
		return status;
	}
	status = database->private_driver->DatabaseNew(database, error);
	if (status != ADBC_STATUS_OK) {
		if (database->private_driver->release) {
			database->private_driver->release(database->private_driver, error);
		}
		delete database->private_driver;
		database->private_driver = nullptr;
		return status;
	}
	for (const auto &option : args->options) {
		status =
		    database->private_driver->DatabaseSetOption(database, option.first.c_str(), option.second.c_str(), error);
		if (status != ADBC_STATUS_OK) {
			delete args;
			// Release the database
			std::ignore = database->private_driver->DatabaseRelease(database, error);
			if (database->private_driver->release) {
				database->private_driver->release(database->private_driver, error);
			}
			delete database->private_driver;
			database->private_driver = nullptr;
			// Should be redundant, but ensure that AdbcDatabaseRelease
			// below doesn't think that it contains a TempDatabase
			database->private_data = nullptr;
			return status;
		}
	}
	delete args;
	return database->private_driver->DatabaseInit(database, error);
}

AdbcStatusCode AdbcDatabaseRelease(struct AdbcDatabase *database, struct AdbcError *error) {
	if (!database->private_driver) {
		if (database->private_data) {
			TempDatabase *args = reinterpret_cast<TempDatabase *>(database->private_data);
			delete args;
			database->private_data = nullptr;
			return ADBC_STATUS_OK;
		}
		return ADBC_STATUS_INVALID_STATE;
	}
	auto status = database->private_driver->DatabaseRelease(database, error);
	if (database->private_driver->release) {
		database->private_driver->release(database->private_driver, error);
	}
	delete database->private_driver;
	database->private_data = nullptr;
	database->private_driver = nullptr;
	return status;
}

AdbcStatusCode AdbcConnectionCommit(struct AdbcConnection *connection, struct AdbcError *error) {
	if (!connection) {
		return ADBC_STATUS_INVALID_ARGUMENT;
	}
	if (!connection->private_driver) {
		return ADBC_STATUS_INVALID_STATE;
	}
	return connection->private_driver->ConnectionCommit(connection, error);
}

AdbcStatusCode AdbcConnectionGetInfo(struct AdbcConnection *connection, uint32_t *info_codes, size_t info_codes_length,
                                     struct ArrowArrayStream *out, struct AdbcError *error) {
	if (!connection) {
		return ADBC_STATUS_INVALID_ARGUMENT;
	}
	if (!connection->private_driver) {
		return ADBC_STATUS_INVALID_STATE;
	}
	return connection->private_driver->ConnectionGetInfo(connection, info_codes, info_codes_length, out, error);
}

AdbcStatusCode AdbcConnectionGetObjects(struct AdbcConnection *connection, int depth, const char *catalog,
                                        const char *db_schema, const char *table_name, const char **table_types,
                                        const char *column_name, struct ArrowArrayStream *stream,
                                        struct AdbcError *error) {
	if (!connection) {
<<<<<<< HEAD
		return ADBC_STATUS_INVALID_ARGUMENT;
	}
	if (!connection->private_driver) {
=======
		SetError(error, "connection can't be null");
		return ADBC_STATUS_INVALID_STATE;
	}
	if (!connection->private_data) {
		SetError(error, "connection must be initialized");
>>>>>>> 8c4fed7f
		return ADBC_STATUS_INVALID_STATE;
	}
	return connection->private_driver->ConnectionGetObjects(connection, depth, catalog, db_schema, table_name,
	                                                        table_types, column_name, stream, error);
}

AdbcStatusCode AdbcConnectionGetTableSchema(struct AdbcConnection *connection, const char *catalog,
                                            const char *db_schema, const char *table_name, struct ArrowSchema *schema,
                                            struct AdbcError *error) {
	if (!connection) {
		return ADBC_STATUS_INVALID_ARGUMENT;
	}
	if (!connection->private_driver) {
		return ADBC_STATUS_INVALID_STATE;
	}
	return connection->private_driver->ConnectionGetTableSchema(connection, catalog, db_schema, table_name, schema,
	                                                            error);
}

AdbcStatusCode AdbcConnectionGetTableTypes(struct AdbcConnection *connection, struct ArrowArrayStream *stream,
                                           struct AdbcError *error) {
	if (!connection) {
		return ADBC_STATUS_INVALID_ARGUMENT;
	}
	if (!connection->private_driver) {
		return ADBC_STATUS_INVALID_STATE;
	}
	return connection->private_driver->ConnectionGetTableTypes(connection, stream, error);
}

AdbcStatusCode AdbcConnectionInit(struct AdbcConnection *connection, struct AdbcDatabase *database,
                                  struct AdbcError *error) {
	if (!connection) {
		return ADBC_STATUS_INVALID_ARGUMENT;
	}
	if (!connection->private_data) {
		SetError(error, "Must call AdbcConnectionNew first");
		return ADBC_STATUS_INVALID_STATE;
	} else if (!database->private_driver) {
		SetError(error, "Database is not initialized");
		return ADBC_STATUS_INVALID_ARGUMENT;
	}
	TempConnection *args = reinterpret_cast<TempConnection *>(connection->private_data);
	connection->private_data = nullptr;
	std::unordered_map<std::string, std::string> options = std::move(args->options);
	delete args;

	auto status = database->private_driver->ConnectionNew(connection, error);
	if (status != ADBC_STATUS_OK) {
		return status;
	}
	connection->private_driver = database->private_driver;

	for (const auto &option : options) {
		status = database->private_driver->ConnectionSetOption(connection, option.first.c_str(), option.second.c_str(),
		                                                       error);
		if (status != ADBC_STATUS_OK) {
			return status;
		}
	}
	return connection->private_driver->ConnectionInit(connection, database, error);
}

AdbcStatusCode AdbcConnectionNew(struct AdbcConnection *connection, struct AdbcError *error) {
	// Allocate a temporary structure to store options pre-Init, because
	// we don't get access to the database (and hence the driver
	// function table) until then
	connection->private_data = new TempConnection;
	connection->private_driver = nullptr;
	return ADBC_STATUS_OK;
}

AdbcStatusCode AdbcConnectionReadPartition(struct AdbcConnection *connection, const uint8_t *serialized_partition,
                                           size_t serialized_length, struct ArrowArrayStream *out,
                                           struct AdbcError *error) {
	if (!connection) {
		return ADBC_STATUS_INVALID_ARGUMENT;
	}
	if (!connection->private_driver) {
		return ADBC_STATUS_INVALID_STATE;
	}
	return connection->private_driver->ConnectionReadPartition(connection, serialized_partition, serialized_length, out,
	                                                           error);
}

AdbcStatusCode AdbcConnectionRelease(struct AdbcConnection *connection, struct AdbcError *error) {
	if (!connection) {
		return ADBC_STATUS_INVALID_ARGUMENT;
	}
	if (!connection->private_driver) {
		if (connection->private_data) {
			TempConnection *args = reinterpret_cast<TempConnection *>(connection->private_data);
			delete args;
			connection->private_data = nullptr;
			return ADBC_STATUS_OK;
		}
		return ADBC_STATUS_INVALID_STATE;
	}
	auto status = connection->private_driver->ConnectionRelease(connection, error);
	connection->private_driver = nullptr;
	return status;
}

AdbcStatusCode AdbcConnectionRollback(struct AdbcConnection *connection, struct AdbcError *error) {
	if (!connection) {
		return ADBC_STATUS_INVALID_ARGUMENT;
	}
	if (!connection->private_driver) {
		return ADBC_STATUS_INVALID_STATE;
	}
	return connection->private_driver->ConnectionRollback(connection, error);
}

AdbcStatusCode AdbcConnectionSetOption(struct AdbcConnection *connection, const char *key, const char *value,
                                       struct AdbcError *error) {
	if (!connection) {
		return ADBC_STATUS_INVALID_ARGUMENT;
	}
	if (!connection->private_data) {
		SetError(error, "AdbcConnectionSetOption: must AdbcConnectionNew first");
		return ADBC_STATUS_INVALID_STATE;
	}
	if (!connection->private_driver) {
		// Init not yet called, save the option
		TempConnection *args = reinterpret_cast<TempConnection *>(connection->private_data);
		args->options[key] = value;
		return ADBC_STATUS_OK;
	}
	return connection->private_driver->ConnectionSetOption(connection, key, value, error);
}

AdbcStatusCode AdbcStatementBind(struct AdbcStatement *statement, struct ArrowArray *values, struct ArrowSchema *schema,
                                 struct AdbcError *error) {
	if (!statement) {
		return ADBC_STATUS_INVALID_ARGUMENT;
	}
	if (!statement->private_driver) {
		return ADBC_STATUS_INVALID_STATE;
	}
	return statement->private_driver->StatementBind(statement, values, schema, error);
}

AdbcStatusCode AdbcStatementBindStream(struct AdbcStatement *statement, struct ArrowArrayStream *stream,
                                       struct AdbcError *error) {
	if (!statement) {
		return ADBC_STATUS_INVALID_ARGUMENT;
	}
	if (!statement->private_driver) {
		return ADBC_STATUS_INVALID_STATE;
	}
	return statement->private_driver->StatementBindStream(statement, stream, error);
}

// XXX: cpplint gets confused here if declared as 'struct ArrowSchema* schema'
AdbcStatusCode AdbcStatementExecutePartitions(struct AdbcStatement *statement, ArrowSchema *schema,
                                              struct AdbcPartitions *partitions, int64_t *rows_affected,
                                              struct AdbcError *error) {
	if (!statement) {
		return ADBC_STATUS_INVALID_ARGUMENT;
	}
	if (!statement->private_driver) {
		return ADBC_STATUS_INVALID_STATE;
	}
	return statement->private_driver->StatementExecutePartitions(statement, schema, partitions, rows_affected, error);
}

AdbcStatusCode AdbcStatementExecuteQuery(struct AdbcStatement *statement, struct ArrowArrayStream *out,
                                         int64_t *rows_affected, struct AdbcError *error) {
	if (!statement) {
		return ADBC_STATUS_INVALID_ARGUMENT;
	}
	if (!statement->private_driver) {
		return ADBC_STATUS_INVALID_STATE;
	}
	return statement->private_driver->StatementExecuteQuery(statement, out, rows_affected, error);
}

AdbcStatusCode AdbcStatementGetParameterSchema(struct AdbcStatement *statement, struct ArrowSchema *schema,
                                               struct AdbcError *error) {
	if (!statement) {
		return ADBC_STATUS_INVALID_ARGUMENT;
	}
	if (!statement->private_driver) {
		return ADBC_STATUS_INVALID_STATE;
	}
	return statement->private_driver->StatementGetParameterSchema(statement, schema, error);
}

AdbcStatusCode AdbcStatementNew(struct AdbcConnection *connection, struct AdbcStatement *statement,
                                struct AdbcError *error) {
	if (!connection) {
		return ADBC_STATUS_INVALID_ARGUMENT;
	}
	if (!connection->private_driver) {
		return ADBC_STATUS_INVALID_STATE;
	}
	auto status = connection->private_driver->StatementNew(connection, statement, error);
	statement->private_driver = connection->private_driver;
	return status;
}

AdbcStatusCode AdbcStatementPrepare(struct AdbcStatement *statement, struct AdbcError *error) {
<<<<<<< HEAD
	if (!statement) {
		return ADBC_STATUS_INVALID_ARGUMENT;
	}
	if (!statement->private_driver) {
=======
	auto status = SetErrorMaybe(statement, error, "Missing statement object");
	if (status != ADBC_STATUS_OK) {
		return status;
	}
	status = SetErrorMaybe(statement->private_data, error, "Invalid statement object");
	if (status != ADBC_STATUS_OK) {
>>>>>>> 8c4fed7f
		return ADBC_STATUS_INVALID_STATE;
	}
	return statement->private_driver->StatementPrepare(statement, error);
}

AdbcStatusCode AdbcStatementRelease(struct AdbcStatement *statement, struct AdbcError *error) {
	if (!statement) {
		return ADBC_STATUS_INVALID_ARGUMENT;
	}
	if (!statement->private_driver) {
		return ADBC_STATUS_INVALID_STATE;
	}
	auto status = statement->private_driver->StatementRelease(statement, error);
	statement->private_driver = nullptr;
	return status;
}

AdbcStatusCode AdbcStatementSetOption(struct AdbcStatement *statement, const char *key, const char *value,
                                      struct AdbcError *error) {
	if (!statement) {
		return ADBC_STATUS_INVALID_ARGUMENT;
	}
	if (!statement->private_driver) {
		return ADBC_STATUS_INVALID_STATE;
	}
	return statement->private_driver->StatementSetOption(statement, key, value, error);
}

AdbcStatusCode AdbcStatementSetSqlQuery(struct AdbcStatement *statement, const char *query, struct AdbcError *error) {
	if (!statement) {
		return ADBC_STATUS_INVALID_ARGUMENT;
	}
	if (!statement->private_driver) {
		return ADBC_STATUS_INVALID_STATE;
	}
	return statement->private_driver->StatementSetSqlQuery(statement, query, error);
}

AdbcStatusCode AdbcStatementSetSubstraitPlan(struct AdbcStatement *statement, const uint8_t *plan, size_t length,
                                             struct AdbcError *error) {
	if (!statement) {
		return ADBC_STATUS_INVALID_ARGUMENT;
	}
	if (!statement->private_driver) {
		return ADBC_STATUS_INVALID_STATE;
	}
	return statement->private_driver->StatementSetSubstraitPlan(statement, plan, length, error);
}

const char *AdbcStatusCodeMessage(AdbcStatusCode code) {
#define STRINGIFY(s)       #s
#define STRINGIFY_VALUE(s) STRINGIFY(s)
#define CASE(CONSTANT)                                                                                                 \
	case CONSTANT:                                                                                                     \
		return #CONSTANT " (" STRINGIFY_VALUE(CONSTANT) ")";

	switch (code) {
		CASE(ADBC_STATUS_OK);
		CASE(ADBC_STATUS_UNKNOWN);
		CASE(ADBC_STATUS_NOT_IMPLEMENTED);
		CASE(ADBC_STATUS_NOT_FOUND);
		CASE(ADBC_STATUS_ALREADY_EXISTS);
		CASE(ADBC_STATUS_INVALID_ARGUMENT);
		CASE(ADBC_STATUS_INVALID_STATE);
		CASE(ADBC_STATUS_INVALID_DATA);
		CASE(ADBC_STATUS_INTEGRITY);
		CASE(ADBC_STATUS_INTERNAL);
		CASE(ADBC_STATUS_IO);
		CASE(ADBC_STATUS_CANCELLED);
		CASE(ADBC_STATUS_TIMEOUT);
		CASE(ADBC_STATUS_UNAUTHENTICATED);
		CASE(ADBC_STATUS_UNAUTHORIZED);
	default:
		return "(invalid code)";
	}
#undef CASE
#undef STRINGIFY_VALUE
#undef STRINGIFY
}

AdbcStatusCode AdbcLoadDriver(const char *driver_name, const char *entrypoint, int version, void *raw_driver,
                              struct AdbcError *error) {
	AdbcDriverInitFunc init_func;
	std::string error_message;

	if (version != ADBC_VERSION_1_0_0) {
		SetError(error, "Only ADBC 1.0.0 is supported");
		return ADBC_STATUS_NOT_IMPLEMENTED;
	}

	auto *driver = reinterpret_cast<struct AdbcDriver *>(raw_driver);

	if (!entrypoint) {
		// Default entrypoint (see adbc.h)
		entrypoint = "AdbcDriverInit";
	}

#if defined(_WIN32)

	HMODULE handle = LoadLibraryExA(driver_name, NULL, 0);
	if (!handle) {
		error_message += driver_name;
		error_message += ": LoadLibraryExA() failed: ";
		GetWinError(&error_message);

		std::string full_driver_name = driver_name;
		full_driver_name += ".lib";
		handle = LoadLibraryExA(full_driver_name.c_str(), NULL, 0);
		if (!handle) {
			error_message += '\n';
			error_message += full_driver_name;
			error_message += ": LoadLibraryExA() failed: ";
			GetWinError(&error_message);
		}
	}
	if (!handle) {
		SetError(error, error_message);
		return ADBC_STATUS_INTERNAL;
	}

	void *load_handle = reinterpret_cast<void *>(GetProcAddress(handle, entrypoint));
	init_func = reinterpret_cast<AdbcDriverInitFunc>(load_handle);
	if (!init_func) {
		std::string message = "GetProcAddress(";
		message += entrypoint;
		message += ") failed: ";
		GetWinError(&message);
		if (!FreeLibrary(handle)) {
			message += "\nFreeLibrary() failed: ";
			GetWinError(&message);
		}
		SetError(error, message);
		return ADBC_STATUS_INTERNAL;
	}

#else

#if defined(__APPLE__)
	const std::string kPlatformLibraryPrefix = "lib";
	const std::string kPlatformLibrarySuffix = ".dylib";
#else
	const std::string kPlatformLibraryPrefix = "lib";
	const std::string kPlatformLibrarySuffix = ".so";
#endif // defined(__APPLE__)

	void *handle = dlopen(driver_name, RTLD_NOW | RTLD_LOCAL);
	if (!handle) {
		error_message = "dlopen() failed: ";
		error_message += dlerror();

		// If applicable, append the shared library prefix/extension and
		// try again (this way you don't have to hardcode driver names by
		// platform in the application)
		const std::string driver_str = driver_name;

		std::string full_driver_name;
		if (driver_str.size() < kPlatformLibraryPrefix.size() ||
		    driver_str.compare(0, kPlatformLibraryPrefix.size(), kPlatformLibraryPrefix) != 0) {
			full_driver_name += kPlatformLibraryPrefix;
		}
		full_driver_name += driver_name;
		if (driver_str.size() < kPlatformLibrarySuffix.size() ||
		    driver_str.compare(full_driver_name.size() - kPlatformLibrarySuffix.size(), kPlatformLibrarySuffix.size(),
		                       kPlatformLibrarySuffix) != 0) {
			full_driver_name += kPlatformLibrarySuffix;
		}
		handle = dlopen(full_driver_name.c_str(), RTLD_NOW | RTLD_LOCAL);
		if (!handle) {
			error_message += "\ndlopen() failed: ";
			error_message += dlerror();
		}
	}
	if (!handle) {
		SetError(error, error_message);
		// AdbcDatabaseInit tries to call this if set
		driver->release = nullptr;
		return ADBC_STATUS_INTERNAL;
	}

	void *load_handle = dlsym(handle, entrypoint);
	if (!load_handle) {
		std::string message = "dlsym(";
		message += entrypoint;
		message += ") failed: ";
		message += dlerror();
		SetError(error, message);
		return ADBC_STATUS_INTERNAL;
	}
	init_func = reinterpret_cast<AdbcDriverInitFunc>(load_handle);

#endif // defined(_WIN32)

	AdbcStatusCode status = AdbcLoadDriverFromInitFunc(init_func, version, driver, error);
	if (status == ADBC_STATUS_OK) {
		ManagerDriverState *state = new ManagerDriverState;
		state->driver_release = driver->release;
#if defined(_WIN32)
		state->handle = handle;
#endif // defined(_WIN32)
		driver->release = &ReleaseDriver;
		driver->private_manager = state;
	} else {
#if defined(_WIN32)
		if (!FreeLibrary(handle)) {
			std::string message = "FreeLibrary() failed: ";
			GetWinError(&message);
			SetError(error, message);
		}
#endif // defined(_WIN32)
	}
	return status;
}

AdbcStatusCode AdbcLoadDriverFromInitFunc(AdbcDriverInitFunc init_func, int version, void *raw_driver,
                                          struct AdbcError *error) {
#define FILL_DEFAULT(DRIVER, STUB)                                                                                     \
	if (!DRIVER->STUB) {                                                                                               \
		DRIVER->STUB = &STUB;                                                                                          \
	}
#define CHECK_REQUIRED(DRIVER, STUB)                                                                                   \
	if (!DRIVER->STUB) {                                                                                               \
		SetError(error, "Driver does not implement required function Adbc" #STUB);                                     \
		return ADBC_STATUS_INTERNAL;                                                                                   \
	}

	auto result = init_func(version, raw_driver, error);
	if (result != ADBC_STATUS_OK) {
		return result;
	}

	if (version == ADBC_VERSION_1_0_0) {
		auto *driver = reinterpret_cast<struct AdbcDriver *>(raw_driver);
		CHECK_REQUIRED(driver, DatabaseNew);
		CHECK_REQUIRED(driver, DatabaseInit);
		CHECK_REQUIRED(driver, DatabaseRelease);
		FILL_DEFAULT(driver, DatabaseSetOption);

		CHECK_REQUIRED(driver, ConnectionNew);
		CHECK_REQUIRED(driver, ConnectionInit);
		CHECK_REQUIRED(driver, ConnectionRelease);
		FILL_DEFAULT(driver, ConnectionCommit);
		FILL_DEFAULT(driver, ConnectionGetInfo);
		FILL_DEFAULT(driver, ConnectionGetObjects);
		FILL_DEFAULT(driver, ConnectionGetTableSchema);
		FILL_DEFAULT(driver, ConnectionGetTableTypes);
		FILL_DEFAULT(driver, ConnectionReadPartition);
		FILL_DEFAULT(driver, ConnectionRollback);
		FILL_DEFAULT(driver, ConnectionSetOption);

		FILL_DEFAULT(driver, StatementExecutePartitions);
		CHECK_REQUIRED(driver, StatementExecuteQuery);
		CHECK_REQUIRED(driver, StatementNew);
		CHECK_REQUIRED(driver, StatementRelease);
		FILL_DEFAULT(driver, StatementBind);
		FILL_DEFAULT(driver, StatementGetParameterSchema);
		FILL_DEFAULT(driver, StatementPrepare);
		FILL_DEFAULT(driver, StatementSetOption);
		FILL_DEFAULT(driver, StatementSetSqlQuery);
		FILL_DEFAULT(driver, StatementSetSubstraitPlan);
	}

	return ADBC_STATUS_OK;

#undef FILL_DEFAULT
#undef CHECK_REQUIRED
}
} // namespace duckdb_adbc<|MERGE_RESOLUTION|>--- conflicted
+++ resolved
@@ -308,17 +308,11 @@
                                         const char *column_name, struct ArrowArrayStream *stream,
                                         struct AdbcError *error) {
 	if (!connection) {
-<<<<<<< HEAD
-		return ADBC_STATUS_INVALID_ARGUMENT;
-	}
-	if (!connection->private_driver) {
-=======
 		SetError(error, "connection can't be null");
 		return ADBC_STATUS_INVALID_STATE;
 	}
 	if (!connection->private_data) {
 		SetError(error, "connection must be initialized");
->>>>>>> 8c4fed7f
 		return ADBC_STATUS_INVALID_STATE;
 	}
 	return connection->private_driver->ConnectionGetObjects(connection, depth, catalog, db_schema, table_name,
@@ -521,19 +515,12 @@
 }
 
 AdbcStatusCode AdbcStatementPrepare(struct AdbcStatement *statement, struct AdbcError *error) {
-<<<<<<< HEAD
-	if (!statement) {
-		return ADBC_STATUS_INVALID_ARGUMENT;
-	}
-	if (!statement->private_driver) {
-=======
-	auto status = SetErrorMaybe(statement, error, "Missing statement object");
-	if (status != ADBC_STATUS_OK) {
-		return status;
-	}
-	status = SetErrorMaybe(statement->private_data, error, "Invalid statement object");
-	if (status != ADBC_STATUS_OK) {
->>>>>>> 8c4fed7f
+	if (!statement) {
+		SetError(error, "Missing statement object");
+		return ADBC_STATUS_INVALID_ARGUMENT;
+	}
+	if (!statement->private_data) {
+		SetError(error, "Invalid statement object");
 		return ADBC_STATUS_INVALID_STATE;
 	}
 	return statement->private_driver->StatementPrepare(statement, error);
