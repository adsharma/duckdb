#include "duckdb/common/types/value.hpp"

#include "duckdb/common/exception.hpp"
#include "duckdb/common/limits.hpp"
#include "duckdb/common/operator/aggregate_operators.hpp"
#include "duckdb/common/operator/cast_operators.hpp"
#include "duckdb/common/operator/comparison_operators.hpp"

#include "utf8proc_wrapper.hpp"
#include "duckdb/common/operator/numeric_binary_operators.hpp"
#include "duckdb/common/printer.hpp"
#include "duckdb/common/serializer.hpp"
#include "duckdb/common/types/date.hpp"
#include "duckdb/common/types/decimal.hpp"
#include "duckdb/common/types/hugeint.hpp"
#include "duckdb/common/types/interval.hpp"
#include "duckdb/common/types/null_value.hpp"
#include "duckdb/common/types/time.hpp"
#include "duckdb/common/types/timestamp.hpp"
#include "duckdb/common/types/vector.hpp"
#include "duckdb/common/value_operations/value_operations.hpp"
#include "duckdb/common/vector_operations/vector_operations.hpp"
#include "duckdb/common/string_util.hpp"

namespace duckdb {
using namespace std;

Value::Value(string_t val) : Value(string(val.GetData(), val.GetSize())) {
}

Value::Value(string val) : type_(LogicalType::VARCHAR), is_null(false) {
	auto utf_type = Utf8Proc::Analyze(val);
	switch (utf_type) {
	case UnicodeType::INVALID:
		throw Exception("String value is not valid UTF8");
	case UnicodeType::ASCII:
		str_value = val;
		break;
	case UnicodeType::UNICODE:
		str_value = Utf8Proc::Normalize(val);
		break;
	}
}

Value Value::MinimumValue(PhysicalType type) {
	switch (type) {
	case PhysicalType::BOOL:
		return Value::BOOLEAN(false);
	case PhysicalType::INT8:
		return Value::TINYINT(NumericLimits<int8_t>::Minimum());
	case PhysicalType::INT16:
		return Value::SMALLINT(NumericLimits<int16_t>::Minimum());
	case PhysicalType::INT32:
		return Value::INTEGER(NumericLimits<int32_t>::Minimum());
	case PhysicalType::INT64:
		return Value::BIGINT(NumericLimits<int64_t>::Minimum());
	case PhysicalType::INT128:
		return Value::HUGEINT(NumericLimits<hugeint_t>::Minimum());
	case PhysicalType::FLOAT:
		return Value::FLOAT(NumericLimits<float>::Minimum());
	case PhysicalType::DOUBLE:
		return Value::DOUBLE(NumericLimits<double>::Minimum());
	default:
		throw InvalidTypeException(type, "MinimumValue requires numeric type");
	}
}

Value Value::MaximumValue(PhysicalType type) {
	switch (type) {
	case PhysicalType::BOOL:
		return Value::BOOLEAN(true);
	case PhysicalType::INT8:
		return Value::TINYINT(NumericLimits<int8_t>::Maximum());
	case PhysicalType::INT16:
		return Value::SMALLINT(NumericLimits<int16_t>::Maximum());
	case PhysicalType::INT32:
		return Value::INTEGER(NumericLimits<int32_t>::Maximum());
	case PhysicalType::INT64:
		return Value::BIGINT(NumericLimits<int64_t>::Maximum());
	case PhysicalType::INT128:
		return Value::HUGEINT(NumericLimits<hugeint_t>::Maximum());
	case PhysicalType::FLOAT:
		return Value::FLOAT(NumericLimits<float>::Maximum());
	case PhysicalType::DOUBLE:
		return Value::DOUBLE(NumericLimits<double>::Maximum());
	default:
		throw InvalidTypeException(type, "MaximumValue requires numeric type");
	}
}

Value Value::BOOLEAN(int8_t value) {
	Value result(LogicalType::BOOLEAN);
	result.value_.boolean = value ? true : false;
	result.is_null = false;
	return result;
}

Value Value::TINYINT(int8_t value) {
	Value result(LogicalType::TINYINT);
	result.value_.tinyint = value;
	result.is_null = false;
	return result;
}

Value Value::SMALLINT(int16_t value) {
	Value result(LogicalType::SMALLINT);
	result.value_.smallint = value;
	result.is_null = false;
	return result;
}

Value Value::INTEGER(int32_t value) {
	Value result(LogicalType::INTEGER);
	result.value_.integer = value;
	result.is_null = false;
	return result;
}

Value Value::BIGINT(int64_t value) {
	Value result(LogicalType::BIGINT);
	result.value_.bigint = value;
	result.is_null = false;
	return result;
}

Value Value::HUGEINT(hugeint_t value) {
	Value result(LogicalType::HUGEINT);
	result.value_.hugeint = value;
	result.is_null = false;
	return result;
}

bool Value::FloatIsValid(float value) {
	return !(std::isnan(value) || std::isinf(value));
}

bool Value::DoubleIsValid(double value) {
	return !(std::isnan(value) || std::isinf(value));
}

Value Value::FLOAT(float value) {
	if (!Value::FloatIsValid(value)) {
		throw OutOfRangeException("Invalid float value %f", value);
	}
	Value result(LogicalType::FLOAT);
	result.value_.float_ = value;
	result.is_null = false;
	return result;
}

Value Value::DOUBLE(double value) {
	if (!Value::DoubleIsValid(value)) {
		throw OutOfRangeException("Invalid double value %f", value);
	}
	Value result(LogicalType::DOUBLE);
	result.value_.double_ = value;
	result.is_null = false;
	return result;
}

Value Value::HASH(hash_t value) {
	Value result(LogicalType::HASH);
	result.value_.hash = value;
	result.is_null = false;
	return result;
}

Value Value::POINTER(uintptr_t value) {
	Value result(LogicalType::POINTER);
	result.value_.pointer = value;
	result.is_null = false;
	return result;
}

Value Value::DATE(date_t date) {
	auto val = Value::INTEGER(date);
	val.type_ = LogicalType::DATE;
	return val;
}

Value Value::DATE(int32_t year, int32_t month, int32_t day) {
	return Value::DATE(Date::FromDate(year, month, day));
}

Value Value::TIME(dtime_t time) {
	auto val = Value::INTEGER(time);
	val.type_ = LogicalType::TIME;
	return val;
}

Value Value::TIME(int32_t hour, int32_t min, int32_t sec, int32_t msec) {
	return Value::TIME(Time::FromTime(hour, min, sec, msec));
}

Value Value::TIMESTAMP(timestamp_t timestamp) {
	auto val = Value::BIGINT(timestamp);
	val.type_ = LogicalType::TIMESTAMP;
	return val;
}

Value Value::TIMESTAMP(date_t date, dtime_t time) {
	auto val = Value::BIGINT(Timestamp::FromDatetime(date, time));
	val.type_ = LogicalType::TIMESTAMP;
	return val;
}

Value Value::TIMESTAMP(int32_t year, int32_t month, int32_t day, int32_t hour, int32_t min, int32_t sec, int32_t msec) {
	auto val = Value::TIMESTAMP(Date::FromDate(year, month, day), Time::FromTime(hour, min, sec, msec));
	val.type_ = LogicalType::TIMESTAMP;
	return val;
}

Value Value::STRUCT(child_list_t<Value> values) {
	Value result;
	result.type_ = LogicalType(LogicalTypeId::STRUCT);
	result.struct_value = move(values);
	result.is_null = false;
	return result;
}

Value Value::LIST(vector<Value> values) {
	Value result;
	result.type_ = LogicalType(LogicalTypeId::LIST);
	result.list_value = move(values);
	result.is_null = false;
	return result;
}

Value Value::BLOB(string data, bool must_cast) {
	Value result(LogicalType::BLOB);
	result.is_null = false;
	// hex string identifier: "\\x", must be double '\'
	// single '\x' is a special char for hex chars in C++,
	// e.g., '\xAA' will be transformed into the char "ª" (1010 1010),
	// and Postgres uses double "\\x" for hex -> SELECT E'\\xDEADBEEF';
	if (must_cast && data.size() >= 2 && data.substr(0, 2) == "\\x") {
		size_t hex_size = (data.size() - 2) / 2;
		unique_ptr<char[]> hex_data(new char[hex_size + 1]);
		string_t hex_str(hex_data.get(), hex_size);
		CastFromBlob::FromHexToBytes(string_t(data), hex_str);
		result.str_value = string(hex_str.GetData());
	} else {
		// raw string
		result.str_value = data;
	}
	return result;
}

Value Value::INTERVAL(int32_t months, int32_t days, int64_t msecs) {
	Value result(LogicalType::INTERVAL);
	result.is_null = false;
	result.value_.interval.months = months;
	result.value_.interval.days = days;
	result.value_.interval.msecs = msecs;
	return result;
}

Value Value::INTERVAL(interval_t interval) {
	return Value::INTERVAL(interval.months, interval.days, interval.msecs);
}

//===--------------------------------------------------------------------===//
// CreateValue
//===--------------------------------------------------------------------===//
template <> Value Value::CreateValue(bool value) {
	return Value::BOOLEAN(value);
}

template <> Value Value::CreateValue(int8_t value) {
	return Value::TINYINT(value);
}

template <> Value Value::CreateValue(int16_t value) {
	return Value::SMALLINT(value);
}

template <> Value Value::CreateValue(int32_t value) {
	return Value::INTEGER(value);
}

template <> Value Value::CreateValue(int64_t value) {
	return Value::BIGINT(value);
}

template <> Value Value::CreateValue(hugeint_t value) {
	return Value::HUGEINT(value);
}

template <> Value Value::CreateValue(const char *value) {
	return Value(string(value));
}

template <> Value Value::CreateValue(string value) {
	return Value::BLOB(value);
}

template <> Value Value::CreateValue(string_t value) {
	return Value(value);
}

template <> Value Value::CreateValue(float value) {
	return Value::FLOAT(value);
}

template <> Value Value::CreateValue(double value) {
	return Value::DOUBLE(value);
}

template <> Value Value::CreateValue(Value value) {
	return value;
}
//===--------------------------------------------------------------------===//
// GetValue
//===--------------------------------------------------------------------===//
template <class T> T Value::GetValueInternal() const {
	if (is_null) {
		return NullValue<T>();
	}
	switch (type_.InternalType()) {
	case PhysicalType::BOOL:
		return Cast::Operation<bool, T>(value_.boolean);
	case PhysicalType::INT8:
		return Cast::Operation<int8_t, T>(value_.tinyint);
	case PhysicalType::INT16:
		return Cast::Operation<int16_t, T>(value_.smallint);
	case PhysicalType::INT32:
		return Cast::Operation<int32_t, T>(value_.integer);
	case PhysicalType::INT64:
		return Cast::Operation<int64_t, T>(value_.bigint);
	case PhysicalType::INT128:
		return Cast::Operation<hugeint_t, T>(value_.hugeint);
	case PhysicalType::FLOAT:
		return Cast::Operation<float, T>(value_.float_);
	case PhysicalType::DOUBLE:
		return Cast::Operation<double, T>(value_.double_);
	case PhysicalType::VARCHAR:
		return Cast::Operation<string_t, T>(str_value.c_str());
	default:
		throw NotImplementedException("Unimplemented type for GetValue()");
	}
}

template <> bool Value::GetValue() const {
	return GetValueInternal<int8_t>();
}
template <> int8_t Value::GetValue() const {
	return GetValueInternal<int8_t>();
}
template <> int16_t Value::GetValue() const {
	return GetValueInternal<int16_t>();
}
template <> int32_t Value::GetValue() const {
	return GetValueInternal<int32_t>();
}
template <> int64_t Value::GetValue() const {
	return GetValueInternal<int64_t>();
}
template <> hugeint_t Value::GetValue() const {
	return GetValueInternal<hugeint_t>();
}
template <> string Value::GetValue() const {
	return ToString();
}
template <> float Value::GetValue() const {
	return GetValueInternal<float>();
}
template <> double Value::GetValue() const {
	return GetValueInternal<double>();
}
Value Value::Numeric(LogicalType type, int64_t value) {
	switch (type.id()) {
	case LogicalTypeId::TINYINT:
		assert(value <= NumericLimits<int8_t>::Maximum());
		return Value::TINYINT((int8_t)value);
	case LogicalTypeId::SMALLINT:
		assert(value <= NumericLimits<int16_t>::Maximum());
		return Value::SMALLINT((int16_t)value);
	case LogicalTypeId::INTEGER:
		assert(value <= NumericLimits<int32_t>::Maximum());
		return Value::INTEGER((int32_t)value);
	case LogicalTypeId::BIGINT:
		return Value::BIGINT(value);
	case LogicalTypeId::HUGEINT:
		return Value::HUGEINT(value);
	case LogicalTypeId::FLOAT:
		return Value((float)value);
	case LogicalTypeId::DOUBLE:
		return Value((double)value);
	case LogicalTypeId::HASH:
		return Value::HASH(value);
	case LogicalTypeId::POINTER:
		return Value::POINTER(value);
	default:
		throw InvalidTypeException(type, "Numeric requires numeric type");
	}
}

Value Value::Numeric(LogicalType type, hugeint_t value) {
	switch (type.id()) {
	case LogicalTypeId::HUGEINT:
		return Value::HUGEINT(value);
	default:
		return Value::Numeric(type, Hugeint::Cast<int64_t>(value));
	}
}

string Value::ToString() const {
	if (is_null) {
		return "NULL";
	}
	switch (type_.id()) {
	case LogicalTypeId::BOOLEAN:
		return value_.boolean ? "True" : "False";
	case LogicalTypeId::TINYINT:
		return to_string(value_.tinyint);
	case LogicalTypeId::SMALLINT:
		return to_string(value_.smallint);
	case LogicalTypeId::INTEGER:
		return to_string(value_.integer);
	case LogicalTypeId::BIGINT:
		return to_string(value_.bigint);
	case LogicalTypeId::HUGEINT:
		return Hugeint::ToString(value_.hugeint);
	case LogicalTypeId::FLOAT:
		return to_string(value_.float_);
	case LogicalTypeId::DOUBLE:
		return to_string(value_.double_);
<<<<<<< HEAD
	case SQLTypeId::DECIMAL: {
		if (sql_type.width <= Decimal::MAX_WIDTH_INT16) {
			return Decimal::ToString(value_.smallint, sql_type.scale);
		} else if (sql_type.width <= Decimal::MAX_WIDTH_INT32) {
			return Decimal::ToString(value_.integer, sql_type.scale);
		} else if (sql_type.width <= Decimal::MAX_WIDTH_INT64) {
			return Decimal::ToString(value_.bigint, sql_type.scale);
		} else {
			assert(sql_type.width <= Decimal::MAX_WIDTH_DECIMAL);
			return Decimal::ToString(value_.hugeint, sql_type.scale);
		}
	}
	case SQLTypeId::DATE:
=======
	case LogicalTypeId::DATE:
>>>>>>> 8dd67a06
		return Date::ToString(value_.integer);
	case LogicalTypeId::TIME:
		return Time::ToString(value_.integer);
	case LogicalTypeId::TIMESTAMP:
		return Timestamp::ToString(value_.bigint);
	case LogicalTypeId::INTERVAL:
		return Interval::ToString(value_.interval);
	case LogicalTypeId::VARCHAR:
		return str_value;
	case LogicalTypeId::BLOB: {
		unique_ptr<char[]> hex_data(new char[str_value.size() * 2 + 2 + 1]);
		string_t hex_str(hex_data.get(), str_value.size() * 2 + 2);
		CastFromBlob::ToHexString(string_t(str_value), hex_str);
		string result(hex_str.GetData());
		return result;
	}
	case LogicalTypeId::POINTER:
		return to_string(value_.pointer);
	case LogicalTypeId::HASH:
		return to_string(value_.hash);
	case LogicalTypeId::STRUCT: {
		string ret = "<";
		for (size_t i = 0; i < struct_value.size(); i++) {
			auto &child = struct_value[i];
			ret += child.first + ": " + child.second.ToString();
			if (i < struct_value.size() - 1) {
				ret += ", ";
			}
		}
		ret += ">";
		return ret;
	}
	case LogicalTypeId::LIST: {
		string ret = "[";
		for (size_t i = 0; i < list_value.size(); i++) {
			auto &child = list_value[i];
			ret += child.ToString();
			if (i < list_value.size() - 1) {
				ret += ", ";
			}
		}
		ret += "]";
		return ret;
	}
	default:
		throw NotImplementedException("Unimplemented type for printing: %s", type_.ToString());
	}
}

//===--------------------------------------------------------------------===//
// Numeric Operators
//===--------------------------------------------------------------------===//
Value Value::operator+(const Value &rhs) const {
	return ValueOperations::Add(*this, rhs);
}

Value Value::operator-(const Value &rhs) const {
	return ValueOperations::Subtract(*this, rhs);
}

Value Value::operator*(const Value &rhs) const {
	return ValueOperations::Multiply(*this, rhs);
}

Value Value::operator/(const Value &rhs) const {
	return ValueOperations::Divide(*this, rhs);
}

Value Value::operator%(const Value &rhs) const {
	throw NotImplementedException("value modulo");
	// return ValueOperations::Modulo(*this, rhs);
}

//===--------------------------------------------------------------------===//
// Comparison Operators
//===--------------------------------------------------------------------===//
bool Value::operator==(const Value &rhs) const {
	return ValueOperations::Equals(*this, rhs);
}

bool Value::operator!=(const Value &rhs) const {
	return ValueOperations::NotEquals(*this, rhs);
}

bool Value::operator<(const Value &rhs) const {
	return ValueOperations::LessThan(*this, rhs);
}

bool Value::operator>(const Value &rhs) const {
	return ValueOperations::GreaterThan(*this, rhs);
}

bool Value::operator<=(const Value &rhs) const {
	return ValueOperations::LessThanEquals(*this, rhs);
}

bool Value::operator>=(const Value &rhs) const {
	return ValueOperations::GreaterThanEquals(*this, rhs);
}

bool Value::operator==(const int64_t &rhs) const {
	return *this == Value::Numeric(type_, rhs);
}

bool Value::operator!=(const int64_t &rhs) const {
	return *this != Value::Numeric(type_, rhs);
}

bool Value::operator<(const int64_t &rhs) const {
	return *this < Value::Numeric(type_, rhs);
}

bool Value::operator>(const int64_t &rhs) const {
	return *this > Value::Numeric(type_, rhs);
}

bool Value::operator<=(const int64_t &rhs) const {
	return *this <= Value::Numeric(type_, rhs);
}

bool Value::operator>=(const int64_t &rhs) const {
	return *this >= Value::Numeric(type_, rhs);
}

Value Value::CastAs(LogicalType target_type, bool strict) const {
	if (type_ == target_type) {
		return Copy();
	}
	Vector input, result;
	input.Reference(*this);
	result.Initialize(target_type);
	VectorOperations::Cast(input, result, 1, strict);
	return result.GetValue(0);
}

bool Value::TryCastAs(LogicalType target_type, bool strict) {
	try {
		Value new_value = CastAs(target_type, strict);
		type_ = target_type;
		is_null = new_value.is_null;
		value_ = new_value.value_;
		str_value = new_value.str_value;
		struct_value = new_value.struct_value;
		list_value = new_value.list_value;
		return true;
	} catch (Exception &) {
		return false;
	}
<<<<<<< HEAD
	sql_type = target_type;
	type = new_value.type;
	is_null = new_value.is_null;
	value_ = new_value.value_;
	str_value = new_value.str_value;
	struct_value = new_value.struct_value;
	list_value = new_value.list_value;
	return true;
=======
>>>>>>> 8dd67a06
}

void Value::Serialize(Serializer &serializer) {
	type_.Serialize(serializer);
	serializer.Write<bool>(is_null);
	if (!is_null) {
		switch (type_.InternalType()) {
		case PhysicalType::BOOL:
			serializer.Write<int8_t>(value_.boolean);
			break;
		case PhysicalType::INT8:
			serializer.Write<int8_t>(value_.tinyint);
			break;
		case PhysicalType::INT16:
			serializer.Write<int16_t>(value_.smallint);
			break;
		case PhysicalType::INT32:
			serializer.Write<int32_t>(value_.integer);
			break;
		case PhysicalType::INT64:
			serializer.Write<int64_t>(value_.bigint);
			break;
		case PhysicalType::INT128:
			serializer.Write<hugeint_t>(value_.hugeint);
			break;
		case PhysicalType::FLOAT:
			serializer.Write<double>(value_.float_);
			break;
		case PhysicalType::DOUBLE:
			serializer.Write<double>(value_.double_);
			break;
		case PhysicalType::POINTER:
			serializer.Write<uintptr_t>(value_.pointer);
			break;
		case PhysicalType::INTERVAL:
			serializer.Write<interval_t>(value_.interval);
			break;
		case PhysicalType::VARCHAR:
			serializer.WriteString(str_value);
			break;
		default:
			throw NotImplementedException("Value type not implemented for serialization!");
		}
	}
}

Value Value::Deserialize(Deserializer &source) {
	auto type_ = LogicalType::Deserialize(source);
	auto is_null = source.Read<bool>();
	Value new_value = Value(type_);
	if (is_null) {
		return new_value;
	}
	new_value.is_null = false;
	switch (type_.InternalType()) {
	case PhysicalType::BOOL:
		new_value.value_.boolean = source.Read<int8_t>();
		break;
	case PhysicalType::INT8:
		new_value.value_.tinyint = source.Read<int8_t>();
		break;
	case PhysicalType::INT16:
		new_value.value_.smallint = source.Read<int16_t>();
		break;
	case PhysicalType::INT32:
		new_value.value_.integer = source.Read<int32_t>();
		break;
	case PhysicalType::INT64:
		new_value.value_.bigint = source.Read<int64_t>();
		break;
	case PhysicalType::INT128:
		new_value.value_.hugeint = source.Read<hugeint_t>();
		break;
	case PhysicalType::FLOAT:
		new_value.value_.float_ = source.Read<float>();
		break;
	case PhysicalType::DOUBLE:
		new_value.value_.double_ = source.Read<double>();
		break;
	case PhysicalType::POINTER:
		new_value.value_.pointer = source.Read<uint64_t>();
		break;
	case PhysicalType::INTERVAL:
		new_value.value_.interval = source.Read<interval_t>();
		break;
	case PhysicalType::VARCHAR:
		new_value.str_value = source.Read<string>();
		break;
	default:
		throw NotImplementedException("Value type not implemented for deserialization");
	}
	return new_value;
}

void Value::Print() {
	Printer::Print(ToString(GetSQLType()));
}

bool Value::ValuesAreEqual(Value result_value, Value value) {
	if (result_value.is_null && value.is_null) {
		// NULL = NULL in checking code
		return true;
	}
	switch (value.type_.id()) {
	case LogicalTypeId::FLOAT: {
		auto other = result_value.CastAs(LogicalType::FLOAT);
		float ldecimal = value.value_.float_;
		float rdecimal = other.value_.float_;
		return ApproxEqual(ldecimal, rdecimal);
	}
	case LogicalTypeId::DOUBLE: {
		auto other = result_value.CastAs(LogicalType::DOUBLE);
		double ldecimal = value.value_.double_;
		double rdecimal = other.value_.double_;
		return ApproxEqual(ldecimal, rdecimal);
	}
	case LogicalTypeId::VARCHAR: {
		auto other = result_value.CastAs(LogicalType::VARCHAR);
		// some results might contain padding spaces, e.g. when rendering
		// VARCHAR(10) and the string only has 6 characters, they will be padded
		// with spaces to 10 in the rendering. We don't do that here yet as we
		// are looking at internal structures. So just ignore any extra spaces
		// on the right
		string left = other.str_value;
		string right = value.str_value;
		StringUtil::RTrim(left);
		StringUtil::RTrim(right);
		return left == right;
	}
	default:
		return value == result_value;
	}
}

} // namespace duckdb<|MERGE_RESOLUTION|>--- conflicted
+++ resolved
@@ -425,23 +425,19 @@
 		return to_string(value_.float_);
 	case LogicalTypeId::DOUBLE:
 		return to_string(value_.double_);
-<<<<<<< HEAD
-	case SQLTypeId::DECIMAL: {
-		if (sql_type.width <= Decimal::MAX_WIDTH_INT16) {
-			return Decimal::ToString(value_.smallint, sql_type.scale);
-		} else if (sql_type.width <= Decimal::MAX_WIDTH_INT32) {
-			return Decimal::ToString(value_.integer, sql_type.scale);
-		} else if (sql_type.width <= Decimal::MAX_WIDTH_INT64) {
-			return Decimal::ToString(value_.bigint, sql_type.scale);
+	case LogicalTypeId::DECIMAL: {
+		if (type_.width() <= Decimal::MAX_WIDTH_INT16) {
+			return Decimal::ToString(value_.smallint, type_.scale());
+		} else if (type_.width() <= Decimal::MAX_WIDTH_INT32) {
+			return Decimal::ToString(value_.integer, type_.scale());
+		} else if (type_.width() <= Decimal::MAX_WIDTH_INT64) {
+			return Decimal::ToString(value_.bigint, type_.scale());
 		} else {
-			assert(sql_type.width <= Decimal::MAX_WIDTH_DECIMAL);
-			return Decimal::ToString(value_.hugeint, sql_type.scale);
+			assert(type_.width() <= Decimal::MAX_WIDTH_DECIMAL);
+			return Decimal::ToString(value_.hugeint, type_.scale());
 		}
 	}
-	case SQLTypeId::DATE:
-=======
 	case LogicalTypeId::DATE:
->>>>>>> 8dd67a06
 		return Date::ToString(value_.integer);
 	case LogicalTypeId::TIME:
 		return Time::ToString(value_.integer);
@@ -590,17 +586,6 @@
 	} catch (Exception &) {
 		return false;
 	}
-<<<<<<< HEAD
-	sql_type = target_type;
-	type = new_value.type;
-	is_null = new_value.is_null;
-	value_ = new_value.value_;
-	str_value = new_value.str_value;
-	struct_value = new_value.struct_value;
-	list_value = new_value.list_value;
-	return true;
-=======
->>>>>>> 8dd67a06
 }
 
 void Value::Serialize(Serializer &serializer) {
@@ -696,7 +681,7 @@
 }
 
 void Value::Print() {
-	Printer::Print(ToString(GetSQLType()));
+	Printer::Print(ToString());
 }
 
 bool Value::ValuesAreEqual(Value result_value, Value value) {
