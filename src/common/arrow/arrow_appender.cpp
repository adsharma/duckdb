#include "duckdb/common/arrow/arrow_appender.hpp"
#include "duckdb/common/arrow/arrow_buffer.hpp"
#include "duckdb/common/vector.hpp"
#include "duckdb/common/array.hpp"
#include "duckdb/common/types/interval.hpp"
#include "duckdb/common/types/uuid.hpp"
#include "duckdb/function/table/arrow.hpp"
#include "duckdb/common/arrow/appender/append_data.hpp"
#include "duckdb/common/arrow/appender/list.hpp"

namespace duckdb {

//===--------------------------------------------------------------------===//
<<<<<<< HEAD
// Arrow append data
//===--------------------------------------------------------------------===//
typedef void (*initialize_t)(ArrowAppendData &result, const LogicalType &type, idx_t capacity);
typedef void (*append_vector_t)(ArrowAppendData &append_data, Vector &input, idx_t from, idx_t to, idx_t input_size);
typedef void (*finalize_t)(ArrowAppendData &append_data, const LogicalType &type, ArrowArray *result);

struct ArrowAppendData {
	explicit ArrowAppendData(ClientProperties &options_p) : options(options_p) {
	}
	// the buffers of the arrow vector
	ArrowBuffer validity;
	ArrowBuffer main_buffer;
	ArrowBuffer aux_buffer;

	idx_t row_count = 0;
	idx_t null_count = 0;

	// function pointers for construction
	initialize_t initialize = nullptr;
	append_vector_t append_vector = nullptr;
	finalize_t finalize = nullptr;

	// child data (if any)
	vector<unique_ptr<ArrowAppendData>> child_data;

	// the arrow array C API data, only set after Finalize
	unique_ptr<ArrowArray> array;
	duckdb::array<const void *, 3> buffers = {{nullptr, nullptr, nullptr}};
	vector<ArrowArray *> child_pointers;

	ClientProperties options;
};

//===--------------------------------------------------------------------===//
// ArrowAppender
//===--------------------------------------------------------------------===//
static unique_ptr<ArrowAppendData> InitializeArrowChild(const LogicalType &type, idx_t capacity,
                                                        ClientProperties &options);
static ArrowArray *FinalizeArrowChild(const LogicalType &type, ArrowAppendData &append_data);
=======
// ArrowAppender
//===--------------------------------------------------------------------===//
>>>>>>> a868375e

ArrowAppender::ArrowAppender(vector<LogicalType> types_p, idx_t initial_capacity, ClientProperties options)
    : types(std::move(types_p)) {
	for (auto &type : types) {
		auto entry = ArrowAppender::InitializeChild(type, initial_capacity, options);
		root_data.push_back(std::move(entry));
	}
}

ArrowAppender::~ArrowAppender() {
}

//! Append a data chunk to the underlying arrow array
void ArrowAppender::Append(DataChunk &input, idx_t from, idx_t to, idx_t input_size) {
	D_ASSERT(types == input.GetTypes());
	D_ASSERT(to >= from);
	for (idx_t i = 0; i < input.ColumnCount(); i++) {
		root_data[i]->append_vector(*root_data[i], input.data[i], from, to, input_size);
	}
	row_count += to - from;
}

void ArrowAppender::ReleaseArray(ArrowArray *array) {
	if (!array || !array->release) {
		return;
	}
	array->release = nullptr;
	auto holder = static_cast<ArrowAppendData *>(array->private_data);
	delete holder;
}

//===--------------------------------------------------------------------===//
<<<<<<< HEAD
// Scalar Types
//===--------------------------------------------------------------------===//
struct ArrowScalarConverter {
	template <class TGT, class SRC>
	static TGT Operation(SRC input) {
		return input;
	}

	static bool SkipNulls() {
		return false;
	}

	template <class TGT>
	static void SetNull(TGT &value) {
	}
};

struct ArrowIntervalConverter {
	template <class TGT, class SRC>
	static TGT Operation(SRC input) {
		ArrowInterval result;
		result.months = input.months;
		result.days = input.days;
		result.nanoseconds = input.micros * Interval::NANOS_PER_MICRO;
		return result;
	}

	static bool SkipNulls() {
		return true;
	}

	template <class TGT>
	static void SetNull(TGT &value) {
	}
};

template <class TGT, class SRC = TGT, class OP = ArrowScalarConverter>
struct ArrowScalarBaseData {
	static void Append(ArrowAppendData &append_data, Vector &input, idx_t from, idx_t to, idx_t input_size) {
		D_ASSERT(to >= from);
		idx_t size = to - from;
		D_ASSERT(size <= input_size);
		UnifiedVectorFormat format;
		input.ToUnifiedFormat(input_size, format);

		// append the validity mask
		AppendValidity(append_data, format, from, to);

		// append the main data
		append_data.main_buffer.resize(append_data.main_buffer.size() + sizeof(TGT) * size);
		auto data = UnifiedVectorFormat::GetData<SRC>(format);
		auto result_data = append_data.main_buffer.GetData<TGT>();

		for (idx_t i = from; i < to; i++) {
			auto source_idx = format.sel->get_index(i);
			auto result_idx = append_data.row_count + i - from;

			if (OP::SkipNulls() && !format.validity.RowIsValid(source_idx)) {
				OP::template SetNull<TGT>(result_data[result_idx]);
				continue;
			}
			result_data[result_idx] = OP::template Operation<TGT, SRC>(data[source_idx]);
		}
		append_data.row_count += size;
	}
};

template <class TGT, class SRC = TGT, class OP = ArrowScalarConverter>
struct ArrowScalarData : public ArrowScalarBaseData<TGT, SRC, OP> {
	static void Initialize(ArrowAppendData &result, const LogicalType &type, idx_t capacity) {
		result.main_buffer.reserve(capacity * sizeof(TGT));
	}

	static void Finalize(ArrowAppendData &append_data, const LogicalType &type, ArrowArray *result) {
		result->n_buffers = 2;
		result->buffers[1] = append_data.main_buffer.data();
	}
};

//===--------------------------------------------------------------------===//
// Enums
//===--------------------------------------------------------------------===//
template <class TGT>
struct ArrowEnumData : public ArrowScalarBaseData<TGT> {
	static idx_t GetLength(string_t input) {
		return input.GetSize();
	}
	static void WriteData(data_ptr_t target, string_t input) {
		memcpy(target, input.GetData(), input.GetSize());
	}
	static void EnumAppendVector(ArrowAppendData &append_data, const Vector &input, idx_t size) {
		D_ASSERT(input.GetVectorType() == VectorType::FLAT_VECTOR);

		// resize the validity mask and set up the validity buffer for iteration
		ResizeValidity(append_data.validity, append_data.row_count + size);

		// resize the offset buffer - the offset buffer holds the offsets into the child array
		append_data.main_buffer.resize(append_data.main_buffer.size() + sizeof(uint32_t) * (size + 1));
		auto data = FlatVector::GetData<string_t>(input);
		auto offset_data = append_data.main_buffer.GetData<uint32_t>();
		if (append_data.row_count == 0) {
			// first entry
			offset_data[0] = 0;
		}
		// now append the string data to the auxiliary buffer
		// the auxiliary buffer's length depends on the string lengths, so we resize as required
		auto last_offset = offset_data[append_data.row_count];
		for (idx_t i = 0; i < size; i++) {
			auto offset_idx = append_data.row_count + i + 1;

			auto string_length = GetLength(data[i]);

			// append the offset data
			auto current_offset = last_offset + string_length;
			offset_data[offset_idx] = current_offset;

			// resize the string buffer if required, and write the string data
			append_data.aux_buffer.resize(current_offset);
			WriteData(append_data.aux_buffer.data() + last_offset, data[i]);

			last_offset = current_offset;
		}
		append_data.row_count += size;
	}
	static void Initialize(ArrowAppendData &result, const LogicalType &type, idx_t capacity) {
		result.main_buffer.reserve(capacity * sizeof(TGT));
		// construct the enum child data
		auto enum_data = InitializeArrowChild(LogicalType::VARCHAR, EnumType::GetSize(type), result.options);
		EnumAppendVector(*enum_data, EnumType::GetValuesInsertOrder(type), EnumType::GetSize(type));
		result.child_data.push_back(std::move(enum_data));
	}

	static void Finalize(ArrowAppendData &append_data, const LogicalType &type, ArrowArray *result) {
		result->n_buffers = 2;
		result->buffers[1] = append_data.main_buffer.data();
		// finalize the enum child data, and assign it to the dictionary
		result->dictionary = FinalizeArrowChild(LogicalType::VARCHAR, *append_data.child_data[0]);
	}
};

//===--------------------------------------------------------------------===//
// Boolean
//===--------------------------------------------------------------------===//
struct ArrowBoolData {
	static void Initialize(ArrowAppendData &result, const LogicalType &type, idx_t capacity) {
		auto byte_count = (capacity + 7) / 8;
		result.main_buffer.reserve(byte_count);
	}

	static void Append(ArrowAppendData &append_data, Vector &input, idx_t from, idx_t to, idx_t input_size) {
		idx_t size = to - from;
		UnifiedVectorFormat format;
		input.ToUnifiedFormat(input_size, format);

		// we initialize both the validity and the bit set to 1's
		ResizeValidity(append_data.validity, append_data.row_count + size);
		ResizeValidity(append_data.main_buffer, append_data.row_count + size);
		auto data = UnifiedVectorFormat::GetData<bool>(format);

		auto result_data = append_data.main_buffer.GetData<uint8_t>();
		auto validity_data = append_data.validity.GetData<uint8_t>();
		uint8_t current_bit;
		idx_t current_byte;
		GetBitPosition(append_data.row_count, current_byte, current_bit);
		for (idx_t i = from; i < to; i++) {
			auto source_idx = format.sel->get_index(i);
			// append the validity mask
			if (!format.validity.RowIsValid(source_idx)) {
				SetNull(append_data, validity_data, current_byte, current_bit);
			} else if (!data[source_idx]) {
				UnsetBit(result_data, current_byte, current_bit);
			}
			NextBit(current_byte, current_bit);
		}
		append_data.row_count += size;
	}

	static void Finalize(ArrowAppendData &append_data, const LogicalType &type, ArrowArray *result) {
		result->n_buffers = 2;
		result->buffers[1] = append_data.main_buffer.data();
	}
};

//===--------------------------------------------------------------------===//
// Varchar
//===--------------------------------------------------------------------===//
struct ArrowVarcharConverter {
	template <class SRC>
	static idx_t GetLength(SRC input) {
		return input.GetSize();
	}

	template <class SRC>
	static void WriteData(data_ptr_t target, SRC input) {
		memcpy(target, input.GetData(), input.GetSize());
	}
};

struct ArrowUUIDConverter {
	template <class SRC>
	static idx_t GetLength(SRC input) {
		return UUID::STRING_SIZE;
	}

	template <class SRC>
	static void WriteData(data_ptr_t target, SRC input) {
		UUID::ToString(input, char_ptr_cast(target));
	}
};

template <class SRC = string_t, class OP = ArrowVarcharConverter, class BUFTYPE = uint64_t>
struct ArrowVarcharData {
	static void Initialize(ArrowAppendData &result, const LogicalType &type, idx_t capacity) {
		result.main_buffer.reserve((capacity + 1) * sizeof(BUFTYPE));

		result.aux_buffer.reserve(capacity);
	}

	static void Append(ArrowAppendData &append_data, Vector &input, idx_t from, idx_t to, idx_t input_size) {
		idx_t size = to - from;
		UnifiedVectorFormat format;
		input.ToUnifiedFormat(input_size, format);

		// resize the validity mask and set up the validity buffer for iteration
		ResizeValidity(append_data.validity, append_data.row_count + size);
		auto validity_data = (uint8_t *)append_data.validity.data();

		// resize the offset buffer - the offset buffer holds the offsets into the child array
		append_data.main_buffer.resize(append_data.main_buffer.size() + sizeof(BUFTYPE) * (size + 1));
		auto data = UnifiedVectorFormat::GetData<SRC>(format);
		auto offset_data = append_data.main_buffer.GetData<BUFTYPE>();
		if (append_data.row_count == 0) {
			// first entry
			offset_data[0] = 0;
		}
		// now append the string data to the auxiliary buffer
		// the auxiliary buffer's length depends on the string lengths, so we resize as required
		auto last_offset = offset_data[append_data.row_count];
		idx_t max_offset = append_data.row_count + to - from;
		if (max_offset > NumericLimits<uint32_t>::Maximum() &&
		    append_data.options.arrow_offset_size == ArrowOffsetSize::REGULAR) {
			throw InvalidInputException("Arrow Appender: The maximum total string size for regular string buffers is "
			                            "%u but the offset of %lu exceeds this.",
			                            NumericLimits<uint32_t>::Maximum(), max_offset);
		}
		for (idx_t i = from; i < to; i++) {
			auto source_idx = format.sel->get_index(i);
			auto offset_idx = append_data.row_count + i + 1 - from;

			if (!format.validity.RowIsValid(source_idx)) {
				uint8_t current_bit;
				idx_t current_byte;
				GetBitPosition(append_data.row_count + i - from, current_byte, current_bit);
				SetNull(append_data, validity_data, current_byte, current_bit);
				offset_data[offset_idx] = last_offset;
				continue;
			}

			auto string_length = OP::GetLength(data[source_idx]);

			// append the offset data
			auto current_offset = last_offset + string_length;
			offset_data[offset_idx] = current_offset;

			// resize the string buffer if required, and write the string data
			append_data.aux_buffer.resize(current_offset);
			OP::WriteData(append_data.aux_buffer.data() + last_offset, data[source_idx]);

			last_offset = current_offset;
		}
		append_data.row_count += size;
	}

	static void Finalize(ArrowAppendData &append_data, const LogicalType &type, ArrowArray *result) {
		result->n_buffers = 3;
		result->buffers[1] = append_data.main_buffer.data();
		result->buffers[2] = append_data.aux_buffer.data();
	}
};

//===--------------------------------------------------------------------===//
// Unions
//===--------------------------------------------------------------------===//
/**
 * Based on https://arrow.apache.org/docs/format/Columnar.html#union-layout &
 * https://arrow.apache.org/docs/format/CDataInterface.html
 */
struct ArrowUnionData {
	static void Initialize(ArrowAppendData &result, const LogicalType &type, idx_t capacity) {
		result.main_buffer.reserve(capacity * sizeof(int8_t));

		for (auto &child : UnionType::CopyMemberTypes(type)) {
			auto child_buffer = InitializeArrowChild(child.second, capacity, result.options);
			result.child_data.push_back(std::move(child_buffer));
		}
	}

	static void Append(ArrowAppendData &append_data, Vector &input, idx_t from, idx_t to, idx_t input_size) {
		UnifiedVectorFormat format;
		input.ToUnifiedFormat(input_size, format);
		idx_t size = to - from;

		auto &types_buffer = append_data.main_buffer;

		duckdb::vector<Vector> child_vectors;
		for (const auto &child : UnionType::CopyMemberTypes(input.GetType())) {
			child_vectors.emplace_back(child.second);
		}

		for (idx_t input_idx = from; input_idx < to; input_idx++) {
			const auto &val = input.GetValue(input_idx);

			idx_t tag = 0;
			Value resolved_value(nullptr);
			if (!val.IsNull()) {
				tag = UnionValue::GetTag(val);

				resolved_value = UnionValue::GetValue(val);
			}

			for (idx_t child_idx = 0; child_idx < child_vectors.size(); child_idx++) {
				child_vectors[child_idx].SetValue(input_idx, child_idx == tag ? resolved_value : Value(nullptr));
			}

			types_buffer.data()[input_idx] = tag;
		}

		for (idx_t child_idx = 0; child_idx < child_vectors.size(); child_idx++) {
			auto &child_buffer = append_data.child_data[child_idx];
			auto &child = child_vectors[child_idx];
			child_buffer->append_vector(*child_buffer, child, from, to, size);
		}
		append_data.row_count += size;
	}

	static void Finalize(ArrowAppendData &append_data, const LogicalType &type, ArrowArray *result) {
		result->n_buffers = 2;
		result->buffers[1] = append_data.main_buffer.data();

		auto &child_types = UnionType::CopyMemberTypes(type);
		append_data.child_pointers.resize(child_types.size());
		result->children = append_data.child_pointers.data();
		result->n_children = child_types.size();
		for (idx_t i = 0; i < child_types.size(); i++) {
			auto &child_type = child_types[i].second;
			append_data.child_pointers[i] = FinalizeArrowChild(child_type, *append_data.child_data[i]);
		}
	}
};

//===--------------------------------------------------------------------===//
// Structs
=======
// Finalize Arrow Child
>>>>>>> a868375e
//===--------------------------------------------------------------------===//
ArrowArray *ArrowAppender::FinalizeChild(const LogicalType &type, ArrowAppendData &append_data) {
	auto result = make_uniq<ArrowArray>();

	result->private_data = nullptr;
	result->release = ArrowAppender::ReleaseArray;
	result->n_children = 0;
	result->null_count = 0;
	result->offset = 0;
	result->dictionary = nullptr;
	result->buffers = append_data.buffers.data();
	result->null_count = append_data.null_count;
	result->length = append_data.row_count;
	result->buffers[0] = append_data.validity.data();

	if (append_data.finalize) {
		append_data.finalize(append_data, type, result.get());
	}

	append_data.array = std::move(result);
	return append_data.array.get();
}

//! Returns the underlying arrow array
ArrowArray ArrowAppender::Finalize() {
	D_ASSERT(root_data.size() == types.size());
	auto root_holder = make_uniq<ArrowAppendData>(options);

	ArrowArray result;
	root_holder->child_pointers.resize(types.size());
	result.children = root_holder->child_pointers.data();
	result.n_children = types.size();

	// Configure root array
	result.length = row_count;
	result.n_buffers = 1;
	result.buffers = root_holder->buffers.data(); // there is no actual buffer there since we don't have NULLs
	result.offset = 0;
	result.null_count = 0; // needs to be 0
	result.dictionary = nullptr;
	root_holder->child_data = std::move(root_data);

	// FIXME: this violates a property of the arrow format, if root owns all the child memory then consumers can't move
	// child arrays https://arrow.apache.org/docs/format/CDataInterface.html#moving-child-arrays
	for (idx_t i = 0; i < root_holder->child_data.size(); i++) {
		root_holder->child_pointers[i] = ArrowAppender::FinalizeChild(types[i], *root_holder->child_data[i]);
	}

	// Release ownership to caller
	result.private_data = root_holder.release();
	result.release = ArrowAppender::ReleaseArray;
	return result;
}

//===--------------------------------------------------------------------===//
// Initialize Arrow Child
//===--------------------------------------------------------------------===//

template <class OP>
static void InitializeAppenderForType(ArrowAppendData &append_data) {
	append_data.initialize = OP::Initialize;
	append_data.append_vector = OP::Append;
	append_data.finalize = OP::Finalize;
}

static void InitializeFunctionPointers(ArrowAppendData &append_data, const LogicalType &type) {
	// handle special logical types
	switch (type.id()) {
	case LogicalTypeId::BOOLEAN:
		InitializeAppenderForType<ArrowBoolData>(append_data);
		break;
	case LogicalTypeId::TINYINT:
		InitializeAppenderForType<ArrowScalarData<int8_t>>(append_data);
		break;
	case LogicalTypeId::SMALLINT:
		InitializeAppenderForType<ArrowScalarData<int16_t>>(append_data);
		break;
	case LogicalTypeId::DATE:
	case LogicalTypeId::INTEGER:
		InitializeAppenderForType<ArrowScalarData<int32_t>>(append_data);
		break;
	case LogicalTypeId::TIME:
	case LogicalTypeId::TIMESTAMP_SEC:
	case LogicalTypeId::TIMESTAMP_MS:
	case LogicalTypeId::TIMESTAMP:
	case LogicalTypeId::TIMESTAMP_NS:
	case LogicalTypeId::TIMESTAMP_TZ:
	case LogicalTypeId::TIME_TZ:
	case LogicalTypeId::BIGINT:
		InitializeAppenderForType<ArrowScalarData<int64_t>>(append_data);
		break;
	case LogicalTypeId::HUGEINT:
		InitializeAppenderForType<ArrowScalarData<hugeint_t>>(append_data);
		break;
	case LogicalTypeId::UTINYINT:
		InitializeAppenderForType<ArrowScalarData<uint8_t>>(append_data);
		break;
	case LogicalTypeId::USMALLINT:
		InitializeAppenderForType<ArrowScalarData<uint16_t>>(append_data);
		break;
	case LogicalTypeId::UINTEGER:
		InitializeAppenderForType<ArrowScalarData<uint32_t>>(append_data);
		break;
	case LogicalTypeId::UBIGINT:
		InitializeAppenderForType<ArrowScalarData<uint64_t>>(append_data);
		break;
	case LogicalTypeId::FLOAT:
		InitializeAppenderForType<ArrowScalarData<float>>(append_data);
		break;
	case LogicalTypeId::DOUBLE:
		InitializeAppenderForType<ArrowScalarData<double>>(append_data);
		break;
	case LogicalTypeId::DECIMAL:
		switch (type.InternalType()) {
		case PhysicalType::INT16:
			InitializeAppenderForType<ArrowScalarData<hugeint_t, int16_t>>(append_data);
			break;
		case PhysicalType::INT32:
			InitializeAppenderForType<ArrowScalarData<hugeint_t, int32_t>>(append_data);
			break;
		case PhysicalType::INT64:
			InitializeAppenderForType<ArrowScalarData<hugeint_t, int64_t>>(append_data);
			break;
		case PhysicalType::INT128:
			InitializeAppenderForType<ArrowScalarData<hugeint_t>>(append_data);
			break;
		default:
			throw InternalException("Unsupported internal decimal type");
		}
		break;
	case LogicalTypeId::VARCHAR:
	case LogicalTypeId::BLOB:
	case LogicalTypeId::BIT:
<<<<<<< HEAD
		if (append_data.options.arrow_offset_size == ArrowOffsetSize::LARGE) {
			InitializeFunctionPointers<ArrowVarcharData<string_t>>(append_data);
=======
		if (append_data.options.offset_size == ArrowOffsetSize::LARGE) {
			InitializeAppenderForType<ArrowVarcharData<string_t>>(append_data);
>>>>>>> a868375e
		} else {
			InitializeAppenderForType<ArrowVarcharData<string_t, ArrowVarcharConverter, uint32_t>>(append_data);
		}
		break;
	case LogicalTypeId::UUID:
<<<<<<< HEAD
		if (append_data.options.arrow_offset_size == ArrowOffsetSize::LARGE) {
			InitializeFunctionPointers<ArrowVarcharData<hugeint_t, ArrowUUIDConverter>>(append_data);
=======
		if (append_data.options.offset_size == ArrowOffsetSize::LARGE) {
			InitializeAppenderForType<ArrowVarcharData<hugeint_t, ArrowUUIDConverter>>(append_data);
>>>>>>> a868375e
		} else {
			InitializeAppenderForType<ArrowVarcharData<hugeint_t, ArrowUUIDConverter, uint32_t>>(append_data);
		}
		break;
	case LogicalTypeId::ENUM:
		switch (type.InternalType()) {
		case PhysicalType::UINT8:
			InitializeAppenderForType<ArrowEnumData<uint8_t>>(append_data);
			break;
		case PhysicalType::UINT16:
			InitializeAppenderForType<ArrowEnumData<uint16_t>>(append_data);
			break;
		case PhysicalType::UINT32:
			InitializeAppenderForType<ArrowEnumData<uint32_t>>(append_data);
			break;
		default:
			throw InternalException("Unsupported internal enum type");
		}
		break;
	case LogicalTypeId::INTERVAL:
		InitializeAppenderForType<ArrowScalarData<ArrowInterval, interval_t, ArrowIntervalConverter>>(append_data);
		break;
	case LogicalTypeId::UNION:
		InitializeAppenderForType<ArrowUnionData>(append_data);
		break;
	case LogicalTypeId::STRUCT:
		InitializeAppenderForType<ArrowStructData>(append_data);
		break;
	case LogicalTypeId::LIST:
		InitializeAppenderForType<ArrowListData>(append_data);
		break;
	case LogicalTypeId::MAP:
		InitializeAppenderForType<ArrowMapData>(append_data);
		break;
	default:
		throw NotImplementedException("Unsupported type in DuckDB -> Arrow Conversion: %s\n", type.ToString());
	}
}

<<<<<<< HEAD
unique_ptr<ArrowAppendData> InitializeArrowChild(const LogicalType &type, idx_t capacity, ClientProperties &options) {
=======
unique_ptr<ArrowAppendData> ArrowAppender::InitializeChild(const LogicalType &type, idx_t capacity,
                                                           ArrowOptions &options) {
>>>>>>> a868375e
	auto result = make_uniq<ArrowAppendData>(options);
	InitializeFunctionPointers(*result, type);

	auto byte_count = (capacity + 7) / 8;
	result->validity.reserve(byte_count);
	result->initialize(*result, type, capacity);
	return result;
}

} // namespace duckdb<|MERGE_RESOLUTION|>--- conflicted
+++ resolved
@@ -11,50 +11,8 @@
 namespace duckdb {
 
 //===--------------------------------------------------------------------===//
-<<<<<<< HEAD
-// Arrow append data
-//===--------------------------------------------------------------------===//
-typedef void (*initialize_t)(ArrowAppendData &result, const LogicalType &type, idx_t capacity);
-typedef void (*append_vector_t)(ArrowAppendData &append_data, Vector &input, idx_t from, idx_t to, idx_t input_size);
-typedef void (*finalize_t)(ArrowAppendData &append_data, const LogicalType &type, ArrowArray *result);
-
-struct ArrowAppendData {
-	explicit ArrowAppendData(ClientProperties &options_p) : options(options_p) {
-	}
-	// the buffers of the arrow vector
-	ArrowBuffer validity;
-	ArrowBuffer main_buffer;
-	ArrowBuffer aux_buffer;
-
-	idx_t row_count = 0;
-	idx_t null_count = 0;
-
-	// function pointers for construction
-	initialize_t initialize = nullptr;
-	append_vector_t append_vector = nullptr;
-	finalize_t finalize = nullptr;
-
-	// child data (if any)
-	vector<unique_ptr<ArrowAppendData>> child_data;
-
-	// the arrow array C API data, only set after Finalize
-	unique_ptr<ArrowArray> array;
-	duckdb::array<const void *, 3> buffers = {{nullptr, nullptr, nullptr}};
-	vector<ArrowArray *> child_pointers;
-
-	ClientProperties options;
-};
-
-//===--------------------------------------------------------------------===//
 // ArrowAppender
 //===--------------------------------------------------------------------===//
-static unique_ptr<ArrowAppendData> InitializeArrowChild(const LogicalType &type, idx_t capacity,
-                                                        ClientProperties &options);
-static ArrowArray *FinalizeArrowChild(const LogicalType &type, ArrowAppendData &append_data);
-=======
-// ArrowAppender
-//===--------------------------------------------------------------------===//
->>>>>>> a868375e
 
 ArrowAppender::ArrowAppender(vector<LogicalType> types_p, idx_t initial_capacity, ClientProperties options)
     : types(std::move(types_p)) {
@@ -87,362 +45,7 @@
 }
 
 //===--------------------------------------------------------------------===//
-<<<<<<< HEAD
-// Scalar Types
-//===--------------------------------------------------------------------===//
-struct ArrowScalarConverter {
-	template <class TGT, class SRC>
-	static TGT Operation(SRC input) {
-		return input;
-	}
-
-	static bool SkipNulls() {
-		return false;
-	}
-
-	template <class TGT>
-	static void SetNull(TGT &value) {
-	}
-};
-
-struct ArrowIntervalConverter {
-	template <class TGT, class SRC>
-	static TGT Operation(SRC input) {
-		ArrowInterval result;
-		result.months = input.months;
-		result.days = input.days;
-		result.nanoseconds = input.micros * Interval::NANOS_PER_MICRO;
-		return result;
-	}
-
-	static bool SkipNulls() {
-		return true;
-	}
-
-	template <class TGT>
-	static void SetNull(TGT &value) {
-	}
-};
-
-template <class TGT, class SRC = TGT, class OP = ArrowScalarConverter>
-struct ArrowScalarBaseData {
-	static void Append(ArrowAppendData &append_data, Vector &input, idx_t from, idx_t to, idx_t input_size) {
-		D_ASSERT(to >= from);
-		idx_t size = to - from;
-		D_ASSERT(size <= input_size);
-		UnifiedVectorFormat format;
-		input.ToUnifiedFormat(input_size, format);
-
-		// append the validity mask
-		AppendValidity(append_data, format, from, to);
-
-		// append the main data
-		append_data.main_buffer.resize(append_data.main_buffer.size() + sizeof(TGT) * size);
-		auto data = UnifiedVectorFormat::GetData<SRC>(format);
-		auto result_data = append_data.main_buffer.GetData<TGT>();
-
-		for (idx_t i = from; i < to; i++) {
-			auto source_idx = format.sel->get_index(i);
-			auto result_idx = append_data.row_count + i - from;
-
-			if (OP::SkipNulls() && !format.validity.RowIsValid(source_idx)) {
-				OP::template SetNull<TGT>(result_data[result_idx]);
-				continue;
-			}
-			result_data[result_idx] = OP::template Operation<TGT, SRC>(data[source_idx]);
-		}
-		append_data.row_count += size;
-	}
-};
-
-template <class TGT, class SRC = TGT, class OP = ArrowScalarConverter>
-struct ArrowScalarData : public ArrowScalarBaseData<TGT, SRC, OP> {
-	static void Initialize(ArrowAppendData &result, const LogicalType &type, idx_t capacity) {
-		result.main_buffer.reserve(capacity * sizeof(TGT));
-	}
-
-	static void Finalize(ArrowAppendData &append_data, const LogicalType &type, ArrowArray *result) {
-		result->n_buffers = 2;
-		result->buffers[1] = append_data.main_buffer.data();
-	}
-};
-
-//===--------------------------------------------------------------------===//
-// Enums
-//===--------------------------------------------------------------------===//
-template <class TGT>
-struct ArrowEnumData : public ArrowScalarBaseData<TGT> {
-	static idx_t GetLength(string_t input) {
-		return input.GetSize();
-	}
-	static void WriteData(data_ptr_t target, string_t input) {
-		memcpy(target, input.GetData(), input.GetSize());
-	}
-	static void EnumAppendVector(ArrowAppendData &append_data, const Vector &input, idx_t size) {
-		D_ASSERT(input.GetVectorType() == VectorType::FLAT_VECTOR);
-
-		// resize the validity mask and set up the validity buffer for iteration
-		ResizeValidity(append_data.validity, append_data.row_count + size);
-
-		// resize the offset buffer - the offset buffer holds the offsets into the child array
-		append_data.main_buffer.resize(append_data.main_buffer.size() + sizeof(uint32_t) * (size + 1));
-		auto data = FlatVector::GetData<string_t>(input);
-		auto offset_data = append_data.main_buffer.GetData<uint32_t>();
-		if (append_data.row_count == 0) {
-			// first entry
-			offset_data[0] = 0;
-		}
-		// now append the string data to the auxiliary buffer
-		// the auxiliary buffer's length depends on the string lengths, so we resize as required
-		auto last_offset = offset_data[append_data.row_count];
-		for (idx_t i = 0; i < size; i++) {
-			auto offset_idx = append_data.row_count + i + 1;
-
-			auto string_length = GetLength(data[i]);
-
-			// append the offset data
-			auto current_offset = last_offset + string_length;
-			offset_data[offset_idx] = current_offset;
-
-			// resize the string buffer if required, and write the string data
-			append_data.aux_buffer.resize(current_offset);
-			WriteData(append_data.aux_buffer.data() + last_offset, data[i]);
-
-			last_offset = current_offset;
-		}
-		append_data.row_count += size;
-	}
-	static void Initialize(ArrowAppendData &result, const LogicalType &type, idx_t capacity) {
-		result.main_buffer.reserve(capacity * sizeof(TGT));
-		// construct the enum child data
-		auto enum_data = InitializeArrowChild(LogicalType::VARCHAR, EnumType::GetSize(type), result.options);
-		EnumAppendVector(*enum_data, EnumType::GetValuesInsertOrder(type), EnumType::GetSize(type));
-		result.child_data.push_back(std::move(enum_data));
-	}
-
-	static void Finalize(ArrowAppendData &append_data, const LogicalType &type, ArrowArray *result) {
-		result->n_buffers = 2;
-		result->buffers[1] = append_data.main_buffer.data();
-		// finalize the enum child data, and assign it to the dictionary
-		result->dictionary = FinalizeArrowChild(LogicalType::VARCHAR, *append_data.child_data[0]);
-	}
-};
-
-//===--------------------------------------------------------------------===//
-// Boolean
-//===--------------------------------------------------------------------===//
-struct ArrowBoolData {
-	static void Initialize(ArrowAppendData &result, const LogicalType &type, idx_t capacity) {
-		auto byte_count = (capacity + 7) / 8;
-		result.main_buffer.reserve(byte_count);
-	}
-
-	static void Append(ArrowAppendData &append_data, Vector &input, idx_t from, idx_t to, idx_t input_size) {
-		idx_t size = to - from;
-		UnifiedVectorFormat format;
-		input.ToUnifiedFormat(input_size, format);
-
-		// we initialize both the validity and the bit set to 1's
-		ResizeValidity(append_data.validity, append_data.row_count + size);
-		ResizeValidity(append_data.main_buffer, append_data.row_count + size);
-		auto data = UnifiedVectorFormat::GetData<bool>(format);
-
-		auto result_data = append_data.main_buffer.GetData<uint8_t>();
-		auto validity_data = append_data.validity.GetData<uint8_t>();
-		uint8_t current_bit;
-		idx_t current_byte;
-		GetBitPosition(append_data.row_count, current_byte, current_bit);
-		for (idx_t i = from; i < to; i++) {
-			auto source_idx = format.sel->get_index(i);
-			// append the validity mask
-			if (!format.validity.RowIsValid(source_idx)) {
-				SetNull(append_data, validity_data, current_byte, current_bit);
-			} else if (!data[source_idx]) {
-				UnsetBit(result_data, current_byte, current_bit);
-			}
-			NextBit(current_byte, current_bit);
-		}
-		append_data.row_count += size;
-	}
-
-	static void Finalize(ArrowAppendData &append_data, const LogicalType &type, ArrowArray *result) {
-		result->n_buffers = 2;
-		result->buffers[1] = append_data.main_buffer.data();
-	}
-};
-
-//===--------------------------------------------------------------------===//
-// Varchar
-//===--------------------------------------------------------------------===//
-struct ArrowVarcharConverter {
-	template <class SRC>
-	static idx_t GetLength(SRC input) {
-		return input.GetSize();
-	}
-
-	template <class SRC>
-	static void WriteData(data_ptr_t target, SRC input) {
-		memcpy(target, input.GetData(), input.GetSize());
-	}
-};
-
-struct ArrowUUIDConverter {
-	template <class SRC>
-	static idx_t GetLength(SRC input) {
-		return UUID::STRING_SIZE;
-	}
-
-	template <class SRC>
-	static void WriteData(data_ptr_t target, SRC input) {
-		UUID::ToString(input, char_ptr_cast(target));
-	}
-};
-
-template <class SRC = string_t, class OP = ArrowVarcharConverter, class BUFTYPE = uint64_t>
-struct ArrowVarcharData {
-	static void Initialize(ArrowAppendData &result, const LogicalType &type, idx_t capacity) {
-		result.main_buffer.reserve((capacity + 1) * sizeof(BUFTYPE));
-
-		result.aux_buffer.reserve(capacity);
-	}
-
-	static void Append(ArrowAppendData &append_data, Vector &input, idx_t from, idx_t to, idx_t input_size) {
-		idx_t size = to - from;
-		UnifiedVectorFormat format;
-		input.ToUnifiedFormat(input_size, format);
-
-		// resize the validity mask and set up the validity buffer for iteration
-		ResizeValidity(append_data.validity, append_data.row_count + size);
-		auto validity_data = (uint8_t *)append_data.validity.data();
-
-		// resize the offset buffer - the offset buffer holds the offsets into the child array
-		append_data.main_buffer.resize(append_data.main_buffer.size() + sizeof(BUFTYPE) * (size + 1));
-		auto data = UnifiedVectorFormat::GetData<SRC>(format);
-		auto offset_data = append_data.main_buffer.GetData<BUFTYPE>();
-		if (append_data.row_count == 0) {
-			// first entry
-			offset_data[0] = 0;
-		}
-		// now append the string data to the auxiliary buffer
-		// the auxiliary buffer's length depends on the string lengths, so we resize as required
-		auto last_offset = offset_data[append_data.row_count];
-		idx_t max_offset = append_data.row_count + to - from;
-		if (max_offset > NumericLimits<uint32_t>::Maximum() &&
-		    append_data.options.arrow_offset_size == ArrowOffsetSize::REGULAR) {
-			throw InvalidInputException("Arrow Appender: The maximum total string size for regular string buffers is "
-			                            "%u but the offset of %lu exceeds this.",
-			                            NumericLimits<uint32_t>::Maximum(), max_offset);
-		}
-		for (idx_t i = from; i < to; i++) {
-			auto source_idx = format.sel->get_index(i);
-			auto offset_idx = append_data.row_count + i + 1 - from;
-
-			if (!format.validity.RowIsValid(source_idx)) {
-				uint8_t current_bit;
-				idx_t current_byte;
-				GetBitPosition(append_data.row_count + i - from, current_byte, current_bit);
-				SetNull(append_data, validity_data, current_byte, current_bit);
-				offset_data[offset_idx] = last_offset;
-				continue;
-			}
-
-			auto string_length = OP::GetLength(data[source_idx]);
-
-			// append the offset data
-			auto current_offset = last_offset + string_length;
-			offset_data[offset_idx] = current_offset;
-
-			// resize the string buffer if required, and write the string data
-			append_data.aux_buffer.resize(current_offset);
-			OP::WriteData(append_data.aux_buffer.data() + last_offset, data[source_idx]);
-
-			last_offset = current_offset;
-		}
-		append_data.row_count += size;
-	}
-
-	static void Finalize(ArrowAppendData &append_data, const LogicalType &type, ArrowArray *result) {
-		result->n_buffers = 3;
-		result->buffers[1] = append_data.main_buffer.data();
-		result->buffers[2] = append_data.aux_buffer.data();
-	}
-};
-
-//===--------------------------------------------------------------------===//
-// Unions
-//===--------------------------------------------------------------------===//
-/**
- * Based on https://arrow.apache.org/docs/format/Columnar.html#union-layout &
- * https://arrow.apache.org/docs/format/CDataInterface.html
- */
-struct ArrowUnionData {
-	static void Initialize(ArrowAppendData &result, const LogicalType &type, idx_t capacity) {
-		result.main_buffer.reserve(capacity * sizeof(int8_t));
-
-		for (auto &child : UnionType::CopyMemberTypes(type)) {
-			auto child_buffer = InitializeArrowChild(child.second, capacity, result.options);
-			result.child_data.push_back(std::move(child_buffer));
-		}
-	}
-
-	static void Append(ArrowAppendData &append_data, Vector &input, idx_t from, idx_t to, idx_t input_size) {
-		UnifiedVectorFormat format;
-		input.ToUnifiedFormat(input_size, format);
-		idx_t size = to - from;
-
-		auto &types_buffer = append_data.main_buffer;
-
-		duckdb::vector<Vector> child_vectors;
-		for (const auto &child : UnionType::CopyMemberTypes(input.GetType())) {
-			child_vectors.emplace_back(child.second);
-		}
-
-		for (idx_t input_idx = from; input_idx < to; input_idx++) {
-			const auto &val = input.GetValue(input_idx);
-
-			idx_t tag = 0;
-			Value resolved_value(nullptr);
-			if (!val.IsNull()) {
-				tag = UnionValue::GetTag(val);
-
-				resolved_value = UnionValue::GetValue(val);
-			}
-
-			for (idx_t child_idx = 0; child_idx < child_vectors.size(); child_idx++) {
-				child_vectors[child_idx].SetValue(input_idx, child_idx == tag ? resolved_value : Value(nullptr));
-			}
-
-			types_buffer.data()[input_idx] = tag;
-		}
-
-		for (idx_t child_idx = 0; child_idx < child_vectors.size(); child_idx++) {
-			auto &child_buffer = append_data.child_data[child_idx];
-			auto &child = child_vectors[child_idx];
-			child_buffer->append_vector(*child_buffer, child, from, to, size);
-		}
-		append_data.row_count += size;
-	}
-
-	static void Finalize(ArrowAppendData &append_data, const LogicalType &type, ArrowArray *result) {
-		result->n_buffers = 2;
-		result->buffers[1] = append_data.main_buffer.data();
-
-		auto &child_types = UnionType::CopyMemberTypes(type);
-		append_data.child_pointers.resize(child_types.size());
-		result->children = append_data.child_pointers.data();
-		result->n_children = child_types.size();
-		for (idx_t i = 0; i < child_types.size(); i++) {
-			auto &child_type = child_types[i].second;
-			append_data.child_pointers[i] = FinalizeArrowChild(child_type, *append_data.child_data[i]);
-		}
-	}
-};
-
-//===--------------------------------------------------------------------===//
-// Structs
-=======
 // Finalize Arrow Child
->>>>>>> a868375e
 //===--------------------------------------------------------------------===//
 ArrowArray *ArrowAppender::FinalizeChild(const LogicalType &type, ArrowAppendData &append_data) {
 	auto result = make_uniq<ArrowArray>();
@@ -576,25 +179,15 @@
 	case LogicalTypeId::VARCHAR:
 	case LogicalTypeId::BLOB:
 	case LogicalTypeId::BIT:
-<<<<<<< HEAD
 		if (append_data.options.arrow_offset_size == ArrowOffsetSize::LARGE) {
-			InitializeFunctionPointers<ArrowVarcharData<string_t>>(append_data);
-=======
-		if (append_data.options.offset_size == ArrowOffsetSize::LARGE) {
 			InitializeAppenderForType<ArrowVarcharData<string_t>>(append_data);
->>>>>>> a868375e
 		} else {
 			InitializeAppenderForType<ArrowVarcharData<string_t, ArrowVarcharConverter, uint32_t>>(append_data);
 		}
 		break;
 	case LogicalTypeId::UUID:
-<<<<<<< HEAD
 		if (append_data.options.arrow_offset_size == ArrowOffsetSize::LARGE) {
-			InitializeFunctionPointers<ArrowVarcharData<hugeint_t, ArrowUUIDConverter>>(append_data);
-=======
-		if (append_data.options.offset_size == ArrowOffsetSize::LARGE) {
 			InitializeAppenderForType<ArrowVarcharData<hugeint_t, ArrowUUIDConverter>>(append_data);
->>>>>>> a868375e
 		} else {
 			InitializeAppenderForType<ArrowVarcharData<hugeint_t, ArrowUUIDConverter, uint32_t>>(append_data);
 		}
@@ -634,12 +227,8 @@
 	}
 }
 
-<<<<<<< HEAD
-unique_ptr<ArrowAppendData> InitializeArrowChild(const LogicalType &type, idx_t capacity, ClientProperties &options) {
-=======
 unique_ptr<ArrowAppendData> ArrowAppender::InitializeChild(const LogicalType &type, idx_t capacity,
-                                                           ArrowOptions &options) {
->>>>>>> a868375e
+                                                           ClientProperties &options) {
 	auto result = make_uniq<ArrowAppendData>(options);
 	InitializeFunctionPointers(*result, type);
 
