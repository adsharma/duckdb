#include "duckdb/common/types.hpp"

#include "duckdb/catalog/default/default_types.hpp"
#include "duckdb/catalog/catalog_entry/type_catalog_entry.hpp"
#include "duckdb/common/exception.hpp"
#include "duckdb/common/field_writer.hpp"
#include "duckdb/common/limits.hpp"
#include "duckdb/common/operator/comparison_operators.hpp"
#include "duckdb/common/string_util.hpp"
#include "duckdb/common/types/decimal.hpp"
#include "duckdb/common/types/hash.hpp"
#include "duckdb/common/types/string_type.hpp"
#include "duckdb/common/types/value.hpp"
#include "duckdb/common/types/vector.hpp"
#include "duckdb/common/serializer.hpp"
#include "duckdb/common/unordered_map.hpp"
#include "duckdb/parser/keyword_helper.hpp"
#include "duckdb/parser/parser.hpp"
#include "duckdb/function/cast_rules.hpp"
#include "duckdb/common/string_map_set.hpp"

#include <cmath>

namespace duckdb {

LogicalType::LogicalType() : LogicalType(LogicalTypeId::INVALID) {
}

LogicalType::LogicalType(LogicalTypeId id) : id_(id) {
	physical_type_ = GetInternalType();
}
LogicalType::LogicalType(LogicalTypeId id, shared_ptr<ExtraTypeInfo> type_info_p)
    : id_(id), type_info_(std::move(type_info_p)) {
	physical_type_ = GetInternalType();
}

LogicalType::LogicalType(const LogicalType &other)
    : id_(other.id_), physical_type_(other.physical_type_), type_info_(other.type_info_) {
}

LogicalType::LogicalType(LogicalType &&other) noexcept
    : id_(other.id_), physical_type_(other.physical_type_), type_info_(std::move(other.type_info_)) {
}

hash_t LogicalType::Hash() const {
	return duckdb::Hash<uint8_t>((uint8_t)id_);
}

PhysicalType LogicalType::GetInternalType() {
	switch (id_) {
	case LogicalTypeId::BOOLEAN:
		return PhysicalType::BOOL;
	case LogicalTypeId::TINYINT:
		return PhysicalType::INT8;
	case LogicalTypeId::UTINYINT:
		return PhysicalType::UINT8;
	case LogicalTypeId::SMALLINT:
		return PhysicalType::INT16;
	case LogicalTypeId::USMALLINT:
		return PhysicalType::UINT16;
	case LogicalTypeId::SQLNULL:
	case LogicalTypeId::DATE:
	case LogicalTypeId::INTEGER:
		return PhysicalType::INT32;
	case LogicalTypeId::UINTEGER:
		return PhysicalType::UINT32;
	case LogicalTypeId::BIGINT:
	case LogicalTypeId::TIME:
	case LogicalTypeId::TIMESTAMP:
	case LogicalTypeId::TIMESTAMP_SEC:
	case LogicalTypeId::TIMESTAMP_NS:
	case LogicalTypeId::TIMESTAMP_MS:
	case LogicalTypeId::TIME_TZ:
	case LogicalTypeId::TIMESTAMP_TZ:
		return PhysicalType::INT64;
	case LogicalTypeId::UBIGINT:
		return PhysicalType::UINT64;
	case LogicalTypeId::HUGEINT:
	case LogicalTypeId::UUID:
		return PhysicalType::INT128;
	case LogicalTypeId::FLOAT:
		return PhysicalType::FLOAT;
	case LogicalTypeId::DOUBLE:
		return PhysicalType::DOUBLE;
	case LogicalTypeId::DECIMAL: {
		if (!type_info_) {
			return PhysicalType::INVALID;
		}
		auto width = DecimalType::GetWidth(*this);
		if (width <= Decimal::MAX_WIDTH_INT16) {
			return PhysicalType::INT16;
		} else if (width <= Decimal::MAX_WIDTH_INT32) {
			return PhysicalType::INT32;
		} else if (width <= Decimal::MAX_WIDTH_INT64) {
			return PhysicalType::INT64;
		} else if (width <= Decimal::MAX_WIDTH_INT128) {
			return PhysicalType::INT128;
		} else {
			throw InternalException("Decimal has a width of %d which is bigger than the maximum supported width of %d",
			                        width, DecimalType::MaxWidth());
		}
	}
	case LogicalTypeId::VARCHAR:
	case LogicalTypeId::CHAR:
	case LogicalTypeId::BLOB:
	case LogicalTypeId::JSON:
		return PhysicalType::VARCHAR;
	case LogicalTypeId::INTERVAL:
		return PhysicalType::INTERVAL;
	case LogicalTypeId::UNION:
	case LogicalTypeId::STRUCT:
		return PhysicalType::STRUCT;
	case LogicalTypeId::LIST:
	case LogicalTypeId::MAP:
		return PhysicalType::LIST;
	case LogicalTypeId::POINTER:
		// LCOV_EXCL_START
		if (sizeof(uintptr_t) == sizeof(uint32_t)) {
			return PhysicalType::UINT32;
		} else if (sizeof(uintptr_t) == sizeof(uint64_t)) {
			return PhysicalType::UINT64;
		} else {
			throw InternalException("Unsupported pointer size");
		}
		// LCOV_EXCL_STOP
	case LogicalTypeId::VALIDITY:
		return PhysicalType::BIT;
	case LogicalTypeId::ENUM: {
		if (!type_info_) {
			return PhysicalType::INVALID;
		}
		return EnumType::GetPhysicalType(*this);
	}
	case LogicalTypeId::TABLE:
	case LogicalTypeId::LAMBDA:
	case LogicalTypeId::ANY:
	case LogicalTypeId::INVALID:
	case LogicalTypeId::UNKNOWN:
		return PhysicalType::INVALID;
	case LogicalTypeId::USER:
		return PhysicalType::UNKNOWN;
	case LogicalTypeId::AGGREGATE_STATE:
		return PhysicalType::VARCHAR;
	default:
		throw InternalException("Invalid LogicalType %s", ToString());
	}
}

constexpr const LogicalTypeId LogicalType::INVALID;
constexpr const LogicalTypeId LogicalType::SQLNULL;
constexpr const LogicalTypeId LogicalType::BOOLEAN;
constexpr const LogicalTypeId LogicalType::TINYINT;
constexpr const LogicalTypeId LogicalType::UTINYINT;
constexpr const LogicalTypeId LogicalType::SMALLINT;
constexpr const LogicalTypeId LogicalType::USMALLINT;
constexpr const LogicalTypeId LogicalType::INTEGER;
constexpr const LogicalTypeId LogicalType::UINTEGER;
constexpr const LogicalTypeId LogicalType::BIGINT;
constexpr const LogicalTypeId LogicalType::UBIGINT;
constexpr const LogicalTypeId LogicalType::HUGEINT;
constexpr const LogicalTypeId LogicalType::UUID;
constexpr const LogicalTypeId LogicalType::FLOAT;
constexpr const LogicalTypeId LogicalType::DOUBLE;
constexpr const LogicalTypeId LogicalType::DATE;

constexpr const LogicalTypeId LogicalType::TIMESTAMP;
constexpr const LogicalTypeId LogicalType::TIMESTAMP_MS;
constexpr const LogicalTypeId LogicalType::TIMESTAMP_NS;
constexpr const LogicalTypeId LogicalType::TIMESTAMP_S;

constexpr const LogicalTypeId LogicalType::TIME;

constexpr const LogicalTypeId LogicalType::TIME_TZ;
constexpr const LogicalTypeId LogicalType::TIMESTAMP_TZ;

constexpr const LogicalTypeId LogicalType::HASH;
constexpr const LogicalTypeId LogicalType::POINTER;

constexpr const LogicalTypeId LogicalType::VARCHAR;
constexpr const LogicalTypeId LogicalType::JSON;

constexpr const LogicalTypeId LogicalType::BLOB;
constexpr const LogicalTypeId LogicalType::INTERVAL;
constexpr const LogicalTypeId LogicalType::ROW_TYPE;

// TODO these are incomplete and should maybe not exist as such
constexpr const LogicalTypeId LogicalType::TABLE;
constexpr const LogicalTypeId LogicalType::LAMBDA;

constexpr const LogicalTypeId LogicalType::ANY;

const vector<LogicalType> LogicalType::Numeric() {
	vector<LogicalType> types = {LogicalType::TINYINT,   LogicalType::SMALLINT,  LogicalType::INTEGER,
	                             LogicalType::BIGINT,    LogicalType::HUGEINT,   LogicalType::FLOAT,
	                             LogicalType::DOUBLE,    LogicalTypeId::DECIMAL, LogicalType::UTINYINT,
	                             LogicalType::USMALLINT, LogicalType::UINTEGER,  LogicalType::UBIGINT};
	return types;
}

const vector<LogicalType> LogicalType::Integral() {
	vector<LogicalType> types = {LogicalType::TINYINT,   LogicalType::SMALLINT, LogicalType::INTEGER,
	                             LogicalType::BIGINT,    LogicalType::HUGEINT,  LogicalType::UTINYINT,
	                             LogicalType::USMALLINT, LogicalType::UINTEGER, LogicalType::UBIGINT};
	return types;
}

const vector<LogicalType> LogicalType::AllTypes() {
	vector<LogicalType> types = {
	    LogicalType::BOOLEAN,  LogicalType::TINYINT,   LogicalType::SMALLINT,     LogicalType::INTEGER,
	    LogicalType::BIGINT,   LogicalType::DATE,      LogicalType::TIMESTAMP,    LogicalType::DOUBLE,
	    LogicalType::FLOAT,    LogicalType::VARCHAR,   LogicalType::BLOB,         LogicalType::INTERVAL,
	    LogicalType::HUGEINT,  LogicalTypeId::DECIMAL, LogicalType::UTINYINT,     LogicalType::USMALLINT,
	    LogicalType::UINTEGER, LogicalType::UBIGINT,   LogicalType::TIME,         LogicalTypeId::LIST,
	    LogicalTypeId::STRUCT, LogicalType::TIME_TZ,   LogicalType::TIMESTAMP_TZ, LogicalTypeId::MAP,
	    LogicalTypeId::UNION,  LogicalType::UUID,      LogicalType::JSON};
	return types;
}

const PhysicalType ROW_TYPE = PhysicalType::INT64;

// LCOV_EXCL_START
string TypeIdToString(PhysicalType type) {
	switch (type) {
	case PhysicalType::BOOL:
		return "BOOL";
	case PhysicalType::INT8:
		return "INT8";
	case PhysicalType::INT16:
		return "INT16";
	case PhysicalType::INT32:
		return "INT32";
	case PhysicalType::INT64:
		return "INT64";
	case PhysicalType::UINT8:
		return "UINT8";
	case PhysicalType::UINT16:
		return "UINT16";
	case PhysicalType::UINT32:
		return "UINT32";
	case PhysicalType::UINT64:
		return "UINT64";
	case PhysicalType::INT128:
		return "INT128";
	case PhysicalType::FLOAT:
		return "FLOAT";
	case PhysicalType::DOUBLE:
		return "DOUBLE";
	case PhysicalType::VARCHAR:
		return "VARCHAR";
	case PhysicalType::INTERVAL:
		return "INTERVAL";
	case PhysicalType::STRUCT:
		return "STRUCT";
	case PhysicalType::LIST:
		return "LIST";
	case PhysicalType::INVALID:
		return "INVALID";
	case PhysicalType::BIT:
		return "BIT";
	case PhysicalType::UNKNOWN:
		return "UNKNOWN";
	}
	return "INVALID";
}
// LCOV_EXCL_STOP

idx_t GetTypeIdSize(PhysicalType type) {
	switch (type) {
	case PhysicalType::BIT:
	case PhysicalType::BOOL:
		return sizeof(bool);
	case PhysicalType::INT8:
		return sizeof(int8_t);
	case PhysicalType::INT16:
		return sizeof(int16_t);
	case PhysicalType::INT32:
		return sizeof(int32_t);
	case PhysicalType::INT64:
		return sizeof(int64_t);
	case PhysicalType::UINT8:
		return sizeof(uint8_t);
	case PhysicalType::UINT16:
		return sizeof(uint16_t);
	case PhysicalType::UINT32:
		return sizeof(uint32_t);
	case PhysicalType::UINT64:
		return sizeof(uint64_t);
	case PhysicalType::INT128:
		return sizeof(hugeint_t);
	case PhysicalType::FLOAT:
		return sizeof(float);
	case PhysicalType::DOUBLE:
		return sizeof(double);
	case PhysicalType::VARCHAR:
		return sizeof(string_t);
	case PhysicalType::INTERVAL:
		return sizeof(interval_t);
	case PhysicalType::STRUCT:
	case PhysicalType::UNKNOWN:
		return 0; // no own payload
	case PhysicalType::LIST:
		return sizeof(list_entry_t); // offset + len
	default:
		throw InternalException("Invalid PhysicalType for GetTypeIdSize");
	}
}

bool TypeIsConstantSize(PhysicalType type) {
	return (type >= PhysicalType::BOOL && type <= PhysicalType::DOUBLE) || type == PhysicalType::INTERVAL ||
	       type == PhysicalType::INT128;
}
bool TypeIsIntegral(PhysicalType type) {
	return (type >= PhysicalType::UINT8 && type <= PhysicalType::INT64) || type == PhysicalType::INT128;
}
bool TypeIsNumeric(PhysicalType type) {
	return (type >= PhysicalType::UINT8 && type <= PhysicalType::DOUBLE) || type == PhysicalType::INT128;
}
bool TypeIsInteger(PhysicalType type) {
	return (type >= PhysicalType::UINT8 && type <= PhysicalType::INT64) || type == PhysicalType::INT128;
}

// LCOV_EXCL_START
string LogicalTypeIdToString(LogicalTypeId id) {
	switch (id) {
	case LogicalTypeId::BOOLEAN:
		return "BOOLEAN";
	case LogicalTypeId::TINYINT:
		return "TINYINT";
	case LogicalTypeId::SMALLINT:
		return "SMALLINT";
	case LogicalTypeId::INTEGER:
		return "INTEGER";
	case LogicalTypeId::BIGINT:
		return "BIGINT";
	case LogicalTypeId::HUGEINT:
		return "HUGEINT";
	case LogicalTypeId::UUID:
		return "UUID";
	case LogicalTypeId::UTINYINT:
		return "UTINYINT";
	case LogicalTypeId::USMALLINT:
		return "USMALLINT";
	case LogicalTypeId::UINTEGER:
		return "UINTEGER";
	case LogicalTypeId::UBIGINT:
		return "UBIGINT";
	case LogicalTypeId::DATE:
		return "DATE";
	case LogicalTypeId::TIME:
		return "TIME";
	case LogicalTypeId::TIMESTAMP:
		return "TIMESTAMP";
	case LogicalTypeId::TIMESTAMP_MS:
		return "TIMESTAMP_MS";
	case LogicalTypeId::TIMESTAMP_NS:
		return "TIMESTAMP_NS";
	case LogicalTypeId::TIMESTAMP_SEC:
		return "TIMESTAMP_S";
	case LogicalTypeId::TIMESTAMP_TZ:
		return "TIMESTAMP WITH TIME ZONE";
	case LogicalTypeId::TIME_TZ:
		return "TIME WITH TIME ZONE";
	case LogicalTypeId::FLOAT:
		return "FLOAT";
	case LogicalTypeId::DOUBLE:
		return "DOUBLE";
	case LogicalTypeId::DECIMAL:
		return "DECIMAL";
	case LogicalTypeId::VARCHAR:
		return "VARCHAR";
	case LogicalTypeId::BLOB:
		return "BLOB";
	case LogicalTypeId::CHAR:
		return "CHAR";
	case LogicalTypeId::INTERVAL:
		return "INTERVAL";
	case LogicalTypeId::SQLNULL:
		return "NULL";
	case LogicalTypeId::ANY:
		return "ANY";
	case LogicalTypeId::VALIDITY:
		return "VALIDITY";
	case LogicalTypeId::STRUCT:
		return "STRUCT";
	case LogicalTypeId::LIST:
		return "LIST";
	case LogicalTypeId::MAP:
		return "MAP";
	case LogicalTypeId::POINTER:
		return "POINTER";
	case LogicalTypeId::TABLE:
		return "TABLE";
	case LogicalTypeId::LAMBDA:
		return "LAMBDA";
	case LogicalTypeId::INVALID:
		return "INVALID";
	case LogicalTypeId::UNION:
		return "UNION";
	case LogicalTypeId::UNKNOWN:
		return "UNKNOWN";
	case LogicalTypeId::ENUM:
		return "ENUM";
	case LogicalTypeId::AGGREGATE_STATE:
		return "AGGREGATE_STATE";
	case LogicalTypeId::USER:
		return "USER";
	case LogicalTypeId::JSON:
		return "JSON";
	}
	return "UNDEFINED";
}

string LogicalType::ToString() const {
	auto alias = GetAlias();
	if (!alias.empty()) {
		return alias;
	}
	switch (id_) {
	case LogicalTypeId::STRUCT: {
		if (!type_info_) {
			return "STRUCT";
		}
		auto &child_types = StructType::GetChildTypes(*this);
		string ret = "STRUCT(";
		for (size_t i = 0; i < child_types.size(); i++) {
			ret += child_types[i].first + " " + child_types[i].second.ToString();
			if (i < child_types.size() - 1) {
				ret += ", ";
			}
		}
		ret += ")";
		return ret;
	}
	case LogicalTypeId::LIST: {
		if (!type_info_) {
			return "LIST";
		}
		return ListType::GetChildType(*this).ToString() + "[]";
	}
	case LogicalTypeId::MAP: {
		if (!type_info_) {
			return "MAP";
		}
		auto &key_type = MapType::KeyType(*this);
		auto &value_type = MapType::ValueType(*this);
		return "MAP(" + key_type.ToString() + ", " + value_type.ToString() + ")";
	}
	case LogicalTypeId::UNION: {
		if (!type_info_) {
			return "UNION";
		}
		string ret = "UNION(";
		size_t count = UnionType::GetMemberCount(*this);
		for (size_t i = 0; i < count; i++) {
			ret += UnionType::GetMemberName(*this, i) + " " + UnionType::GetMemberType(*this, i).ToString();
			if (i < count - 1) {
				ret += ", ";
			}
		}
		ret += ")";
		return ret;
	}
	case LogicalTypeId::DECIMAL: {
		if (!type_info_) {
			return "DECIMAL";
		}
		auto width = DecimalType::GetWidth(*this);
		auto scale = DecimalType::GetScale(*this);
		if (width == 0) {
			return "DECIMAL";
		}
		return StringUtil::Format("DECIMAL(%d,%d)", width, scale);
	}
	case LogicalTypeId::ENUM: {
		return KeywordHelper::WriteOptionallyQuoted(EnumType::GetTypeName(*this));
	}
	case LogicalTypeId::USER: {
		return KeywordHelper::WriteOptionallyQuoted(UserType::GetTypeName(*this));
	}
	case LogicalTypeId::AGGREGATE_STATE: {
		return AggregateStateType::GetTypeName(*this);
	}
	default:
		return LogicalTypeIdToString(id_);
	}
}
// LCOV_EXCL_STOP

LogicalTypeId TransformStringToLogicalTypeId(const string &str) {
	auto type = DefaultTypeGenerator::GetDefaultType(str);
	if (type == LogicalTypeId::INVALID) {
		// This is a User Type, at this point we don't know if its one of the User Defined Types or an error
		// It is checked in the binder
		type = LogicalTypeId::USER;
	}
	return type;
}

LogicalType TransformStringToLogicalType(const string &str) {
	if (StringUtil::Lower(str) == "null") {
		return LogicalType::SQLNULL;
	}
	return Parser::ParseColumnList("dummy " + str).GetColumn(LogicalIndex(0)).Type();
}

bool LogicalType::IsIntegral() const {
	switch (id_) {
	case LogicalTypeId::TINYINT:
	case LogicalTypeId::SMALLINT:
	case LogicalTypeId::INTEGER:
	case LogicalTypeId::BIGINT:
	case LogicalTypeId::UTINYINT:
	case LogicalTypeId::USMALLINT:
	case LogicalTypeId::UINTEGER:
	case LogicalTypeId::UBIGINT:
	case LogicalTypeId::HUGEINT:
		return true;
	default:
		return false;
	}
}

bool LogicalType::IsNumeric() const {
	switch (id_) {
	case LogicalTypeId::TINYINT:
	case LogicalTypeId::SMALLINT:
	case LogicalTypeId::INTEGER:
	case LogicalTypeId::BIGINT:
	case LogicalTypeId::HUGEINT:
	case LogicalTypeId::FLOAT:
	case LogicalTypeId::DOUBLE:
	case LogicalTypeId::DECIMAL:
	case LogicalTypeId::UTINYINT:
	case LogicalTypeId::USMALLINT:
	case LogicalTypeId::UINTEGER:
	case LogicalTypeId::UBIGINT:
		return true;
	default:
		return false;
	}
}

bool LogicalType::IsValid() const {
	return id() != LogicalTypeId::INVALID && id() != LogicalTypeId::UNKNOWN;
}

bool LogicalType::GetDecimalProperties(uint8_t &width, uint8_t &scale) const {
	switch (id_) {
	case LogicalTypeId::SQLNULL:
		width = 0;
		scale = 0;
		break;
	case LogicalTypeId::BOOLEAN:
		width = 1;
		scale = 0;
		break;
	case LogicalTypeId::TINYINT:
		// tinyint: [-127, 127] = DECIMAL(3,0)
		width = 3;
		scale = 0;
		break;
	case LogicalTypeId::SMALLINT:
		// smallint: [-32767, 32767] = DECIMAL(5,0)
		width = 5;
		scale = 0;
		break;
	case LogicalTypeId::INTEGER:
		// integer: [-2147483647, 2147483647] = DECIMAL(10,0)
		width = 10;
		scale = 0;
		break;
	case LogicalTypeId::BIGINT:
		// bigint: [-9223372036854775807, 9223372036854775807] = DECIMAL(19,0)
		width = 19;
		scale = 0;
		break;
	case LogicalTypeId::UTINYINT:
		// UInt8 — [0 : 255]
		width = 3;
		scale = 0;
		break;
	case LogicalTypeId::USMALLINT:
		// UInt16 — [0 : 65535]
		width = 5;
		scale = 0;
		break;
	case LogicalTypeId::UINTEGER:
		// UInt32 — [0 : 4294967295]
		width = 10;
		scale = 0;
		break;
	case LogicalTypeId::UBIGINT:
		// UInt64 — [0 : 18446744073709551615]
		width = 20;
		scale = 0;
		break;
	case LogicalTypeId::HUGEINT:
		// hugeint: max size decimal (38, 0)
		// note that a hugeint is not guaranteed to fit in this
		width = 38;
		scale = 0;
		break;
	case LogicalTypeId::DECIMAL:
		width = DecimalType::GetWidth(*this);
		scale = DecimalType::GetScale(*this);
		break;
	default:
		return false;
	}
	return true;
}

//! Grows Decimal width/scale when appropriate
static LogicalType DecimalSizeCheck(const LogicalType &left, const LogicalType &right) {
	D_ASSERT(left.id() == LogicalTypeId::DECIMAL || right.id() == LogicalTypeId::DECIMAL);
	D_ASSERT(left.id() != right.id());

	//! Make sure the 'right' is the DECIMAL type
	if (left.id() == LogicalTypeId::DECIMAL) {
		return DecimalSizeCheck(right, left);
	}
	auto width = DecimalType::GetWidth(right);
	auto scale = DecimalType::GetScale(right);

	uint8_t other_width;
	uint8_t other_scale;
	bool success = left.GetDecimalProperties(other_width, other_scale);
	if (!success) {
		throw InternalException("Type provided to DecimalSizeCheck was not a numeric type");
	}
	D_ASSERT(other_scale == 0);
	const auto effective_width = width - scale;
	if (other_width > effective_width) {
		auto new_width = other_width + scale;
		//! Cap the width at max, if an actual value exceeds this, an exception will be thrown later
		if (new_width > DecimalType::MaxWidth()) {
			new_width = DecimalType::MaxWidth();
		}
		return LogicalType::DECIMAL(new_width, scale);
	}
	return right;
}

static LogicalType CombineNumericTypes(const LogicalType &left, const LogicalType &right) {
	D_ASSERT(left.id() != right.id());
	if (left.id() > right.id()) {
		// this method is symmetric
		// arrange it so the left type is smaller to limit the number of options we need to check
		return CombineNumericTypes(right, left);
	}
	if (CastRules::ImplicitCast(left, right) >= 0) {
		// we can implicitly cast left to right, return right
		//! Depending on the type, we might need to grow the `width` of the DECIMAL type
		if (right.id() == LogicalTypeId::DECIMAL) {
			return DecimalSizeCheck(left, right);
		}
		return right;
	}
	if (CastRules::ImplicitCast(right, left) >= 0) {
		// we can implicitly cast right to left, return left
		//! Depending on the type, we might need to grow the `width` of the DECIMAL type
		if (left.id() == LogicalTypeId::DECIMAL) {
			return DecimalSizeCheck(right, left);
		}
		return left;
	}
	// we can't cast implicitly either way and types are not equal
	// this happens when left is signed and right is unsigned
	// e.g. INTEGER and UINTEGER
	// in this case we need to upcast to make sure the types fit

	if (left.id() == LogicalTypeId::BIGINT || right.id() == LogicalTypeId::UBIGINT) {
		return LogicalType::HUGEINT;
	}
	if (left.id() == LogicalTypeId::INTEGER || right.id() == LogicalTypeId::UINTEGER) {
		return LogicalType::BIGINT;
	}
	if (left.id() == LogicalTypeId::SMALLINT || right.id() == LogicalTypeId::USMALLINT) {
		return LogicalType::INTEGER;
	}
	if (left.id() == LogicalTypeId::TINYINT || right.id() == LogicalTypeId::UTINYINT) {
		return LogicalType::SMALLINT;
	}
	throw InternalException("Cannot combine these numeric types!?");
}

LogicalType LogicalType::MaxLogicalType(const LogicalType &left, const LogicalType &right) {
	// we always prefer aliased types
	if (!left.GetAlias().empty()) {
		return left;
	}
	if (!right.GetAlias().empty()) {
		return right;
	}
	if (left.id() != right.id() && left.IsNumeric() && right.IsNumeric()) {
		return CombineNumericTypes(left, right);
	} else if (left.id() == LogicalTypeId::UNKNOWN) {
		return right;
	} else if (right.id() == LogicalTypeId::UNKNOWN) {
		return left;
	} else if (left.id() < right.id()) {
		return right;
	}
	if (right.id() < left.id()) {
		return left;
	}
	// Since both left and right are equal we get the left type as our type_id for checks
	auto type_id = left.id();
	if (type_id == LogicalTypeId::ENUM) {
		// If both types are different ENUMs we do a string comparison.
		return left == right ? left : LogicalType::VARCHAR;
	}
	if (type_id == LogicalTypeId::VARCHAR) {
		// varchar: use type that has collation (if any)
		if (StringType::GetCollation(right).empty()) {
			return left;
		}
		return right;
	}
	if (type_id == LogicalTypeId::DECIMAL) {
		// unify the width/scale so that the resulting decimal always fits
		// "width - scale" gives us the number of digits on the left side of the decimal point
		// "scale" gives us the number of digits allowed on the right of the decimal point
		// using the max of these of the two types gives us the new decimal size
		auto extra_width_left = DecimalType::GetWidth(left) - DecimalType::GetScale(left);
		auto extra_width_right = DecimalType::GetWidth(right) - DecimalType::GetScale(right);
		auto extra_width = MaxValue<uint8_t>(extra_width_left, extra_width_right);
		auto scale = MaxValue<uint8_t>(DecimalType::GetScale(left), DecimalType::GetScale(right));
		auto width = extra_width + scale;
		if (width > DecimalType::MaxWidth()) {
			// if the resulting decimal does not fit, we truncate the scale
			width = DecimalType::MaxWidth();
			scale = width - extra_width;
		}
		return LogicalType::DECIMAL(width, scale);
	}
	if (type_id == LogicalTypeId::LIST) {
		// list: perform max recursively on child type
		auto new_child = MaxLogicalType(ListType::GetChildType(left), ListType::GetChildType(right));
		return LogicalType::LIST(std::move(new_child));
	}
	if (type_id == LogicalTypeId::MAP) {
		// list: perform max recursively on child type
		auto new_child = MaxLogicalType(ListType::GetChildType(left), ListType::GetChildType(right));
		return LogicalType::MAP(std::move(new_child));
	}
	if (type_id == LogicalTypeId::STRUCT) {
		// struct: perform recursively
		auto &left_child_types = StructType::GetChildTypes(left);
		auto &right_child_types = StructType::GetChildTypes(right);
		if (left_child_types.size() != right_child_types.size()) {
			// child types are not of equal size, we can't cast anyway
			// just return the left child
			return left;
		}
		child_list_t<LogicalType> child_types;
		for (idx_t i = 0; i < left_child_types.size(); i++) {
			auto child_type = MaxLogicalType(left_child_types[i].second, right_child_types[i].second);
			child_types.push_back(make_pair(left_child_types[i].first, std::move(child_type)));
		}

		return LogicalType::STRUCT(std::move(child_types));
	}
	if (type_id == LogicalTypeId::UNION) {
		auto left_member_count = UnionType::GetMemberCount(left);
		auto right_member_count = UnionType::GetMemberCount(right);
		if (left_member_count != right_member_count) {
			// return the "larger" type, with the most members
			return left_member_count > right_member_count ? left : right;
		}
		// otherwise, keep left, dont try to meld the two together.
		return left;
	}
	// types are equal but no extra specifier: just return the type
	return left;
}

void LogicalType::Verify() const {
#ifdef DEBUG
	if (id_ == LogicalTypeId::DECIMAL) {
		D_ASSERT(DecimalType::GetWidth(*this) >= 1 && DecimalType::GetWidth(*this) <= Decimal::MAX_WIDTH_DECIMAL);
		D_ASSERT(DecimalType::GetScale(*this) >= 0 && DecimalType::GetScale(*this) <= DecimalType::GetWidth(*this));
	}
#endif
}

bool ApproxEqual(float ldecimal, float rdecimal) {
	if (Value::IsNan(ldecimal) && Value::IsNan(rdecimal)) {
		return true;
	}
	if (!Value::FloatIsFinite(ldecimal) || !Value::FloatIsFinite(rdecimal)) {
		return ldecimal == rdecimal;
	}
	float epsilon = std::fabs(rdecimal) * 0.01 + 0.00000001;
	return std::fabs(ldecimal - rdecimal) <= epsilon;
}

bool ApproxEqual(double ldecimal, double rdecimal) {
	if (Value::IsNan(ldecimal) && Value::IsNan(rdecimal)) {
		return true;
	}
	if (!Value::DoubleIsFinite(ldecimal) || !Value::DoubleIsFinite(rdecimal)) {
		return ldecimal == rdecimal;
	}
	double epsilon = std::fabs(rdecimal) * 0.01 + 0.00000001;
	return std::fabs(ldecimal - rdecimal) <= epsilon;
}

//===--------------------------------------------------------------------===//
// Extra Type Info
//===--------------------------------------------------------------------===//
enum class ExtraTypeInfoType : uint8_t {
	INVALID_TYPE_INFO = 0,
	GENERIC_TYPE_INFO = 1,
	DECIMAL_TYPE_INFO = 2,
	STRING_TYPE_INFO = 3,
	LIST_TYPE_INFO = 4,
	STRUCT_TYPE_INFO = 5,
	ENUM_TYPE_INFO = 6,
	USER_TYPE_INFO = 7,
	AGGREGATE_STATE_TYPE_INFO = 8
};

struct ExtraTypeInfo {
	explicit ExtraTypeInfo(ExtraTypeInfoType type) : type(type) {
	}
	explicit ExtraTypeInfo(ExtraTypeInfoType type, string alias) : type(type), alias(std::move(alias)) {
	}
	virtual ~ExtraTypeInfo() {
	}

	ExtraTypeInfoType type;
	string alias;
	TypeCatalogEntry *catalog_entry = nullptr;

public:
	bool Equals(ExtraTypeInfo *other_p) const {
		if (type == ExtraTypeInfoType::INVALID_TYPE_INFO || type == ExtraTypeInfoType::STRING_TYPE_INFO ||
		    type == ExtraTypeInfoType::GENERIC_TYPE_INFO) {
			if (!other_p) {
				if (!alias.empty()) {
					return false;
				}
				//! We only need to compare aliases when both types have them in this case
				return true;
			}
			if (alias != other_p->alias) {
				return false;
			}
			return true;
		}
		if (!other_p) {
			return false;
		}
		if (type != other_p->type) {
			return false;
		}
		return alias == other_p->alias && EqualsInternal(other_p);
	}
	//! Serializes a ExtraTypeInfo to a stand-alone binary blob
	virtual void Serialize(FieldWriter &writer) const {};
	//! Serializes a ExtraTypeInfo to a stand-alone binary blob
	static void Serialize(ExtraTypeInfo *info, FieldWriter &writer);
	//! Deserializes a blob back into an ExtraTypeInfo
	static shared_ptr<ExtraTypeInfo> Deserialize(FieldReader &reader);

protected:
	virtual bool EqualsInternal(ExtraTypeInfo *other_p) const {
		// Do nothing
		return true;
	}
};

void LogicalType::SetAlias(string alias) {
	if (!type_info_) {
		type_info_ = make_shared<ExtraTypeInfo>(ExtraTypeInfoType::GENERIC_TYPE_INFO, std::move(alias));
	} else {
		type_info_->alias = std::move(alias);
	}
}

string LogicalType::GetAlias() const {
	if (!type_info_) {
		return string();
	} else {
		return type_info_->alias;
	}
}

bool LogicalType::HasAlias() const {
	if (!type_info_) {
		return false;
	}
	return !type_info_->alias.empty();
}

void LogicalType::SetCatalog(LogicalType &type, TypeCatalogEntry *catalog_entry) {
	auto info = type.AuxInfo();
	D_ASSERT(info);
	((ExtraTypeInfo &)*info).catalog_entry = catalog_entry;
}
TypeCatalogEntry *LogicalType::GetCatalog(const LogicalType &type) {
	auto info = type.AuxInfo();
	if (!info) {
		return nullptr;
	}
	return ((ExtraTypeInfo &)*info).catalog_entry;
}

//===--------------------------------------------------------------------===//
// Decimal Type
//===--------------------------------------------------------------------===//
struct DecimalTypeInfo : public ExtraTypeInfo {
	DecimalTypeInfo(uint8_t width_p, uint8_t scale_p)
	    : ExtraTypeInfo(ExtraTypeInfoType::DECIMAL_TYPE_INFO), width(width_p), scale(scale_p) {
		D_ASSERT(width_p >= scale_p);
	}

	uint8_t width;
	uint8_t scale;

public:
	void Serialize(FieldWriter &writer) const override {
		writer.WriteField<uint8_t>(width);
		writer.WriteField<uint8_t>(scale);
	}

	static shared_ptr<ExtraTypeInfo> Deserialize(FieldReader &reader) {
		auto width = reader.ReadRequired<uint8_t>();
		auto scale = reader.ReadRequired<uint8_t>();
		return make_shared<DecimalTypeInfo>(width, scale);
	}

protected:
	bool EqualsInternal(ExtraTypeInfo *other_p) const override {
		auto &other = (DecimalTypeInfo &)*other_p;
		return width == other.width && scale == other.scale;
	}
};

uint8_t DecimalType::GetWidth(const LogicalType &type) {
	D_ASSERT(type.id() == LogicalTypeId::DECIMAL);
	auto info = type.AuxInfo();
	D_ASSERT(info);
	return ((DecimalTypeInfo &)*info).width;
}

uint8_t DecimalType::GetScale(const LogicalType &type) {
	D_ASSERT(type.id() == LogicalTypeId::DECIMAL);
	auto info = type.AuxInfo();
	D_ASSERT(info);
	return ((DecimalTypeInfo &)*info).scale;
}

uint8_t DecimalType::MaxWidth() {
	return DecimalWidth<hugeint_t>::max;
}

LogicalType LogicalType::DECIMAL(int width, int scale) {
	D_ASSERT(width >= scale);
	auto type_info = make_shared<DecimalTypeInfo>(width, scale);
	return LogicalType(LogicalTypeId::DECIMAL, std::move(type_info));
}

//===--------------------------------------------------------------------===//
// String Type
//===--------------------------------------------------------------------===//
struct StringTypeInfo : public ExtraTypeInfo {
	explicit StringTypeInfo(string collation_p)
	    : ExtraTypeInfo(ExtraTypeInfoType::STRING_TYPE_INFO), collation(std::move(collation_p)) {
	}

	string collation;

public:
	void Serialize(FieldWriter &writer) const override {
		writer.WriteString(collation);
	}

	static shared_ptr<ExtraTypeInfo> Deserialize(FieldReader &reader) {
		auto collation = reader.ReadRequired<string>();
		return make_shared<StringTypeInfo>(std::move(collation));
	}

protected:
	bool EqualsInternal(ExtraTypeInfo *other_p) const override {
		// collation info has no impact on equality
		return true;
	}
};

string StringType::GetCollation(const LogicalType &type) {
	if (type.id() != LogicalTypeId::VARCHAR) {
		return string();
	}
	auto info = type.AuxInfo();
	if (!info) {
		return string();
	}
	if (info->type == ExtraTypeInfoType::GENERIC_TYPE_INFO) {
		return string();
	}
	return ((StringTypeInfo &)*info).collation;
}

LogicalType LogicalType::VARCHAR_COLLATION(string collation) { // NOLINT
	auto string_info = make_shared<StringTypeInfo>(std::move(collation));
	return LogicalType(LogicalTypeId::VARCHAR, std::move(string_info));
}

//===--------------------------------------------------------------------===//
// List Type
//===--------------------------------------------------------------------===//
struct ListTypeInfo : public ExtraTypeInfo {
	explicit ListTypeInfo(LogicalType child_type_p)
	    : ExtraTypeInfo(ExtraTypeInfoType::LIST_TYPE_INFO), child_type(std::move(child_type_p)) {
	}

	LogicalType child_type;

public:
	void Serialize(FieldWriter &writer) const override {
		writer.WriteSerializable(child_type);
	}

	static shared_ptr<ExtraTypeInfo> Deserialize(FieldReader &reader) {
		auto child_type = reader.ReadRequiredSerializable<LogicalType, LogicalType>();
		return make_shared<ListTypeInfo>(std::move(child_type));
	}

protected:
	bool EqualsInternal(ExtraTypeInfo *other_p) const override {
		auto &other = (ListTypeInfo &)*other_p;
		return child_type == other.child_type;
	}
};

const LogicalType &ListType::GetChildType(const LogicalType &type) {
	D_ASSERT(type.id() == LogicalTypeId::LIST || type.id() == LogicalTypeId::MAP);
	auto info = type.AuxInfo();
	D_ASSERT(info);
	return ((ListTypeInfo &)*info).child_type;
}

LogicalType LogicalType::LIST(LogicalType child) {
	auto info = make_shared<ListTypeInfo>(std::move(child));
	return LogicalType(LogicalTypeId::LIST, std::move(info));
}

//===--------------------------------------------------------------------===//
// Struct Type
//===--------------------------------------------------------------------===//
struct StructTypeInfo : public ExtraTypeInfo {
	explicit StructTypeInfo(child_list_t<LogicalType> child_types_p)
	    : ExtraTypeInfo(ExtraTypeInfoType::STRUCT_TYPE_INFO), child_types(std::move(child_types_p)) {
	}

	child_list_t<LogicalType> child_types;

public:
	void Serialize(FieldWriter &writer) const override {
		writer.WriteField<uint32_t>(child_types.size());
		auto &serializer = writer.GetSerializer();
		for (idx_t i = 0; i < child_types.size(); i++) {
			serializer.WriteString(child_types[i].first);
			child_types[i].second.Serialize(serializer);
		}
	}

	static shared_ptr<ExtraTypeInfo> Deserialize(FieldReader &reader) {
		child_list_t<LogicalType> child_list;
		auto child_types_size = reader.ReadRequired<uint32_t>();
		auto &source = reader.GetSource();
		for (uint32_t i = 0; i < child_types_size; i++) {
			auto name = source.Read<string>();
			auto type = LogicalType::Deserialize(source);
			child_list.push_back(make_pair(std::move(name), std::move(type)));
		}
		return make_shared<StructTypeInfo>(std::move(child_list));
	}

protected:
	bool EqualsInternal(ExtraTypeInfo *other_p) const override {
		auto &other = (StructTypeInfo &)*other_p;
		return child_types == other.child_types;
	}
};

struct AggregateStateTypeInfo : public ExtraTypeInfo {
	explicit AggregateStateTypeInfo(aggregate_state_t state_type_p)
	    : ExtraTypeInfo(ExtraTypeInfoType::AGGREGATE_STATE_TYPE_INFO), state_type(std::move(state_type_p)) {
	}

	aggregate_state_t state_type;

public:
	void Serialize(FieldWriter &writer) const override {
		auto &serializer = writer.GetSerializer();
		writer.WriteString(state_type.function_name);
		state_type.return_type.Serialize(serializer);
		writer.WriteField<uint32_t>(state_type.bound_argument_types.size());
		for (idx_t i = 0; i < state_type.bound_argument_types.size(); i++) {
			state_type.bound_argument_types[i].Serialize(serializer);
		}
	}

	static shared_ptr<ExtraTypeInfo> Deserialize(FieldReader &reader) {
		auto &source = reader.GetSource();

		auto function_name = reader.ReadRequired<string>();
		auto return_type = LogicalType::Deserialize(source);
		auto bound_argument_types_size = reader.ReadRequired<uint32_t>();
		vector<LogicalType> bound_argument_types;

		for (uint32_t i = 0; i < bound_argument_types_size; i++) {
			auto type = LogicalType::Deserialize(source);
			bound_argument_types.push_back(std::move(type));
		}
		return make_shared<AggregateStateTypeInfo>(
		    aggregate_state_t(std::move(function_name), std::move(return_type), std::move(bound_argument_types)));
	}

protected:
	bool EqualsInternal(ExtraTypeInfo *other_p) const override {
		auto &other = (AggregateStateTypeInfo &)*other_p;
		return state_type.function_name == other.state_type.function_name &&
		       state_type.return_type == other.state_type.return_type &&
		       state_type.bound_argument_types == other.state_type.bound_argument_types;
	}
};

const aggregate_state_t &AggregateStateType::GetStateType(const LogicalType &type) {
	D_ASSERT(type.id() == LogicalTypeId::AGGREGATE_STATE);
	auto info = type.AuxInfo();
	D_ASSERT(info);
	return ((AggregateStateTypeInfo &)*info).state_type;
}

const string AggregateStateType::GetTypeName(const LogicalType &type) {
	D_ASSERT(type.id() == LogicalTypeId::AGGREGATE_STATE);
	auto info = type.AuxInfo();
	if (!info) {
		return "AGGREGATE_STATE<?>";
	}
	auto aggr_state = ((AggregateStateTypeInfo &)*info).state_type;
	return "AGGREGATE_STATE<" + aggr_state.function_name + "(" +
	       StringUtil::Join(aggr_state.bound_argument_types, aggr_state.bound_argument_types.size(), ", ",
	                        [](const LogicalType &arg_type) { return arg_type.ToString(); }) +
	       ")" + "::" + aggr_state.return_type.ToString() + ">";
}

const child_list_t<LogicalType> &StructType::GetChildTypes(const LogicalType &type) {
	D_ASSERT(type.id() == LogicalTypeId::STRUCT || type.id() == LogicalTypeId::UNION);

	auto info = type.AuxInfo();
	D_ASSERT(info);
	return ((StructTypeInfo &)*info).child_types;
}

const LogicalType &StructType::GetChildType(const LogicalType &type, idx_t index) {
	auto &child_types = StructType::GetChildTypes(type);
	D_ASSERT(index < child_types.size());
	return child_types[index].second;
}

const string &StructType::GetChildName(const LogicalType &type, idx_t index) {
	auto &child_types = StructType::GetChildTypes(type);
	D_ASSERT(index < child_types.size());
	return child_types[index].first;
}

idx_t StructType::GetChildCount(const LogicalType &type) {
	return StructType::GetChildTypes(type).size();
}

LogicalType LogicalType::STRUCT(child_list_t<LogicalType> children) {
	auto info = make_shared<StructTypeInfo>(std::move(children));
	return LogicalType(LogicalTypeId::STRUCT, std::move(info));
}

LogicalType LogicalType::AGGREGATE_STATE(aggregate_state_t state_type) { // NOLINT
	auto info = make_shared<AggregateStateTypeInfo>(std::move(state_type));
	return LogicalType(LogicalTypeId::AGGREGATE_STATE, std::move(info));
}

//===--------------------------------------------------------------------===//
// Map Type
//===--------------------------------------------------------------------===//
LogicalType LogicalType::MAP(LogicalType child) {
	auto info = make_shared<ListTypeInfo>(std::move(child));
	return LogicalType(LogicalTypeId::MAP, std::move(info));
}

LogicalType LogicalType::MAP(LogicalType key, LogicalType value) {
	child_list_t<LogicalType> child_types;
	child_types.push_back({"key", std::move(key)});
	child_types.push_back({"value", std::move(value)});
	return LogicalType::MAP(LogicalType::STRUCT(std::move(child_types)));
}

const LogicalType &MapType::KeyType(const LogicalType &type) {
	D_ASSERT(type.id() == LogicalTypeId::MAP);
	return StructType::GetChildTypes(ListType::GetChildType(type))[0].second;
}

const LogicalType &MapType::ValueType(const LogicalType &type) {
	D_ASSERT(type.id() == LogicalTypeId::MAP);
	return StructType::GetChildTypes(ListType::GetChildType(type))[1].second;
}

//===--------------------------------------------------------------------===//
// Union Type
//===--------------------------------------------------------------------===//

LogicalType LogicalType::UNION(child_list_t<LogicalType> members) {
	D_ASSERT(members.size() > 0);
	D_ASSERT(members.size() <= UnionType::MAX_UNION_MEMBERS);
	// union types always have a hidden "tag" field in front
	members.insert(members.begin(), {"", LogicalType::TINYINT});
	auto info = make_shared<StructTypeInfo>(std::move(members));
	return LogicalType(LogicalTypeId::UNION, std::move(info));
}

const LogicalType &UnionType::GetMemberType(const LogicalType &type, idx_t index) {
	auto &child_types = StructType::GetChildTypes(type);
	D_ASSERT(index < child_types.size());
	// skip the "tag" field
	return child_types[index + 1].second;
}

const string &UnionType::GetMemberName(const LogicalType &type, idx_t index) {
	auto &child_types = StructType::GetChildTypes(type);
	D_ASSERT(index < child_types.size());
	// skip the "tag" field
	return child_types[index + 1].first;
}

idx_t UnionType::GetMemberCount(const LogicalType &type) {
	// dont count the "tag" field
	return StructType::GetChildTypes(type).size() - 1;
}
const child_list_t<LogicalType> UnionType::CopyMemberTypes(const LogicalType &type) {
	auto child_types = StructType::GetChildTypes(type);
	child_types.erase(child_types.begin());
	return child_types;
}

//===--------------------------------------------------------------------===//
// User Type
//===--------------------------------------------------------------------===//
struct UserTypeInfo : public ExtraTypeInfo {
	explicit UserTypeInfo(string name_p)
	    : ExtraTypeInfo(ExtraTypeInfoType::USER_TYPE_INFO), user_type_name(std::move(name_p)) {
	}

	string user_type_name;

public:
	void Serialize(FieldWriter &writer) const override {
		writer.WriteString(user_type_name);
	}

	static shared_ptr<ExtraTypeInfo> Deserialize(FieldReader &reader) {
		auto enum_name = reader.ReadRequired<string>();
		return make_shared<UserTypeInfo>(std::move(enum_name));
	}

protected:
	bool EqualsInternal(ExtraTypeInfo *other_p) const override {
		auto &other = (UserTypeInfo &)*other_p;
		return other.user_type_name == user_type_name;
	}
};

const string &UserType::GetTypeName(const LogicalType &type) {
	D_ASSERT(type.id() == LogicalTypeId::USER);
	auto info = type.AuxInfo();
	D_ASSERT(info);
	return ((UserTypeInfo &)*info).user_type_name;
}

LogicalType LogicalType::USER(const string &user_type_name) {
	auto info = make_shared<UserTypeInfo>(user_type_name);
	return LogicalType(LogicalTypeId::USER, std::move(info));
}

//===--------------------------------------------------------------------===//
// Enum Type
//===--------------------------------------------------------------------===//

enum EnumDictType : uint8_t { INVALID = 0, VECTOR_DICT = 1 };

struct EnumTypeInfo : public ExtraTypeInfo {
	explicit EnumTypeInfo(string enum_name_p, Vector &values_insert_order_p, idx_t dict_size_p)
	    : ExtraTypeInfo(ExtraTypeInfoType::ENUM_TYPE_INFO), dict_type(EnumDictType::VECTOR_DICT),
<<<<<<< HEAD
	      enum_name(move(enum_name_p)), values_insert_order(values_insert_order_p), dict_size(dict_size_p) {
=======
	      enum_name(std::move(enum_name_p)), values_insert_order(values_insert_order_p), dict_size(dict_size_p) {
>>>>>>> b3f6a8f1
	}
	EnumDictType dict_type;
	string enum_name;
	Vector values_insert_order;
	idx_t dict_size;

protected:
	// Equalities are only used in enums with different catalog entries
	bool EqualsInternal(ExtraTypeInfo *other_p) const override {
		auto &other = (EnumTypeInfo &)*other_p;
		if (dict_type != other.dict_type) {
			return false;
		}
		D_ASSERT(dict_type == EnumDictType::VECTOR_DICT);
		// We must check if both enums have the same size
		if (other.dict_size != dict_size) {
			return false;
		}
		auto other_vector_ptr = FlatVector::GetData<string_t>(other.values_insert_order);
		auto this_vector_ptr = FlatVector::GetData<string_t>(values_insert_order);

		// Now we must check if all strings are the same
		for (idx_t i = 0; i < dict_size; i++) {
			if (!Equals::Operation(other_vector_ptr[i], this_vector_ptr[i])) {
				return false;
			}
		}
		return true;
	}

	void Serialize(FieldWriter &writer) const override {
		if (dict_type != EnumDictType::VECTOR_DICT) {
			throw InternalException("Cannot serialize non-vector dictionary ENUM types");
		}
		writer.WriteField<uint32_t>(dict_size);
		writer.WriteString(enum_name);
		((Vector &)values_insert_order).Serialize(dict_size, writer.GetSerializer());
	}
};

template <class T>
struct EnumTypeInfoTemplated : public EnumTypeInfo {
	explicit EnumTypeInfoTemplated(const string &enum_name_p, Vector &values_insert_order_p, idx_t size_p)
	    : EnumTypeInfo(enum_name_p, values_insert_order_p, size_p) {
		D_ASSERT(values_insert_order_p.GetType().InternalType() == PhysicalType::VARCHAR);

		UnifiedVectorFormat vdata;
		values_insert_order.ToUnifiedFormat(size_p, vdata);

		auto data = (string_t *)vdata.data;
		for (idx_t i = 0; i < size_p; i++) {
			auto idx = vdata.sel->get_index(i);
			if (!vdata.validity.RowIsValid(idx)) {
				throw InternalException("Attempted to create ENUM type with NULL value");
			}
			if (values.count(data[idx]) > 0) {
				throw InvalidInputException("Attempted to create ENUM type with duplicate value %s",
				                            data[idx].GetString());
			}
			values[data[idx]] = i;
		}
	}

	static shared_ptr<EnumTypeInfoTemplated> Deserialize(FieldReader &reader, uint32_t size) {
		auto enum_name = reader.ReadRequired<string>();
		Vector values_insert_order(LogicalType::VARCHAR, size);
		values_insert_order.Deserialize(size, reader.GetSource());
		return make_shared<EnumTypeInfoTemplated>(std::move(enum_name), values_insert_order, size);
	}

	string_map_t<T> values;
};

const string &EnumType::GetTypeName(const LogicalType &type) {
	D_ASSERT(type.id() == LogicalTypeId::ENUM);
	auto info = type.AuxInfo();
	D_ASSERT(info);
	return ((EnumTypeInfo &)*info).enum_name;
}

static PhysicalType EnumVectorDictType(idx_t size) {
	if (size <= NumericLimits<uint8_t>::Maximum()) {
		return PhysicalType::UINT8;
	} else if (size <= NumericLimits<uint16_t>::Maximum()) {
		return PhysicalType::UINT16;
	} else if (size <= NumericLimits<uint32_t>::Maximum()) {
		return PhysicalType::UINT32;
	} else {
		throw InternalException("Enum size must be lower than " + std::to_string(NumericLimits<uint32_t>::Maximum()));
	}
}

LogicalType LogicalType::ENUM(const string &enum_name, Vector &ordered_data, idx_t size) {
	// Generate EnumTypeInfo
	shared_ptr<ExtraTypeInfo> info;
	auto enum_internal_type = EnumVectorDictType(size);
	switch (enum_internal_type) {
	case PhysicalType::UINT8:
		info = make_shared<EnumTypeInfoTemplated<uint8_t>>(enum_name, ordered_data, size);
		break;
	case PhysicalType::UINT16:
		info = make_shared<EnumTypeInfoTemplated<uint16_t>>(enum_name, ordered_data, size);
		break;
	case PhysicalType::UINT32:
		info = make_shared<EnumTypeInfoTemplated<uint32_t>>(enum_name, ordered_data, size);
		break;
	default:
		throw InternalException("Invalid Physical Type for ENUMs");
	}
	// Generate Actual Enum Type
	return LogicalType(LogicalTypeId::ENUM, info);
}

template <class T>
int64_t TemplatedGetPos(string_map_t<T> &map, const string_t &key) {
	auto it = map.find(key);
	if (it == map.end()) {
		return -1;
	}
	return it->second;
}

int64_t EnumType::GetPos(const LogicalType &type, const string_t &key) {
	auto info = type.AuxInfo();
	switch (type.InternalType()) {
	case PhysicalType::UINT8:
		return TemplatedGetPos(((EnumTypeInfoTemplated<uint8_t> &)*info).values, key);
	case PhysicalType::UINT16:
		return TemplatedGetPos(((EnumTypeInfoTemplated<uint16_t> &)*info).values, key);
	case PhysicalType::UINT32:
		return TemplatedGetPos(((EnumTypeInfoTemplated<uint32_t> &)*info).values, key);
	default:
		throw InternalException("ENUM can only have unsigned integers (except UINT64) as physical types");
	}
}

const string EnumType::GetValue(const Value &val) {
	auto info = val.type().AuxInfo();
	auto &values_insert_order = ((EnumTypeInfo &)*info).values_insert_order;
	return StringValue::Get(values_insert_order.GetValue(val.GetValue<uint32_t>()));
}

Vector &EnumType::GetValuesInsertOrder(const LogicalType &type) {
	D_ASSERT(type.id() == LogicalTypeId::ENUM);
	auto info = type.AuxInfo();
	D_ASSERT(info);
	return ((EnumTypeInfo &)*info).values_insert_order;
}

idx_t EnumType::GetSize(const LogicalType &type) {
	D_ASSERT(type.id() == LogicalTypeId::ENUM);
	auto info = type.AuxInfo();
	D_ASSERT(info);
	return ((EnumTypeInfo &)*info).dict_size;
}

void EnumType::SetCatalog(LogicalType &type, TypeCatalogEntry *catalog_entry) {
	D_ASSERT(type.id() == LogicalTypeId::ENUM);
	auto info = type.AuxInfo();
	D_ASSERT(info);
	((EnumTypeInfo &)*info).catalog_entry = catalog_entry;
}
TypeCatalogEntry *EnumType::GetCatalog(const LogicalType &type) {
	D_ASSERT(type.id() == LogicalTypeId::ENUM);
	auto info = type.AuxInfo();
	D_ASSERT(info);
	return ((EnumTypeInfo &)*info).catalog_entry;
}

PhysicalType EnumType::GetPhysicalType(const LogicalType &type) {
	D_ASSERT(type.id() == LogicalTypeId::ENUM);
	auto aux_info = type.AuxInfo();
	D_ASSERT(aux_info);
	auto &info = (EnumTypeInfo &)*aux_info;
	D_ASSERT(info.dict_type == EnumDictType::VECTOR_DICT);
	return EnumVectorDictType(info.dict_size);
}

//===--------------------------------------------------------------------===//
// Extra Type Info
//===--------------------------------------------------------------------===//
void ExtraTypeInfo::Serialize(ExtraTypeInfo *info, FieldWriter &writer) {
	if (!info) {
		writer.WriteField<ExtraTypeInfoType>(ExtraTypeInfoType::INVALID_TYPE_INFO);
		writer.WriteString(string());
	} else {
		writer.WriteField<ExtraTypeInfoType>(info->type);
		info->Serialize(writer);
		writer.WriteString(info->alias);
	}
}
shared_ptr<ExtraTypeInfo> ExtraTypeInfo::Deserialize(FieldReader &reader) {
	auto type = reader.ReadRequired<ExtraTypeInfoType>();
	shared_ptr<ExtraTypeInfo> extra_info;
	switch (type) {
	case ExtraTypeInfoType::INVALID_TYPE_INFO: {
		auto alias = reader.ReadField<string>(string());
		if (!alias.empty()) {
			return make_shared<ExtraTypeInfo>(type, alias);
		}
		return nullptr;
	}
	case ExtraTypeInfoType::GENERIC_TYPE_INFO: {
		extra_info = make_shared<ExtraTypeInfo>(type);
	} break;
	case ExtraTypeInfoType::DECIMAL_TYPE_INFO:
		extra_info = DecimalTypeInfo::Deserialize(reader);
		break;
	case ExtraTypeInfoType::STRING_TYPE_INFO:
		extra_info = StringTypeInfo::Deserialize(reader);
		break;
	case ExtraTypeInfoType::LIST_TYPE_INFO:
		extra_info = ListTypeInfo::Deserialize(reader);
		break;
	case ExtraTypeInfoType::STRUCT_TYPE_INFO:
		extra_info = StructTypeInfo::Deserialize(reader);
		break;
	case ExtraTypeInfoType::USER_TYPE_INFO:
		extra_info = UserTypeInfo::Deserialize(reader);
		break;
	case ExtraTypeInfoType::ENUM_TYPE_INFO: {
		auto enum_size = reader.ReadRequired<uint32_t>();
		auto enum_internal_type = EnumVectorDictType(enum_size);
		switch (enum_internal_type) {
		case PhysicalType::UINT8:
			extra_info = EnumTypeInfoTemplated<uint8_t>::Deserialize(reader, enum_size);
			break;
		case PhysicalType::UINT16:
			extra_info = EnumTypeInfoTemplated<uint16_t>::Deserialize(reader, enum_size);
			break;
		case PhysicalType::UINT32:
			extra_info = EnumTypeInfoTemplated<uint32_t>::Deserialize(reader, enum_size);
			break;
		default:
			throw InternalException("Invalid Physical Type for ENUMs");
		}
	} break;
	case ExtraTypeInfoType::AGGREGATE_STATE_TYPE_INFO:
		extra_info = AggregateStateTypeInfo::Deserialize(reader);
		break;

	default:
		throw InternalException("Unimplemented type info in ExtraTypeInfo::Deserialize");
	}
	auto alias = reader.ReadField<string>(string());
	extra_info->alias = alias;
	return extra_info;
}

//===--------------------------------------------------------------------===//
// Logical Type
//===--------------------------------------------------------------------===//

// the destructor needs to know about the extra type info
LogicalType::~LogicalType() {
}

void LogicalType::Serialize(Serializer &serializer) const {
	FieldWriter writer(serializer);
	writer.WriteField<LogicalTypeId>(id_);
	ExtraTypeInfo::Serialize(type_info_.get(), writer);
	writer.Finalize();
}

LogicalType LogicalType::Deserialize(Deserializer &source) {
	FieldReader reader(source);
	auto id = reader.ReadRequired<LogicalTypeId>();
	auto info = ExtraTypeInfo::Deserialize(reader);
	reader.Finalize();

	return LogicalType(id, std::move(info));
}

bool LogicalType::EqualTypeInfo(const LogicalType &rhs) const {
	if (type_info_.get() == rhs.type_info_.get()) {
		return true;
	}
	if (type_info_) {
		return type_info_->Equals(rhs.type_info_.get());
	} else {
		D_ASSERT(rhs.type_info_);
		return rhs.type_info_->Equals(type_info_.get());
	}
}

bool LogicalType::operator==(const LogicalType &rhs) const {
	if (id_ != rhs.id_) {
		return false;
	}
	return EqualTypeInfo(rhs);
}

} // namespace duckdb<|MERGE_RESOLUTION|>--- conflicted
+++ resolved
@@ -1293,11 +1293,7 @@
 struct EnumTypeInfo : public ExtraTypeInfo {
 	explicit EnumTypeInfo(string enum_name_p, Vector &values_insert_order_p, idx_t dict_size_p)
 	    : ExtraTypeInfo(ExtraTypeInfoType::ENUM_TYPE_INFO), dict_type(EnumDictType::VECTOR_DICT),
-<<<<<<< HEAD
-	      enum_name(move(enum_name_p)), values_insert_order(values_insert_order_p), dict_size(dict_size_p) {
-=======
 	      enum_name(std::move(enum_name_p)), values_insert_order(values_insert_order_p), dict_size(dict_size_p) {
->>>>>>> b3f6a8f1
 	}
 	EnumDictType dict_type;
 	string enum_name;
