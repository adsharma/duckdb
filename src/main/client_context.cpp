--- conflicted
+++ resolved
@@ -682,18 +682,13 @@
 	} catch (FatalException &ex) {
 		// fatal exceptions invalidate the entire database
 		auto &db = DatabaseInstance::GetDatabase(*this);
-<<<<<<< HEAD
-		db.Invalidate();
+		if (!config.query_verification_enabled) {
+			db.Invalidate();
+		}
 		result = make_unique<PendingQueryResult>(PreservedError(ex));
 	} catch (const Exception &ex) {
 		// other types of exceptions do invalidate the current transaction
 		result = make_unique<PendingQueryResult>(PreservedError(ex));
-=======
-		if (!config.query_verification_enabled) {
-			db.Invalidate();
-		}
-		result = make_unique<PendingQueryResult>(ex.what());
->>>>>>> c0a4ab96
 	} catch (std::exception &ex) {
 		// other types of exceptions do invalidate the current transaction
 		result = make_unique<PendingQueryResult>(PreservedError(ex));
