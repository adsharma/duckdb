#include <list>
#include "duckdb/main/query_result.hpp"
#include "duckdb/common/printer.hpp"
#include "duckdb/common/arrow.hpp"
#include "duckdb/common/vector.hpp"

namespace duckdb {

QueryResult::QueryResult(QueryResultType type, StatementType statement_type)
    : type(type), statement_type(statement_type), success(true) {
}

QueryResult::QueryResult(QueryResultType type, StatementType statement_type, vector<LogicalType> types_p,
                         vector<string> names_p)
    : type(type), statement_type(statement_type), types(move(types_p)), names(move(names_p)), success(true) {
	D_ASSERT(types.size() == names.size());
}

QueryResult::QueryResult(QueryResultType type, string error) : type(type), success(false), error(move(error)) {
}

unique_ptr<DataChunk> QueryResult::Fetch() {
	auto chunk = FetchRaw();
	if (!chunk) {
		return nullptr;
	}
	chunk->Normalify();
	return chunk;
}

bool QueryResult::Equals(QueryResult &other) {
	// first compare the success state of the results
	if (success != other.success) {
		return false;
	}
	if (!success) {
		return error == other.error;
	}
	// compare names
	if (names != other.names) {
		return false;
	}
	// compare types
	if (types != other.types) {
		return false;
	}
	// now compare the actual values
	// fetch chunks
	while (true) {
		auto lchunk = Fetch();
		auto rchunk = other.Fetch();
		if (!lchunk && !rchunk) {
			return true;
		}
		if (!lchunk || !rchunk) {
			return false;
		}
		if (lchunk->size() == 0 && rchunk->size() == 0) {
			return true;
		}
		if (lchunk->size() != rchunk->size()) {
			return false;
		}
		D_ASSERT(lchunk->ColumnCount() == rchunk->ColumnCount());
		for (idx_t col = 0; col < rchunk->ColumnCount(); col++) {
			for (idx_t row = 0; row < rchunk->size(); row++) {
				auto lvalue = lchunk->GetValue(col, row);
				auto rvalue = rchunk->GetValue(col, row);
				if (lvalue != rvalue) {
					return false;
				}
			}
		}
	}
}

void QueryResult::Print() {
	Printer::Print(ToString());
}

string QueryResult::HeaderToString() {
	string result;
	for (auto &name : names) {
		result += name + "\t";
	}
	result += "\n";
	for (auto &type : types) {
		result += type.ToString() + "\t";
	}
	result += "\n";
	return result;
}

struct DuckDBArrowSchemaHolder {
	// unused in children
	vector<ArrowSchema> children;
	// unused in children
	vector<ArrowSchema *> children_ptrs;
	//! used for nested structures
<<<<<<< HEAD
	std::list<std::vector<ArrowSchema>> nested_children = {};
	std::list<std::vector<ArrowSchema *>> nested_children_ptr = {};
=======
	std::list<ArrowSchema> nested_children;
	std::list<ArrowSchema *> nested_children_ptr;
>>>>>>> 9eaeaad5
	//! This holds strings created to represent decimal types
	vector<unique_ptr<char[]>> owned_type_names;
};

static void ReleaseDuckDBArrowSchema(ArrowSchema *schema) {
	if (!schema || !schema->release) {
		return;
	}
	schema->release = nullptr;
	auto holder = static_cast<DuckDBArrowSchemaHolder *>(schema->private_data);
	delete holder;
}

void InitializeChild(ArrowSchema &child, const string &name = "") {
	//! Child is cleaned up by parent
	child.private_data = nullptr;
	child.release = ReleaseDuckDBArrowSchema;

	//! Store the child schema
	child.flags = ARROW_FLAG_NULLABLE;
	child.name = name.c_str();
	child.n_children = 0;
	child.children = nullptr;
	child.flags = 0;
	child.metadata = nullptr;
	child.dictionary = nullptr;
}
void SetArrowFormat(DuckDBArrowSchemaHolder &root_holder, ArrowSchema &child, const LogicalType &type) {
	switch (type.id()) {
	case LogicalTypeId::BOOLEAN:
		child.format = "b";
		break;
	case LogicalTypeId::TINYINT:
		child.format = "c";
		break;
	case LogicalTypeId::SMALLINT:
		child.format = "s";
		break;
	case LogicalTypeId::INTEGER:
		child.format = "i";
		break;
	case LogicalTypeId::BIGINT:
		child.format = "l";
		break;
	case LogicalTypeId::UTINYINT:
		child.format = "C";
		break;
	case LogicalTypeId::USMALLINT:
		child.format = "S";
		break;
	case LogicalTypeId::UINTEGER:
		child.format = "I";
		break;
	case LogicalTypeId::UBIGINT:
		child.format = "L";
		break;
	case LogicalTypeId::FLOAT:
		child.format = "f";
		break;
	case LogicalTypeId::HUGEINT:
		child.format = "d:38,0";
		break;
	case LogicalTypeId::DOUBLE:
		child.format = "g";
		break;
	case LogicalTypeId::VARCHAR:
		child.format = "u";
		break;
	case LogicalTypeId::DATE:
		child.format = "tdD";
		break;
	case LogicalTypeId::TIME:
		child.format = "ttm";
		break;
	case LogicalTypeId::TIMESTAMP:
		child.format = "tsu:";
		break;
	case LogicalTypeId::TIMESTAMP_SEC:
		child.format = "tss:";
		break;
	case LogicalTypeId::TIMESTAMP_NS:
		child.format = "tsn:";
		break;
	case LogicalTypeId::TIMESTAMP_MS:
		child.format = "tsm:";
		break;
	case LogicalTypeId::DECIMAL: {
		uint8_t width, scale;
		type.GetDecimalProperties(width, scale);
		string format = "d:" + to_string(width) + "," + to_string(scale);
		unique_ptr<char[]> format_ptr = unique_ptr<char[]>(new char[format.size() + 1]);
		for (size_t i = 0; i < format.size(); i++) {
			format_ptr[i] = format[i];
		}
		format_ptr[format.size()] = '\0';
		root_holder.owned_type_names.push_back(move(format_ptr));
		child.format = root_holder.owned_type_names.back().get();
		break;
	}
	case LogicalTypeId::SQLNULL: {
		child.format = "n";
		break;
	}
	case LogicalTypeId::LIST: {
		child.format = "+l";
		child.n_children = 1;
		root_holder.nested_children.emplace_back();
		root_holder.nested_children.back().resize(1);
		root_holder.nested_children_ptr.emplace_back();
		root_holder.nested_children_ptr.back().push_back(&root_holder.nested_children.back()[0]);
		InitializeChild(root_holder.nested_children.back()[0]);
		child.children = &root_holder.nested_children_ptr.back()[0];
		child.children[0]->name = "l";
		SetArrowFormat(root_holder, **child.children, type.child_types()[0].second);
		break;
	}
	case LogicalTypeId::STRUCT: {
		child.format = "+s";
		child.n_children = type.child_types().size();
		root_holder.nested_children.emplace_back();
		root_holder.nested_children.back().resize(type.child_types().size());
		root_holder.nested_children_ptr.emplace_back();
		root_holder.nested_children_ptr.back().resize(type.child_types().size());
		for (idx_t type_idx = 0; type_idx < type.child_types().size(); type_idx++) {
			root_holder.nested_children_ptr.back()[type_idx] = &root_holder.nested_children.back()[type_idx];
		}
		child.children = &root_holder.nested_children_ptr.back()[0];
		for (size_t type_idx = 0; type_idx < type.child_types().size(); type_idx++) {
			InitializeChild(*child.children[type_idx]);
			child.children[type_idx]->name = type.child_types()[type_idx].first.c_str();
			SetArrowFormat(root_holder, *child.children[type_idx], type.child_types()[type_idx].second);
		}
		break;
	}
	case LogicalTypeId::MAP: {
		child.format = "+m";
		//! Map has one child which is a struct
		child.n_children = 1;
		root_holder.nested_children.emplace_back();
		root_holder.nested_children.back().resize(1);
		root_holder.nested_children_ptr.emplace_back();
		root_holder.nested_children_ptr.back().push_back(&root_holder.nested_children.back()[0]);
		InitializeChild(root_holder.nested_children.back()[0]);
		child.children = &root_holder.nested_children_ptr.back()[0];
		child.children[0]->name = "entries";
		LogicalType struct_type(LogicalTypeId::STRUCT, type.child_types());
		SetArrowFormat(root_holder, *child.children[0], struct_type);
		break;
	}

	default:
		throw NotImplementedException("Unsupported Arrow type " + type.ToString());
	}
}

void QueryResult::ToArrowSchema(ArrowSchema *out_schema) {
	D_ASSERT(out_schema);

	// Allocate as unique_ptr first to cleanup properly on error
	auto root_holder = make_unique<DuckDBArrowSchemaHolder>();

	// Allocate the children
	root_holder->children.resize(ColumnCount());
	root_holder->children_ptrs.resize(ColumnCount(), nullptr);
	for (size_t i = 0; i < ColumnCount(); ++i) {
		root_holder->children_ptrs[i] = &root_holder->children[i];
	}
	out_schema->children = root_holder->children_ptrs.data();
	out_schema->n_children = ColumnCount();

	// Store the schema
	out_schema->format = "+s"; // struct apparently
	out_schema->flags = 0;
	out_schema->metadata = nullptr;
	out_schema->name = "duckdb_query_result";
	out_schema->dictionary = nullptr;

	// Configure all child schemas
	for (idx_t col_idx = 0; col_idx < ColumnCount(); col_idx++) {
		auto &child = root_holder->children[col_idx];
		InitializeChild(child, names[col_idx]);
		SetArrowFormat(*root_holder, child, types[col_idx]);
	}

	// Release ownership to caller
	out_schema->private_data = root_holder.release();
	out_schema->release = ReleaseDuckDBArrowSchema;
}

} // namespace duckdb<|MERGE_RESOLUTION|>--- conflicted
+++ resolved
@@ -97,13 +97,8 @@
 	// unused in children
 	vector<ArrowSchema *> children_ptrs;
 	//! used for nested structures
-<<<<<<< HEAD
-	std::list<std::vector<ArrowSchema>> nested_children = {};
-	std::list<std::vector<ArrowSchema *>> nested_children_ptr = {};
-=======
-	std::list<ArrowSchema> nested_children;
-	std::list<ArrowSchema *> nested_children_ptr;
->>>>>>> 9eaeaad5
+	std::list<std::vector<ArrowSchema>> nested_children;
+	std::list<std::vector<ArrowSchema *>> nested_children_ptr;
 	//! This holds strings created to represent decimal types
 	vector<unique_ptr<char[]>> owned_type_names;
 };
