#include "duckdb/catalog/catalog_entry/duck_table_entry.hpp"

#include "duckdb/common/enum_util.hpp"
#include "duckdb/common/exception/transaction_exception.hpp"
#include "duckdb/common/index_map.hpp"
#include "duckdb/execution/index/art/art.hpp"
#include "duckdb/function/table/table_scan.hpp"
#include "duckdb/main/database.hpp"
#include "duckdb/parser/constraints/list.hpp"
#include "duckdb/parser/parsed_data/comment_on_column_info.hpp"
#include "duckdb/parser/parsed_expression_iterator.hpp"
#include "duckdb/planner/binder.hpp"
#include "duckdb/planner/constraints/bound_check_constraint.hpp"
#include "duckdb/planner/constraints/bound_foreign_key_constraint.hpp"
#include "duckdb/planner/constraints/bound_not_null_constraint.hpp"
#include "duckdb/planner/constraints/bound_unique_constraint.hpp"
#include "duckdb/planner/expression/bound_reference_expression.hpp"
#include "duckdb/planner/expression_binder/alter_binder.hpp"
#include "duckdb/planner/operator/logical_get.hpp"
#include "duckdb/planner/operator/logical_projection.hpp"
#include "duckdb/planner/operator/logical_update.hpp"
#include "duckdb/planner/parsed_data/bound_create_table_info.hpp"
#include "duckdb/storage/storage_manager.hpp"
#include "duckdb/storage/table_storage_info.hpp"

namespace duckdb {

<<<<<<< HEAD
IndexStorageInfo GetIndexInfo(const IndexConstraintType &constraint_type, unique_ptr<CreateInfo> &create_info,
                              idx_t idx) {
=======
void AddDataTableIndex(DataTable &storage, const ColumnList &columns, const vector<PhysicalIndex> &keys,
                       IndexConstraintType constraint_type, const IndexStorageInfo &info) {

	// fetch types and create expressions for the index from the columns
	vector<column_t> column_ids;
	vector<unique_ptr<Expression>> unbound_expressions;
	vector<unique_ptr<Expression>> bound_expressions;
	idx_t key_nr = 0;
	column_ids.reserve(keys.size());
	for (auto &physical_key : keys) {
		auto &column = columns.GetColumn(physical_key);
		D_ASSERT(!column.Generated());
		unbound_expressions.push_back(
		    make_uniq<BoundColumnRefExpression>(column.Name(), column.Type(), ColumnBinding(0, column_ids.size())));

		bound_expressions.push_back(make_uniq<BoundReferenceExpression>(column.Type(), key_nr++));
		column_ids.push_back(column.StorageOid());
	}
	// create an adaptive radix tree around the expressions
	auto art = make_uniq<ART>(info.name, constraint_type, column_ids, TableIOManager::Get(storage),
	                          std::move(unbound_expressions), storage.db, nullptr, info);
	if (!info.IsValid() && !info.name.empty() && !storage.IsRoot()) {
		throw TransactionException("Transaction conflict: cannot add an index to a table that has been altered!");
	}
	storage.AddIndex(std::move(art));
}

void AddDataTableIndex(DataTable &storage, const ColumnList &columns, vector<LogicalIndex> &keys,
                       IndexConstraintType constraint_type, const IndexStorageInfo &info) {
	vector<PhysicalIndex> new_keys;
	new_keys.reserve(keys.size());
	for (auto &logical_key : keys) {
		new_keys.push_back(columns.LogicalToPhysical(logical_key));
	}
	AddDataTableIndex(storage, columns, new_keys, constraint_type, info);
}

IndexStorageInfo GetIndexInfo(const IndexConstraintType &constraint_type, const bool v1_0_0_storage,
                              unique_ptr<CreateInfo> &create_info, const idx_t identifier) {

>>>>>>> fb51e97b
	auto &create_table_info = create_info->Cast<CreateTableInfo>();
	auto constraint_name = EnumUtil::ToString(constraint_type) + "_";
	auto name = constraint_name + create_table_info.table + "_" + to_string(identifier);
	IndexStorageInfo info(name);
	if (!v1_0_0_storage) {
		info.options.emplace("v1_0_0_storage", v1_0_0_storage);
	}
	return info;
}

vector<reference<const ColumnDefinition>> GetUniqueConstraintKeys(const ColumnList &columns,
                                                                  const UniqueConstraint &constraint) {
	vector<reference<const ColumnDefinition>> index_columns;
	if (constraint.HasIndex()) {
		index_columns.push_back(columns.GetColumn(constraint.GetIndex()));
	} else {
		for (auto &keyname : constraint.GetColumnNames()) {
			index_columns.push_back(columns.GetColumn(keyname));
		}
	}
	return index_columns;
}

DuckTableEntry::DuckTableEntry(Catalog &catalog, SchemaCatalogEntry &schema, BoundCreateTableInfo &info,
                               shared_ptr<DataTable> inherited_storage)
    : TableCatalogEntry(catalog, schema, info.Base()), storage(std::move(inherited_storage)),
      column_dependency_manager(std::move(info.column_dependency_manager)) {

	if (storage) {
		if (!info.indexes.empty()) {
			storage->SetIndexStorageInfo(std::move(info.indexes));
		}
<<<<<<< HEAD
		storage =
		    make_shared_ptr<DataTable>(catalog.GetAttached(), StorageManager::Get(catalog).GetTableIOManager(&info),
		                               schema.name, name, std::move(storage_columns), std::move(info.data));

		// create the unique indexes for the UNIQUE and PRIMARY KEY and FOREIGN KEY constraints
		idx_t indexes_idx = 0;
		for (idx_t i = 0; i < constraints.size(); i++) {
			auto &constraint = constraints[i];
			if (constraint->type == ConstraintType::UNIQUE) {

				// unique constraint: create a unique index
				auto &unique = constraint->Cast<UniqueConstraint>();
				IndexConstraintType constraint_type = IndexConstraintType::UNIQUE;
				if (unique.is_primary_key) {
					constraint_type = IndexConstraintType::PRIMARY;
				}

				auto index_columns = GetUniqueConstraintKeys(columns, unique);
				if (info.indexes.empty()) {
					storage->AddConstraintIndex(index_columns, constraint_type,
					                            GetIndexInfo(constraint_type, info.base, i));
				} else {
					// we read the index from an old storage version, so we have to apply a dummy name
					if (info.indexes[indexes_idx].name.empty()) {
						auto name_info = GetIndexInfo(constraint_type, info.base, i);
						info.indexes[indexes_idx].name = name_info.name;
					}

					// now add the index
					storage->AddConstraintIndex(index_columns, constraint_type, info.indexes[indexes_idx++]);
				}

			} else if (constraint->type == ConstraintType::FOREIGN_KEY) {
				// foreign key constraint: create a foreign key index
				auto &bfk = constraint->Cast<ForeignKeyConstraint>();
				if (bfk.info.type == ForeignKeyType::FK_TYPE_FOREIGN_KEY_TABLE ||
				    bfk.info.type == ForeignKeyType::FK_TYPE_SELF_REFERENCE_TABLE) {

					vector<reference<const ColumnDefinition>> index_columns;
					index_columns.reserve(bfk.info.fk_keys.size());
					for (const auto &key : bfk.info.fk_keys) {
						index_columns.push_back(columns.GetColumn(key));
					}

					if (info.indexes.empty()) {
						auto constraint_type = IndexConstraintType::FOREIGN;
						storage->AddConstraintIndex(index_columns, constraint_type,
						                            GetIndexInfo(constraint_type, info.base, i));

					} else {
						// we read the index from an old storage version, so we have to apply a dummy name
						if (info.indexes[indexes_idx].name.empty()) {
							auto name_info = GetIndexInfo(IndexConstraintType::FOREIGN, info.base, i);
							info.indexes[indexes_idx].name = name_info.name;
						}

						// now add the index
						storage->AddConstraintIndex(index_columns, IndexConstraintType::FOREIGN,
						                            info.indexes[indexes_idx++]);
					}
=======
		return;
	}

	// create the physical storage
	vector<ColumnDefinition> storage_columns;
	for (auto &col_def : columns.Physical()) {
		storage_columns.push_back(col_def.Copy());
	}
	storage = make_shared_ptr<DataTable>(catalog.GetAttached(), StorageManager::Get(catalog).GetTableIOManager(&info),
	                                     schema.name, name, std::move(storage_columns), std::move(info.data));

	// create the unique indexes for the UNIQUE and PRIMARY KEY and FOREIGN KEY constraints
	idx_t indexes_idx = 0;
	for (idx_t i = 0; i < constraints.size(); i++) {
		auto &constraint = constraints[i];
		if (constraint->type == ConstraintType::UNIQUE) {
			// unique constraint: create a unique index
			auto &unique = constraint->Cast<UniqueConstraint>();
			IndexConstraintType constraint_type = IndexConstraintType::UNIQUE;
			if (unique.is_primary_key) {
				constraint_type = IndexConstraintType::PRIMARY;
			}
			auto unique_keys = GetUniqueConstraintKeys(columns, unique);
			if (info.indexes.empty()) {
				auto index_storage_info = GetIndexInfo(constraint_type, false, info.base, i);
				AddDataTableIndex(*storage, columns, unique_keys, constraint_type, index_storage_info);
				continue;
			}

			// We read the index from an old storage version applying a dummy name.
			if (info.indexes[indexes_idx].name.empty()) {
				auto name_info = GetIndexInfo(constraint_type, true, info.base, i);
				info.indexes[indexes_idx].name = name_info.name;
			}

			// now add the index
			AddDataTableIndex(*storage, columns, unique_keys, constraint_type, info.indexes[indexes_idx++]);
			continue;
		}

		if (constraint->type == ConstraintType::FOREIGN_KEY) {
			// foreign key constraint: create a foreign key index
			auto &bfk = constraint->Cast<ForeignKeyConstraint>();
			if (bfk.info.type == ForeignKeyType::FK_TYPE_FOREIGN_KEY_TABLE ||
			    bfk.info.type == ForeignKeyType::FK_TYPE_SELF_REFERENCE_TABLE) {

				if (info.indexes.empty()) {
					auto constraint_type = IndexConstraintType::FOREIGN;
					auto index_storage_info = GetIndexInfo(constraint_type, false, info.base, i);
					AddDataTableIndex(*storage, columns, bfk.info.fk_keys, constraint_type, index_storage_info);
					continue;
				}

				// We read the index from an old storage version applying a dummy name.
				if (info.indexes[indexes_idx].name.empty()) {
					auto name_info = GetIndexInfo(IndexConstraintType::FOREIGN, true, info.base, i);
					info.indexes[indexes_idx].name = name_info.name;
>>>>>>> fb51e97b
				}

				// now add the index
				AddDataTableIndex(*storage, columns, bfk.info.fk_keys, IndexConstraintType::FOREIGN,
				                  info.indexes[indexes_idx++]);
			}
		}
	}

	if (!info.indexes.empty()) {
		storage->SetIndexStorageInfo(std::move(info.indexes));
	}
}

unique_ptr<BaseStatistics> DuckTableEntry::GetStatistics(ClientContext &context, column_t column_id) {
	if (column_id == COLUMN_IDENTIFIER_ROW_ID) {
		return nullptr;
	}
	auto &column = columns.GetColumn(LogicalIndex(column_id));
	if (column.Generated()) {
		return nullptr;
	}
	return storage->GetStatistics(context, column.StorageOid());
}

unique_ptr<CatalogEntry> DuckTableEntry::AlterEntry(CatalogTransaction transaction, AlterInfo &info) {
	if (transaction.HasContext()) {
		return AlterEntry(transaction.GetContext(), info);
	}
	if (info.type != AlterType::ALTER_TABLE) {
		return CatalogEntry::AlterEntry(transaction, info);
	}

	auto &table_info = info.Cast<AlterTableInfo>();
	if (table_info.alter_table_type != AlterTableType::FOREIGN_KEY_CONSTRAINT) {
		return CatalogEntry::AlterEntry(transaction, info);
	}

	auto &foreign_key_constraint_info = table_info.Cast<AlterForeignKeyInfo>();
	if (foreign_key_constraint_info.type != AlterForeignKeyType::AFT_ADD) {
		return CatalogEntry::AlterEntry(transaction, info);
	}

	// We add foreign key constraints without a client context during checkpoint loading.
	return AddForeignKeyConstraint(nullptr, foreign_key_constraint_info);
}

unique_ptr<CatalogEntry> DuckTableEntry::AlterEntry(ClientContext &context, AlterInfo &info) {
	D_ASSERT(!internal);

	// Column comments have a special alter type
	if (info.type == AlterType::SET_COLUMN_COMMENT) {
		auto &comment_on_column_info = info.Cast<SetColumnCommentInfo>();
		return SetColumnComment(context, comment_on_column_info);
	}

	if (info.type != AlterType::ALTER_TABLE) {
		throw CatalogException("Can only modify table with ALTER TABLE statement");
	}
	auto &table_info = info.Cast<AlterTableInfo>();
	switch (table_info.alter_table_type) {
	case AlterTableType::RENAME_COLUMN: {
		auto &rename_info = table_info.Cast<RenameColumnInfo>();
		return RenameColumn(context, rename_info);
	}
	case AlterTableType::RENAME_TABLE: {
		auto &rename_info = table_info.Cast<RenameTableInfo>();
		auto copied_table = Copy(context);
		copied_table->name = rename_info.new_table_name;
		storage->SetTableName(rename_info.new_table_name);
		return copied_table;
	}
	case AlterTableType::ADD_COLUMN: {
		auto &add_info = table_info.Cast<AddColumnInfo>();
		return AddColumn(context, add_info);
	}
	case AlterTableType::REMOVE_COLUMN: {
		auto &remove_info = table_info.Cast<RemoveColumnInfo>();
		return RemoveColumn(context, remove_info);
	}
	case AlterTableType::SET_DEFAULT: {
		auto &set_default_info = table_info.Cast<SetDefaultInfo>();
		return SetDefault(context, set_default_info);
	}
	case AlterTableType::ALTER_COLUMN_TYPE: {
		auto &change_type_info = table_info.Cast<ChangeColumnTypeInfo>();
		return ChangeColumnType(context, change_type_info);
	}
	case AlterTableType::FOREIGN_KEY_CONSTRAINT: {
		auto &foreign_key_constraint_info = table_info.Cast<AlterForeignKeyInfo>();
		if (foreign_key_constraint_info.type == AlterForeignKeyType::AFT_ADD) {
			return AddForeignKeyConstraint(context, foreign_key_constraint_info);
		} else {
			return DropForeignKeyConstraint(context, foreign_key_constraint_info);
		}
	}
	case AlterTableType::SET_NOT_NULL: {
		auto &set_not_null_info = table_info.Cast<SetNotNullInfo>();
		return SetNotNull(context, set_not_null_info);
	}
	case AlterTableType::DROP_NOT_NULL: {
		auto &drop_not_null_info = table_info.Cast<DropNotNullInfo>();
		return DropNotNull(context, drop_not_null_info);
	}
	case AlterTableType::ADD_CONSTRAINT: {
		auto &add_constraint_info = table_info.Cast<AddConstraintInfo>();
		return AddConstraint(context, add_constraint_info);
	}
	default:
		throw InternalException("Unrecognized alter table type!");
	}
}

void DuckTableEntry::UndoAlter(ClientContext &context, AlterInfo &info) {
	D_ASSERT(!internal);
	D_ASSERT(info.type == AlterType::ALTER_TABLE);
	auto &table_info = info.Cast<AlterTableInfo>();
	switch (table_info.alter_table_type) {
	case AlterTableType::RENAME_TABLE: {
		storage->SetTableName(this->name);
		break;
	default:
		break;
	}
	}
}

static void RenameExpression(ParsedExpression &expr, RenameColumnInfo &info) {
	if (expr.type == ExpressionType::COLUMN_REF) {
		auto &colref = expr.Cast<ColumnRefExpression>();
		if (colref.column_names.back() == info.old_name) {
			colref.column_names.back() = info.new_name;
		}
	}
	ParsedExpressionIterator::EnumerateChildren(
	    expr, [&](const ParsedExpression &child) { RenameExpression((ParsedExpression &)child, info); });
}

unique_ptr<CatalogEntry> DuckTableEntry::RenameColumn(ClientContext &context, RenameColumnInfo &info) {
	auto rename_idx = GetColumnIndex(info.old_name);
	if (rename_idx.index == COLUMN_IDENTIFIER_ROW_ID) {
		throw CatalogException("Cannot rename rowid column");
	}
	auto create_info = make_uniq<CreateTableInfo>(schema, name);
	create_info->temporary = temporary;
	create_info->comment = comment;
	create_info->tags = tags;
	for (auto &col : columns.Logical()) {
		auto copy = col.Copy();
		if (rename_idx == col.Logical()) {
			copy.SetName(info.new_name);
		}
		if (col.Generated() && column_dependency_manager.IsDependencyOf(col.Logical(), rename_idx)) {
			RenameExpression(copy.GeneratedExpressionMutable(), info);
		}
		create_info->columns.AddColumn(std::move(copy));
	}
	for (idx_t c_idx = 0; c_idx < constraints.size(); c_idx++) {
		auto copy = constraints[c_idx]->Copy();
		switch (copy->type) {
		case ConstraintType::NOT_NULL:
			// NOT NULL constraint: no adjustments necessary
			break;
		case ConstraintType::CHECK: {
			// CHECK constraint: need to rename column references that refer to the renamed column
			auto &check = copy->Cast<CheckConstraint>();
			RenameExpression(*check.expression, info);
			break;
		}
		case ConstraintType::UNIQUE: {
			// UNIQUE constraint: possibly need to rename columns
			auto &unique = copy->Cast<UniqueConstraint>();
			for (auto &column_name : unique.GetColumnNamesMutable()) {
				if (column_name == info.old_name) {
					column_name = info.new_name;
				}
			}
			break;
		}
		case ConstraintType::FOREIGN_KEY: {
			// FOREIGN KEY constraint: possibly need to rename columns
			auto &fk = copy->Cast<ForeignKeyConstraint>();
			vector<string> columns = fk.pk_columns;
			if (fk.info.type == ForeignKeyType::FK_TYPE_FOREIGN_KEY_TABLE) {
				columns = fk.fk_columns;
			} else if (fk.info.type == ForeignKeyType::FK_TYPE_SELF_REFERENCE_TABLE) {
				for (idx_t i = 0; i < fk.fk_columns.size(); i++) {
					columns.push_back(fk.fk_columns[i]);
				}
			}
			for (idx_t i = 0; i < columns.size(); i++) {
				if (columns[i] == info.old_name) {
					throw CatalogException(
					    "Cannot rename column \"%s\" because this is involved in the foreign key constraint",
					    info.old_name);
				}
			}
			break;
		}
		default:
			throw InternalException("Unsupported constraint for entry!");
		}
		create_info->constraints.push_back(std::move(copy));
	}
	auto binder = Binder::CreateBinder(context);
	auto bound_create_info = binder->BindCreateTableInfo(std::move(create_info), schema);
	return make_uniq<DuckTableEntry>(catalog, schema, *bound_create_info, storage);
}

unique_ptr<CatalogEntry> DuckTableEntry::AddColumn(ClientContext &context, AddColumnInfo &info) {
	auto col_name = info.new_column.GetName();

	// We're checking for the opposite condition (ADD COLUMN IF _NOT_ EXISTS ...).
	if (info.if_column_not_exists && ColumnExists(col_name)) {
		return nullptr;
	}

	auto create_info = make_uniq<CreateTableInfo>(schema, name);
	create_info->temporary = temporary;
	create_info->comment = comment;
	create_info->tags = tags;

	for (auto &col : columns.Logical()) {
		create_info->columns.AddColumn(col.Copy());
	}
	for (auto &constraint : constraints) {
		create_info->constraints.push_back(constraint->Copy());
	}
	auto binder = Binder::CreateBinder(context);
	binder->BindLogicalType(info.new_column.TypeMutable(), &catalog, schema.name);
	info.new_column.SetOid(columns.LogicalColumnCount());
	info.new_column.SetStorageOid(columns.PhysicalColumnCount());
	auto col = info.new_column.Copy();

	create_info->columns.AddColumn(std::move(col));

	vector<unique_ptr<Expression>> bound_defaults;
	auto bound_create_info = binder->BindCreateTableInfo(std::move(create_info), schema, bound_defaults);
	auto new_storage = make_shared_ptr<DataTable>(context, *storage, info.new_column, *bound_defaults.back());
	return make_uniq<DuckTableEntry>(catalog, schema, *bound_create_info, new_storage);
}

void DuckTableEntry::UpdateConstraintsOnColumnDrop(const LogicalIndex &removed_index,
                                                   const vector<LogicalIndex> &adjusted_indices,
                                                   const RemoveColumnInfo &info, CreateTableInfo &create_info,
                                                   const vector<unique_ptr<BoundConstraint>> &bound_constraints,
                                                   bool is_generated) {
	// handle constraints for the new table
	D_ASSERT(constraints.size() == bound_constraints.size());
	for (idx_t constr_idx = 0; constr_idx < constraints.size(); constr_idx++) {
		auto &constraint = constraints[constr_idx];
		auto &bound_constraint = bound_constraints[constr_idx];
		switch (constraint->type) {
		case ConstraintType::NOT_NULL: {
			auto &not_null_constraint = bound_constraint->Cast<BoundNotNullConstraint>();
			auto not_null_index = columns.PhysicalToLogical(not_null_constraint.index);
			if (not_null_index != removed_index) {
				// the constraint is not about this column: we need to copy it
				// we might need to shift the index back by one though, to account for the removed column
				auto new_index = adjusted_indices[not_null_index.index];
				create_info.constraints.push_back(make_uniq<NotNullConstraint>(new_index));
			}
			break;
		}
		case ConstraintType::CHECK: {
			// Generated columns can not be part of an index
			// CHECK constraint
			auto &bound_check = bound_constraint->Cast<BoundCheckConstraint>();
			// check if the removed column is part of the check constraint
			if (is_generated) {
				// generated columns can not be referenced by constraints, we can just add the constraint back
				create_info.constraints.push_back(constraint->Copy());
				break;
			}
			auto physical_index = columns.LogicalToPhysical(removed_index);
			if (bound_check.bound_columns.find(physical_index) != bound_check.bound_columns.end()) {
				if (bound_check.bound_columns.size() > 1) {
					// CHECK constraint that concerns mult
					throw CatalogException(
					    "Cannot drop column \"%s\" because there is a CHECK constraint that depends on it",
					    info.removed_column);
				} else {
					// CHECK constraint that ONLY concerns this column, strip the constraint
				}
			} else {
				// check constraint does not concern the removed column: simply re-add it
				create_info.constraints.push_back(constraint->Copy());
			}
			break;
		}
		case ConstraintType::UNIQUE: {
			auto copy = constraint->Copy();
			auto &unique = copy->Cast<UniqueConstraint>();
			if (unique.HasIndex()) {
				if (unique.GetIndex() == removed_index) {
					throw CatalogException(
					    "Cannot drop column \"%s\" because there is a UNIQUE constraint that depends on it",
					    info.removed_column);
				}
				unique.SetIndex(adjusted_indices[unique.GetIndex().index]);
			}
			create_info.constraints.push_back(std::move(copy));
			break;
		}
		case ConstraintType::FOREIGN_KEY: {
			auto copy = constraint->Copy();
			auto &fk = copy->Cast<ForeignKeyConstraint>();
			vector<string> columns = fk.pk_columns;
			if (fk.info.type == ForeignKeyType::FK_TYPE_FOREIGN_KEY_TABLE) {
				columns = fk.fk_columns;
			} else if (fk.info.type == ForeignKeyType::FK_TYPE_SELF_REFERENCE_TABLE) {
				for (idx_t i = 0; i < fk.fk_columns.size(); i++) {
					columns.push_back(fk.fk_columns[i]);
				}
			}
			for (idx_t i = 0; i < columns.size(); i++) {
				if (columns[i] == info.removed_column) {
					throw CatalogException(
					    "Cannot drop column \"%s\" because there is a FOREIGN KEY constraint that depends on it",
					    info.removed_column);
				}
			}
			create_info.constraints.push_back(std::move(copy));
			break;
		}
		default:
			throw InternalException("Unsupported constraint for entry!");
		}
	}
}

unique_ptr<CatalogEntry> DuckTableEntry::RemoveColumn(ClientContext &context, RemoveColumnInfo &info) {
	auto removed_index = GetColumnIndex(info.removed_column, info.if_column_exists);
	if (!removed_index.IsValid()) {
		if (!info.if_column_exists) {
			throw CatalogException("Cannot drop column: rowid column cannot be dropped");
		}
		return nullptr;
	}

	auto create_info = make_uniq<CreateTableInfo>(schema, name);
	create_info->temporary = temporary;
	create_info->comment = comment;
	create_info->tags = tags;

	logical_index_set_t removed_columns;
	if (column_dependency_manager.HasDependents(removed_index)) {
		removed_columns = column_dependency_manager.GetDependents(removed_index);
	}
	if (!removed_columns.empty() && !info.cascade) {
		throw CatalogException("Cannot drop column: column is a dependency of 1 or more generated column(s)");
	}
	bool dropped_column_is_generated = false;
	for (auto &col : columns.Logical()) {
		if (col.Logical() == removed_index || removed_columns.count(col.Logical())) {
			if (col.Generated()) {
				dropped_column_is_generated = true;
			}
			continue;
		}
		create_info->columns.AddColumn(col.Copy());
	}
	if (create_info->columns.empty()) {
		throw CatalogException("Cannot drop column: table only has one column remaining!");
	}
	auto adjusted_indices = column_dependency_manager.RemoveColumn(removed_index, columns.LogicalColumnCount());

	auto binder = Binder::CreateBinder(context);
	auto bound_constraints = binder->BindConstraints(constraints, name, columns);

	UpdateConstraintsOnColumnDrop(removed_index, adjusted_indices, info, *create_info, bound_constraints,
	                              dropped_column_is_generated);

	auto bound_create_info = binder->BindCreateTableInfo(std::move(create_info), schema);
	if (columns.GetColumn(LogicalIndex(removed_index)).Generated()) {
		return make_uniq<DuckTableEntry>(catalog, schema, *bound_create_info, storage);
	}
	auto new_storage =
	    make_shared_ptr<DataTable>(context, *storage, columns.LogicalToPhysical(LogicalIndex(removed_index)).index);
	return make_uniq<DuckTableEntry>(catalog, schema, *bound_create_info, new_storage);
}

unique_ptr<CatalogEntry> DuckTableEntry::SetDefault(ClientContext &context, SetDefaultInfo &info) {
	auto create_info = make_uniq<CreateTableInfo>(schema, name);
	create_info->comment = comment;
	create_info->tags = tags;
	auto default_idx = GetColumnIndex(info.column_name);
	if (default_idx.index == COLUMN_IDENTIFIER_ROW_ID) {
		throw CatalogException("Cannot SET DEFAULT for rowid column");
	}

	// Copy all the columns, changing the value of the one that was specified by 'column_name'
	for (auto &col : columns.Logical()) {
		auto copy = col.Copy();
		if (default_idx == col.Logical()) {
			// set the default value of this column
			if (copy.Generated()) {
				throw BinderException("Cannot SET DEFAULT for generated column \"%s\"", col.Name());
			}
			copy.SetDefaultValue(info.expression ? info.expression->Copy() : nullptr);
		}
		create_info->columns.AddColumn(std::move(copy));
	}
	// Copy all the constraints
	for (idx_t i = 0; i < constraints.size(); i++) {
		auto constraint = constraints[i]->Copy();
		create_info->constraints.push_back(std::move(constraint));
	}

	auto binder = Binder::CreateBinder(context);
	auto bound_create_info = binder->BindCreateTableInfo(std::move(create_info), schema);
	return make_uniq<DuckTableEntry>(catalog, schema, *bound_create_info, storage);
}

unique_ptr<CatalogEntry> DuckTableEntry::SetNotNull(ClientContext &context, SetNotNullInfo &info) {
	auto create_info = make_uniq<CreateTableInfo>(schema, name);
	create_info->comment = comment;
	create_info->tags = tags;
	create_info->columns = columns.Copy();

	auto not_null_idx = GetColumnIndex(info.column_name);
	if (columns.GetColumn(LogicalIndex(not_null_idx)).Generated()) {
		throw BinderException("Unsupported constraint for generated column!");
	}
	bool has_not_null = false;
	for (idx_t i = 0; i < constraints.size(); i++) {
		auto constraint = constraints[i]->Copy();
		if (constraint->type == ConstraintType::NOT_NULL) {
			auto &not_null = constraint->Cast<NotNullConstraint>();
			if (not_null.index == not_null_idx) {
				has_not_null = true;
			}
		}
		create_info->constraints.push_back(std::move(constraint));
	}
	if (!has_not_null) {
		create_info->constraints.push_back(make_uniq<NotNullConstraint>(not_null_idx));
	}
	auto binder = Binder::CreateBinder(context);
	auto bound_create_info = binder->BindCreateTableInfo(std::move(create_info), schema);

	// Early return
	if (has_not_null) {
		return make_uniq<DuckTableEntry>(catalog, schema, *bound_create_info, storage);
	}

	// Return with new storage info. Note that we need the bound column index here.
	auto bound_constraint = make_uniq<BoundNotNullConstraint>(columns.LogicalToPhysical(LogicalIndex(not_null_idx)));
	auto new_storage = make_shared_ptr<DataTable>(context, *storage, *bound_constraint);
	return make_uniq<DuckTableEntry>(catalog, schema, *bound_create_info, new_storage);
}

unique_ptr<CatalogEntry> DuckTableEntry::DropNotNull(ClientContext &context, DropNotNullInfo &info) {
	auto create_info = make_uniq<CreateTableInfo>(schema, name);
	create_info->comment = comment;
	create_info->tags = tags;
	create_info->columns = columns.Copy();

	auto not_null_idx = GetColumnIndex(info.column_name);
	for (idx_t i = 0; i < constraints.size(); i++) {
		auto constraint = constraints[i]->Copy();
		// Skip/drop not_null
		if (constraint->type == ConstraintType::NOT_NULL) {
			auto &not_null = constraint->Cast<NotNullConstraint>();
			if (not_null.index == not_null_idx) {
				continue;
			}
		}
		create_info->constraints.push_back(std::move(constraint));
	}

	auto binder = Binder::CreateBinder(context);
	auto bound_create_info = binder->BindCreateTableInfo(std::move(create_info), schema);
	return make_uniq<DuckTableEntry>(catalog, schema, *bound_create_info, storage);
}

unique_ptr<CatalogEntry> DuckTableEntry::ChangeColumnType(ClientContext &context, ChangeColumnTypeInfo &info) {
	auto binder = Binder::CreateBinder(context);
	binder->BindLogicalType(info.target_type, &catalog, schema.name);

	auto change_idx = GetColumnIndex(info.column_name);
	auto create_info = make_uniq<CreateTableInfo>(schema, name);
	create_info->temporary = temporary;
	create_info->comment = comment;
	create_info->tags = tags;

	// Bind the USING expression.
	vector<LogicalIndex> bound_columns;
	AlterBinder expr_binder(*binder, context, *this, bound_columns, info.target_type);
	auto expression = info.expression->Copy();
	auto bound_expression = expr_binder.Bind(expression);

	// Infer the target_type from the USING expression, if not set explicitly.
	if (info.target_type == LogicalType::UNKNOWN) {
		info.target_type = bound_expression->return_type;
	}

	auto bound_constraints = binder->BindConstraints(constraints, name, columns);
	for (auto &col : columns.Logical()) {
		auto copy = col.Copy();
		if (change_idx == col.Logical()) {
			// set the type of this column
			if (copy.Generated()) {
				throw NotImplementedException("Changing types of generated columns is not supported yet");
			}
			copy.SetType(info.target_type);
		}
		// TODO: check if the generated_expression breaks, only delete it if it does
		if (copy.Generated() && column_dependency_manager.IsDependencyOf(col.Logical(), change_idx)) {
			throw BinderException(
			    "This column is referenced by the generated column \"%s\", so its type can not be changed",
			    copy.Name());
		}
		create_info->columns.AddColumn(std::move(copy));
	}

	for (idx_t constr_idx = 0; constr_idx < constraints.size(); constr_idx++) {
		auto constraint = constraints[constr_idx]->Copy();
		switch (constraint->type) {
		case ConstraintType::CHECK: {
			auto &bound_check = bound_constraints[constr_idx]->Cast<BoundCheckConstraint>();
			auto physical_index = columns.LogicalToPhysical(change_idx);
			if (bound_check.bound_columns.find(physical_index) != bound_check.bound_columns.end()) {
				throw BinderException("Cannot change the type of a column that has a CHECK constraint specified");
			}
			break;
		}
		case ConstraintType::NOT_NULL:
			break;
		case ConstraintType::UNIQUE: {
			auto &bound_unique = bound_constraints[constr_idx]->Cast<BoundUniqueConstraint>();
			auto physical_index = columns.LogicalToPhysical(change_idx);
			if (bound_unique.key_set.find(physical_index) != bound_unique.key_set.end()) {
				throw BinderException(
				    "Cannot change the type of a column that has a UNIQUE or PRIMARY KEY constraint specified");
			}
			break;
		}
		case ConstraintType::FOREIGN_KEY: {
			auto &bfk = bound_constraints[constr_idx]->Cast<BoundForeignKeyConstraint>();
			auto key_set = bfk.pk_key_set;
			if (bfk.info.type == ForeignKeyType::FK_TYPE_FOREIGN_KEY_TABLE) {
				key_set = bfk.fk_key_set;
			} else if (bfk.info.type == ForeignKeyType::FK_TYPE_SELF_REFERENCE_TABLE) {
<<<<<<< HEAD
				key_set.insert(bfk.info.fk_keys.begin(), bfk.info.fk_keys.end());
=======
				for (idx_t j = 0; j < bfk.info.fk_keys.size(); j++) {
					key_set.insert(bfk.info.fk_keys[j]);
				}
>>>>>>> fb51e97b
			}
			if (key_set.find(columns.LogicalToPhysical(change_idx)) != key_set.end()) {
				throw BinderException("Cannot change the type of a column that has a FOREIGN KEY constraint specified");
			}
			break;
		}
		default:
			throw InternalException("Unsupported constraint for entry!");
		}
		create_info->constraints.push_back(std::move(constraint));
	}

	auto bound_create_info = binder->BindCreateTableInfo(std::move(create_info), schema);

	vector<column_t> storage_oids;
	for (idx_t i = 0; i < bound_columns.size(); i++) {
		storage_oids.push_back(columns.LogicalToPhysical(bound_columns[i]).index);
	}
	if (storage_oids.empty()) {
		storage_oids.push_back(COLUMN_IDENTIFIER_ROW_ID);
	}

	auto new_storage =
	    make_shared_ptr<DataTable>(context, *storage, columns.LogicalToPhysical(LogicalIndex(change_idx)).index,
	                               info.target_type, std::move(storage_oids), *bound_expression);
	auto result = make_uniq<DuckTableEntry>(catalog, schema, *bound_create_info, new_storage);
	return std::move(result);
}

unique_ptr<CatalogEntry> DuckTableEntry::SetColumnComment(ClientContext &context, SetColumnCommentInfo &info) {
	auto create_info = make_uniq<CreateTableInfo>(schema, name);
	create_info->comment = comment;
	create_info->tags = tags;
	auto default_idx = GetColumnIndex(info.column_name);
	if (default_idx.index == COLUMN_IDENTIFIER_ROW_ID) {
		throw CatalogException("Cannot SET DEFAULT for rowid column");
	}

	// Copy all the columns, changing the value of the one that was specified by 'column_name'
	for (auto &col : columns.Logical()) {
		auto copy = col.Copy();
		if (default_idx == col.Logical()) {
			copy.SetComment(info.comment_value);
		}
		create_info->columns.AddColumn(std::move(copy));
	}
	// Copy all the constraints
	for (idx_t i = 0; i < constraints.size(); i++) {
		auto constraint = constraints[i]->Copy();
		create_info->constraints.push_back(std::move(constraint));
	}

	auto binder = Binder::CreateBinder(context);
	auto bound_create_info = binder->BindCreateTableInfo(std::move(create_info), schema);
	return make_uniq<DuckTableEntry>(catalog, schema, *bound_create_info, storage);
}

unique_ptr<CatalogEntry> DuckTableEntry::AddForeignKeyConstraint(optional_ptr<ClientContext> context,
                                                                 AlterForeignKeyInfo &info) {
	D_ASSERT(info.type == AlterForeignKeyType::AFT_ADD);
	auto create_info = make_uniq<CreateTableInfo>(schema, name);
	create_info->temporary = temporary;
	create_info->comment = comment;
	create_info->tags = tags;

	create_info->columns = columns.Copy();
	for (idx_t i = 0; i < constraints.size(); i++) {
		create_info->constraints.push_back(constraints[i]->Copy());
	}
	ForeignKeyInfo fk_info;
	fk_info.type = ForeignKeyType::FK_TYPE_PRIMARY_KEY_TABLE;
	fk_info.schema = info.schema;
	fk_info.table = info.fk_table;
	fk_info.pk_keys = info.pk_keys;
	fk_info.fk_keys = info.fk_keys;
	create_info->constraints.push_back(
	    make_uniq<ForeignKeyConstraint>(info.pk_columns, info.fk_columns, std::move(fk_info)));

	unique_ptr<BoundCreateTableInfo> bound_create_info;
	if (context) {
		auto binder = Binder::CreateBinder(*context);
		bound_create_info = binder->BindCreateTableInfo(std::move(create_info), schema);
	} else {
		bound_create_info = Binder::BindCreateTableCheckpoint(std::move(create_info), schema);
	}
	return make_uniq<DuckTableEntry>(catalog, schema, *bound_create_info, storage);
}

unique_ptr<CatalogEntry> DuckTableEntry::DropForeignKeyConstraint(ClientContext &context, AlterForeignKeyInfo &info) {
	D_ASSERT(info.type == AlterForeignKeyType::AFT_DELETE);
	auto create_info = make_uniq<CreateTableInfo>(schema, name);
	create_info->temporary = temporary;
	create_info->comment = comment;
	create_info->tags = tags;

	create_info->columns = columns.Copy();
	for (idx_t i = 0; i < constraints.size(); i++) {
		auto constraint = constraints[i]->Copy();
		if (constraint->type == ConstraintType::FOREIGN_KEY) {
			ForeignKeyConstraint &fk = constraint->Cast<ForeignKeyConstraint>();
			if (fk.info.type == ForeignKeyType::FK_TYPE_PRIMARY_KEY_TABLE && fk.info.table == info.fk_table) {
				continue;
			}
		}
		create_info->constraints.push_back(std::move(constraint));
	}

	auto binder = Binder::CreateBinder(context);
	auto bound_create_info = binder->BindCreateTableInfo(std::move(create_info), schema);
	return make_uniq<DuckTableEntry>(catalog, schema, *bound_create_info, storage);
}

unique_ptr<CatalogEntry> DuckTableEntry::AddConstraint(ClientContext &context, AddConstraintInfo &info) {
	auto create_info = make_uniq<CreateTableInfo>(schema, name);
	create_info->comment = comment;

	// Copy all columns and constraint to the modified table
	create_info->columns = columns.Copy();
	for (const auto &constraint : constraints) {
		create_info->constraints.push_back(constraint->Copy());
	}

	switch (info.constraint->type) {
	case ConstraintType::UNIQUE: {
		const auto unique = info.constraint->Cast<UniqueConstraint>();

		const auto existing_primary_key = GetPrimaryKey();
		if (unique.is_primary_key && existing_primary_key != nullptr) {
			throw CatalogException("table \"%s\" can have only one primary key, "
			                       "and already has %s.",
			                       name, existing_primary_key->ToString());
		}

		create_info->constraints.push_back(info.constraint->Copy());
		break;
	}
	default:
		throw InternalException("Unsupported constraint type in ALTER TABLE statement!");
	}

	const auto binder = Binder::CreateBinder(context);
	// We need to create a new physical table with a new constraint and possibly a new
	// unique index. This procedure is also responsible for checking that the existing
	// data satisfies the new constraint.
	const auto bound_constraint = binder->BindConstraint(*info.constraint, create_info->table, create_info->columns);
	const auto bound_create_info = binder->BindCreateTableInfo(std::move(create_info), schema);

	auto new_storage = make_shared_ptr<DataTable>(context, *storage, *bound_constraint);
	return make_uniq<DuckTableEntry>(catalog, schema, *bound_create_info, new_storage);
}

unique_ptr<CatalogEntry> DuckTableEntry::Copy(ClientContext &context) const {
	auto create_info = make_uniq<CreateTableInfo>(schema, name);
	create_info->comment = comment;
	create_info->tags = tags;
	create_info->columns = columns.Copy();

	for (idx_t i = 0; i < constraints.size(); i++) {
		auto constraint = constraints[i]->Copy();
		create_info->constraints.push_back(std::move(constraint));
	}

	auto binder = Binder::CreateBinder(context);
	auto bound_create_info = binder->BindCreateTableInfo(std::move(create_info), schema);
	return make_uniq<DuckTableEntry>(catalog, schema, *bound_create_info, storage);
}

void DuckTableEntry::SetAsRoot() {
	storage->SetAsRoot();
	storage->SetTableName(name);
}

void DuckTableEntry::CommitAlter(string &column_name) {
	D_ASSERT(!column_name.empty());
	optional_idx removed_index;
	for (auto &col : columns.Logical()) {
		if (col.Name() == column_name) {
			// No need to alter storage, removed column is generated column
			if (col.Generated()) {
				return;
			}
			removed_index = col.Oid();
			break;
		}
	}
	storage->CommitDropColumn(columns.LogicalToPhysical(LogicalIndex(removed_index.GetIndex())).index);
}

void DuckTableEntry::CommitDrop() {
	storage->CommitDropTable();
}

DataTable &DuckTableEntry::GetStorage() {
	return *storage;
}

TableFunction DuckTableEntry::GetScanFunction(ClientContext &context, unique_ptr<FunctionData> &bind_data) {
	bind_data = make_uniq<TableScanBindData>(*this);
	return TableScanFunction::GetFunction();
}

vector<ColumnSegmentInfo> DuckTableEntry::GetColumnSegmentInfo() {
	return storage->GetColumnSegmentInfo();
}

TableStorageInfo DuckTableEntry::GetStorageInfo(ClientContext &context) {
	return storage->GetStorageInfo();
}

} // namespace duckdb<|MERGE_RESOLUTION|>--- conflicted
+++ resolved
@@ -25,10 +25,6 @@
 
 namespace duckdb {
 
-<<<<<<< HEAD
-IndexStorageInfo GetIndexInfo(const IndexConstraintType &constraint_type, unique_ptr<CreateInfo> &create_info,
-                              idx_t idx) {
-=======
 void AddDataTableIndex(DataTable &storage, const ColumnList &columns, const vector<PhysicalIndex> &keys,
                        IndexConstraintType constraint_type, const IndexStorageInfo &info) {
 
@@ -69,7 +65,6 @@
 IndexStorageInfo GetIndexInfo(const IndexConstraintType &constraint_type, const bool v1_0_0_storage,
                               unique_ptr<CreateInfo> &create_info, const idx_t identifier) {
 
->>>>>>> fb51e97b
 	auto &create_table_info = create_info->Cast<CreateTableInfo>();
 	auto constraint_name = EnumUtil::ToString(constraint_type) + "_";
 	auto name = constraint_name + create_table_info.table + "_" + to_string(identifier);
@@ -102,68 +97,6 @@
 		if (!info.indexes.empty()) {
 			storage->SetIndexStorageInfo(std::move(info.indexes));
 		}
-<<<<<<< HEAD
-		storage =
-		    make_shared_ptr<DataTable>(catalog.GetAttached(), StorageManager::Get(catalog).GetTableIOManager(&info),
-		                               schema.name, name, std::move(storage_columns), std::move(info.data));
-
-		// create the unique indexes for the UNIQUE and PRIMARY KEY and FOREIGN KEY constraints
-		idx_t indexes_idx = 0;
-		for (idx_t i = 0; i < constraints.size(); i++) {
-			auto &constraint = constraints[i];
-			if (constraint->type == ConstraintType::UNIQUE) {
-
-				// unique constraint: create a unique index
-				auto &unique = constraint->Cast<UniqueConstraint>();
-				IndexConstraintType constraint_type = IndexConstraintType::UNIQUE;
-				if (unique.is_primary_key) {
-					constraint_type = IndexConstraintType::PRIMARY;
-				}
-
-				auto index_columns = GetUniqueConstraintKeys(columns, unique);
-				if (info.indexes.empty()) {
-					storage->AddConstraintIndex(index_columns, constraint_type,
-					                            GetIndexInfo(constraint_type, info.base, i));
-				} else {
-					// we read the index from an old storage version, so we have to apply a dummy name
-					if (info.indexes[indexes_idx].name.empty()) {
-						auto name_info = GetIndexInfo(constraint_type, info.base, i);
-						info.indexes[indexes_idx].name = name_info.name;
-					}
-
-					// now add the index
-					storage->AddConstraintIndex(index_columns, constraint_type, info.indexes[indexes_idx++]);
-				}
-
-			} else if (constraint->type == ConstraintType::FOREIGN_KEY) {
-				// foreign key constraint: create a foreign key index
-				auto &bfk = constraint->Cast<ForeignKeyConstraint>();
-				if (bfk.info.type == ForeignKeyType::FK_TYPE_FOREIGN_KEY_TABLE ||
-				    bfk.info.type == ForeignKeyType::FK_TYPE_SELF_REFERENCE_TABLE) {
-
-					vector<reference<const ColumnDefinition>> index_columns;
-					index_columns.reserve(bfk.info.fk_keys.size());
-					for (const auto &key : bfk.info.fk_keys) {
-						index_columns.push_back(columns.GetColumn(key));
-					}
-
-					if (info.indexes.empty()) {
-						auto constraint_type = IndexConstraintType::FOREIGN;
-						storage->AddConstraintIndex(index_columns, constraint_type,
-						                            GetIndexInfo(constraint_type, info.base, i));
-
-					} else {
-						// we read the index from an old storage version, so we have to apply a dummy name
-						if (info.indexes[indexes_idx].name.empty()) {
-							auto name_info = GetIndexInfo(IndexConstraintType::FOREIGN, info.base, i);
-							info.indexes[indexes_idx].name = name_info.name;
-						}
-
-						// now add the index
-						storage->AddConstraintIndex(index_columns, IndexConstraintType::FOREIGN,
-						                            info.indexes[indexes_idx++]);
-					}
-=======
 		return;
 	}
 
@@ -175,21 +108,23 @@
 	storage = make_shared_ptr<DataTable>(catalog.GetAttached(), StorageManager::Get(catalog).GetTableIOManager(&info),
 	                                     schema.name, name, std::move(storage_columns), std::move(info.data));
 
-	// create the unique indexes for the UNIQUE and PRIMARY KEY and FOREIGN KEY constraints
+	// Create the unique indexes for the UNIQUE, PRIMARY KEY, and FOREIGN KEY constraints.
 	idx_t indexes_idx = 0;
 	for (idx_t i = 0; i < constraints.size(); i++) {
 		auto &constraint = constraints[i];
 		if (constraint->type == ConstraintType::UNIQUE) {
-			// unique constraint: create a unique index
+
+			// UNIQUE constraint: Create a unique index.
 			auto &unique = constraint->Cast<UniqueConstraint>();
 			IndexConstraintType constraint_type = IndexConstraintType::UNIQUE;
 			if (unique.is_primary_key) {
 				constraint_type = IndexConstraintType::PRIMARY;
 			}
-			auto unique_keys = GetUniqueConstraintKeys(columns, unique);
+
+			auto index_columns = GetUniqueConstraintKeys(columns, unique);
 			if (info.indexes.empty()) {
 				auto index_storage_info = GetIndexInfo(constraint_type, false, info.base, i);
-				AddDataTableIndex(*storage, columns, unique_keys, constraint_type, index_storage_info);
+				storage->AddConstraintIndex(index_columns, constraint_type, index_storage_info);
 				continue;
 			}
 
@@ -199,8 +134,8 @@
 				info.indexes[indexes_idx].name = name_info.name;
 			}
 
-			// now add the index
-			AddDataTableIndex(*storage, columns, unique_keys, constraint_type, info.indexes[indexes_idx++]);
+			// Now we can add the index.
+			storage->AddConstraintIndex(index_columns, constraint_type, info.indexes[indexes_idx++]);
 			continue;
 		}
 
@@ -210,10 +145,16 @@
 			if (bfk.info.type == ForeignKeyType::FK_TYPE_FOREIGN_KEY_TABLE ||
 			    bfk.info.type == ForeignKeyType::FK_TYPE_SELF_REFERENCE_TABLE) {
 
+				vector<reference<const ColumnDefinition>> index_columns;
+				index_columns.reserve(bfk.info.fk_keys.size());
+				for (const auto &key : bfk.info.fk_keys) {
+					index_columns.push_back(columns.GetColumn(key));
+				}
+
 				if (info.indexes.empty()) {
 					auto constraint_type = IndexConstraintType::FOREIGN;
 					auto index_storage_info = GetIndexInfo(constraint_type, false, info.base, i);
-					AddDataTableIndex(*storage, columns, bfk.info.fk_keys, constraint_type, index_storage_info);
+					storage->AddConstraintIndex(index_columns, constraint_type, index_storage_info);
 					continue;
 				}
 
@@ -221,12 +162,10 @@
 				if (info.indexes[indexes_idx].name.empty()) {
 					auto name_info = GetIndexInfo(IndexConstraintType::FOREIGN, true, info.base, i);
 					info.indexes[indexes_idx].name = name_info.name;
->>>>>>> fb51e97b
 				}
 
-				// now add the index
-				AddDataTableIndex(*storage, columns, bfk.info.fk_keys, IndexConstraintType::FOREIGN,
-				                  info.indexes[indexes_idx++]);
+				// Now we can add the index.
+				storage->AddConstraintIndex(index_columns, IndexConstraintType::FOREIGN, info.indexes[indexes_idx++]);
 			}
 		}
 	}
@@ -766,13 +705,7 @@
 			if (bfk.info.type == ForeignKeyType::FK_TYPE_FOREIGN_KEY_TABLE) {
 				key_set = bfk.fk_key_set;
 			} else if (bfk.info.type == ForeignKeyType::FK_TYPE_SELF_REFERENCE_TABLE) {
-<<<<<<< HEAD
 				key_set.insert(bfk.info.fk_keys.begin(), bfk.info.fk_keys.end());
-=======
-				for (idx_t j = 0; j < bfk.info.fk_keys.size(); j++) {
-					key_set.insert(bfk.info.fk_keys[j]);
-				}
->>>>>>> fb51e97b
 			}
 			if (key_set.find(columns.LogicalToPhysical(change_idx)) != key_set.end()) {
 				throw BinderException("Cannot change the type of a column that has a FOREIGN KEY constraint specified");
