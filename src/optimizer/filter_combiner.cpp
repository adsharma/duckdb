--- conflicted
+++ resolved
@@ -111,13 +111,8 @@
 		// for each entry generate an equality expression comparing to each other
 		for (idx_t i = 0; i < entries.size(); i++) {
 			for (idx_t k = i + 1; k < entries.size(); k++) {
-<<<<<<< HEAD
-				auto comparison = make_uniq<BoundComparisonExpression>(ExpressionType::COMPARE_EQUAL,
-				                                                       entries[i]->Copy(), entries[k]->Copy());
-=======
 				auto comparison = make_uniq<BoundComparisonExpression>(
 				    ExpressionType::COMPARE_EQUAL, entries[i].get().Copy(), entries[k].get().Copy());
->>>>>>> da69aeaa
 				callback(std::move(comparison));
 			}
 			// for each entry also create a comparison with each constant
@@ -137,13 +132,8 @@
 					upper_inclusive = info.comparison_type == ExpressionType::COMPARE_LESSTHANOREQUALTO;
 				} else {
 					auto constant = make_uniq<BoundConstantExpression>(info.constant);
-<<<<<<< HEAD
-					auto comparison = make_uniq<BoundComparisonExpression>(info.comparison_type, entries[i]->Copy(),
-					                                                       std::move(constant));
-=======
 					auto comparison = make_uniq<BoundComparisonExpression>(
 					    info.comparison_type, entries[i].get().Copy(), std::move(constant));
->>>>>>> da69aeaa
 					callback(std::move(comparison));
 				}
 			}
@@ -152,32 +142,20 @@
 				auto lower_constant = make_uniq<BoundConstantExpression>(constant_list[lower_index].constant);
 				auto upper_constant = make_uniq<BoundConstantExpression>(constant_list[upper_index].constant);
 				auto between =
-<<<<<<< HEAD
-				    make_uniq<BoundBetweenExpression>(entries[i]->Copy(), std::move(lower_constant),
-=======
 				    make_uniq<BoundBetweenExpression>(entries[i].get().Copy(), std::move(lower_constant),
->>>>>>> da69aeaa
 				                                      std::move(upper_constant), lower_inclusive, upper_inclusive);
 				callback(std::move(between));
 			} else if (lower_index >= 0) {
 				// only lower index found, create simple comparison expression
 				auto constant = make_uniq<BoundConstantExpression>(constant_list[lower_index].constant);
 				auto comparison = make_uniq<BoundComparisonExpression>(constant_list[lower_index].comparison_type,
-<<<<<<< HEAD
-				                                                       entries[i]->Copy(), std::move(constant));
-=======
 				                                                       entries[i].get().Copy(), std::move(constant));
->>>>>>> da69aeaa
 				callback(std::move(comparison));
 			} else if (upper_index >= 0) {
 				// only upper index found, create simple comparison expression
 				auto constant = make_uniq<BoundConstantExpression>(constant_list[upper_index].constant);
 				auto comparison = make_uniq<BoundComparisonExpression>(constant_list[upper_index].comparison_type,
-<<<<<<< HEAD
-				                                                       entries[i]->Copy(), std::move(constant));
-=======
 				                                                       entries[i].get().Copy(), std::move(constant));
->>>>>>> da69aeaa
 				callback(std::move(comparison));
 			}
 		}
@@ -595,13 +573,8 @@
 	return type == ExpressionType::COMPARE_LESSTHAN || type == ExpressionType::COMPARE_LESSTHANOREQUALTO;
 }
 
-<<<<<<< HEAD
-FilterResult FilterCombiner::AddBoundComparisonFilter(Expression *expr) {
-	auto &comparison = expr->Cast<BoundComparisonExpression>();
-=======
 FilterResult FilterCombiner::AddBoundComparisonFilter(Expression &expr) {
 	auto &comparison = expr.Cast<BoundComparisonExpression>();
->>>>>>> da69aeaa
 	if (comparison.type != ExpressionType::COMPARE_LESSTHAN &&
 	    comparison.type != ExpressionType::COMPARE_LESSTHANOREQUALTO &&
 	    comparison.type != ExpressionType::COMPARE_GREATERTHAN &&
@@ -718,15 +691,9 @@
 			return FilterResult::SUCCESS;
 		}
 	}
-<<<<<<< HEAD
-	D_ASSERT(!expr->IsFoldable());
-	if (expr->GetExpressionClass() == ExpressionClass::BOUND_BETWEEN) {
-		auto &comparison = expr->Cast<BoundBetweenExpression>();
-=======
 	D_ASSERT(!expr.IsFoldable());
 	if (expr.GetExpressionClass() == ExpressionClass::BOUND_BETWEEN) {
 		auto &comparison = expr.Cast<BoundBetweenExpression>();
->>>>>>> da69aeaa
 		//! check if one of the sides is a scalar value
 		bool lower_is_scalar = comparison.lower->IsFoldable();
 		bool upper_is_scalar = comparison.upper->IsFoldable();
@@ -764,11 +731,7 @@
 				auto left = comparison.lower->Copy();
 				auto right = comparison.input->Copy();
 				auto lower_comp = make_uniq<BoundComparisonExpression>(type, std::move(left), std::move(right));
-<<<<<<< HEAD
-				result = AddBoundComparisonFilter(lower_comp.get());
-=======
 				result = AddBoundComparisonFilter(*lower_comp);
->>>>>>> da69aeaa
 			}
 
 			//	 Stop if we failed
@@ -803,11 +766,7 @@
 				auto left = comparison.input->Copy();
 				auto right = comparison.upper->Copy();
 				auto upper_comp = make_uniq<BoundComparisonExpression>(type, std::move(left), std::move(right));
-<<<<<<< HEAD
-				result = AddBoundComparisonFilter(upper_comp.get());
-=======
 				result = AddBoundComparisonFilter(*upper_comp);
->>>>>>> da69aeaa
 			}
 
 			return result;
@@ -829,21 +788,12 @@
 	auto &left_node = GetNode(*comparison.left);
 	reference<Expression> right_node = GetNode(*comparison.right);
 	// In case with filters like CAST(i) = j and i = 5 we replace the COLUMN_REF i with the constant 5
-<<<<<<< HEAD
-	if (right_node->type == ExpressionType::OPERATOR_CAST) {
-		auto &bound_cast_expr = right_node->Cast<BoundCastExpression>();
-		if (bound_cast_expr.child->type == ExpressionType::BOUND_COLUMN_REF) {
-			auto &col_ref = bound_cast_expr.child->Cast<BoundColumnRefExpression>();
-			for (auto &stored_exp : stored_expressions) {
-				if (stored_exp.first->type == ExpressionType::BOUND_COLUMN_REF) {
-=======
 	if (right_node.get().type == ExpressionType::OPERATOR_CAST) {
 		auto &bound_cast_expr = right_node.get().Cast<BoundCastExpression>();
 		if (bound_cast_expr.child->type == ExpressionType::BOUND_COLUMN_REF) {
 			auto &col_ref = bound_cast_expr.child->Cast<BoundColumnRefExpression>();
 			for (auto &stored_exp : stored_expressions) {
 				if (stored_exp.first.get().type == ExpressionType::BOUND_COLUMN_REF) {
->>>>>>> da69aeaa
 					auto &st_col_ref = stored_exp.second->Cast<BoundColumnRefExpression>();
 					if (st_col_ref.binding == col_ref.binding &&
 					    bound_cast_expr.return_type == stored_exp.second->return_type) {
@@ -947,17 +897,6 @@
  */
 unique_ptr<Expression> FilterCombiner::FindTransitiveFilter(Expression &expr) {
 	// We only check for bound column ref
-<<<<<<< HEAD
-	if (expr->type == ExpressionType::BOUND_COLUMN_REF) {
-		for (idx_t i = 0; i < remaining_filters.size(); i++) {
-			if (remaining_filters[i]->GetExpressionClass() == ExpressionClass::BOUND_COMPARISON) {
-				auto &comparison = remaining_filters[i]->Cast<BoundComparisonExpression>();
-				if (expr->Equals(comparison.right.get()) && comparison.type != ExpressionType::COMPARE_NOTEQUAL) {
-					auto filter = std::move(remaining_filters[i]);
-					remaining_filters.erase(remaining_filters.begin() + i);
-					return filter;
-				}
-=======
 	if (expr.type != ExpressionType::BOUND_COLUMN_REF) {
 		return nullptr;
 	}
@@ -968,7 +907,6 @@
 				auto filter = std::move(remaining_filters[i]);
 				remaining_filters.erase(remaining_filters.begin() + i);
 				return filter;
->>>>>>> da69aeaa
 			}
 		}
 	}
