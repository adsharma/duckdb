#include "duckdb/optimizer/rule/conjunction_simplification.hpp"

#include "duckdb/execution/expression_executor.hpp"
#include "duckdb/planner/expression/bound_conjunction_expression.hpp"
#include "duckdb/planner/expression/bound_constant_expression.hpp"

namespace duckdb {

ConjunctionSimplificationRule::ConjunctionSimplificationRule(ExpressionRewriter &rewriter) : Rule(rewriter) {
	// match on a ComparisonExpression that has a ConstantExpression as a check
	auto op = make_uniq<ConjunctionExpressionMatcher>();
	op->matchers.push_back(make_uniq<FoldableConstantMatcher>());
	op->policy = SetMatcher::Policy::SOME;
	root = std::move(op);
}

unique_ptr<Expression> ConjunctionSimplificationRule::RemoveExpression(BoundConjunctionExpression &conj,
                                                                       const Expression &expr) {
	for (idx_t i = 0; i < conj.children.size(); i++) {
		if (conj.children[i].get() == &expr) {
			// erase the expression
			conj.children.erase(conj.children.begin() + i);
			break;
		}
	}
	if (conj.children.size() == 1) {
		// one expression remaining: simply return that expression and erase the conjunction
		return std::move(conj.children[0]);
	}
	return nullptr;
}

<<<<<<< HEAD
unique_ptr<Expression> ConjunctionSimplificationRule::Apply(LogicalOperator &op, vector<Expression *> &bindings,
                                                            bool &changes_made, bool is_root) {
	auto &conjunction = bindings[0]->Cast<BoundConjunctionExpression>();
	auto constant_expr = bindings[1];
=======
unique_ptr<Expression> ConjunctionSimplificationRule::Apply(LogicalOperator &op,
                                                            vector<reference<Expression>> &bindings, bool &changes_made,
                                                            bool is_root) {
	auto &conjunction = bindings[0].get().Cast<BoundConjunctionExpression>();
	auto &constant_expr = bindings[1].get();
>>>>>>> da69aeaa
	// the constant_expr is a scalar expression that we have to fold
	// use an ExpressionExecutor to execute the expression
	D_ASSERT(constant_expr.IsFoldable());
	Value constant_value;
	if (!ExpressionExecutor::TryEvaluateScalar(GetContext(), constant_expr, constant_value)) {
		return nullptr;
	}
	constant_value = constant_value.DefaultCastAs(LogicalType::BOOLEAN);
	if (constant_value.IsNull()) {
		// we can't simplify conjunctions with a constant NULL
		return nullptr;
	}
	if (conjunction.type == ExpressionType::CONJUNCTION_AND) {
		if (!BooleanValue::Get(constant_value)) {
			// FALSE in AND, result of expression is false
			return make_uniq<BoundConstantExpression>(Value::BOOLEAN(false));
		} else {
			// TRUE in AND, remove the expression from the set
			return RemoveExpression(conjunction, constant_expr);
		}
	} else {
		D_ASSERT(conjunction.type == ExpressionType::CONJUNCTION_OR);
		if (!BooleanValue::Get(constant_value)) {
			// FALSE in OR, remove the expression from the set
			return RemoveExpression(conjunction, constant_expr);
		} else {
			// TRUE in OR, result of expression is true
			return make_uniq<BoundConstantExpression>(Value::BOOLEAN(true));
		}
	}
}

} // namespace duckdb<|MERGE_RESOLUTION|>--- conflicted
+++ resolved
@@ -30,18 +30,11 @@
 	return nullptr;
 }
 
-<<<<<<< HEAD
-unique_ptr<Expression> ConjunctionSimplificationRule::Apply(LogicalOperator &op, vector<Expression *> &bindings,
-                                                            bool &changes_made, bool is_root) {
-	auto &conjunction = bindings[0]->Cast<BoundConjunctionExpression>();
-	auto constant_expr = bindings[1];
-=======
 unique_ptr<Expression> ConjunctionSimplificationRule::Apply(LogicalOperator &op,
                                                             vector<reference<Expression>> &bindings, bool &changes_made,
                                                             bool is_root) {
 	auto &conjunction = bindings[0].get().Cast<BoundConjunctionExpression>();
 	auto &constant_expr = bindings[1].get();
->>>>>>> da69aeaa
 	// the constant_expr is a scalar expression that we have to fold
 	// use an ExpressionExecutor to execute the expression
 	D_ASSERT(constant_expr.IsFoldable());
