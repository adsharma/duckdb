#include "duckdb/execution/join_hashtable.hpp"

#include "duckdb/storage/buffer_manager.hpp"

#include "duckdb/common/exception.hpp"
#include "duckdb/common/types/null_value.hpp"
#include "duckdb/common/vector_operations/vector_operations.hpp"
#include "duckdb/common/operator/comparison_operators.hpp"

namespace duckdb {

using ValidityBytes = JoinHashTable::ValidityBytes;
using ScanStructure = JoinHashTable::ScanStructure;

JoinHashTable::JoinHashTable(BufferManager &buffer_manager, vector<JoinCondition> &conditions,
                             vector<LogicalType> btypes, JoinType type)
    : buffer_manager(buffer_manager), build_types(move(btypes)), validity_size(0), equality_size(0), condition_size(0),
      build_size(0), entry_size(0), tuple_size(0), entry_padding(0), join_type(type), finalized(false), has_null(false),
      count(0) {
	for (auto &condition : conditions) {
		D_ASSERT(condition.left->return_type == condition.right->return_type);
		auto type = condition.left->return_type;
		auto type_size = GetTypeIdSize(type.InternalType());
		if (condition.comparison == ExpressionType::COMPARE_EQUAL) {
			// all equality conditions should be at the front
			// all other conditions at the back
			// this assert checks that
			D_ASSERT(equality_types.size() == condition_types.size());
			equality_types.push_back(type);
			equality_size += type_size;
		}
		predicates.push_back(condition.comparison);
		null_values_are_equal.push_back(condition.null_values_are_equal);
		D_ASSERT(!condition.null_values_are_equal ||
		         (condition.null_values_are_equal && condition.comparison == ExpressionType::COMPARE_EQUAL));

		condition_types.push_back(type);
		condition_size += type_size;
	}
	// at least one equality is necessary
	D_ASSERT(equality_types.size() > 0);

	for (idx_t i = 0; i < build_types.size(); i++) {
		build_size += GetTypeIdSize(build_types[i].InternalType());
	}
<<<<<<< HEAD
	validity_size = ValidityData::EntryCount(conditions.size() + build_types.size()) * sizeof(validity_t);
=======
	validity_size = ValidityBytes::ValidityMaskSize(conditions.size() + build_types.size());
>>>>>>> 94247de5
	tuple_size = validity_size + condition_size + build_size;
	pointer_offset = tuple_size;
	if (IsRightOuterJoin(join_type)) {
		// full/right outer joins need an extra bool to keep track of whether or not a tuple has found a matching entry
		// we place the bool before the NEXT pointer
		pointer_offset += sizeof(bool);
	}
	// entry size is the tuple size and the size of the hash/next pointer
	entry_size = pointer_offset + MaxValue(sizeof(hash_t), sizeof(uintptr_t));
#ifndef DUCKDB_ALLOW_UNDEFINED
	auto aligned_entry_size = BaseAggregateHashTable::Align(entry_size);
	entry_padding = aligned_entry_size - entry_size;
	entry_size += entry_padding;
#endif
	// compute the per-block capacity of this HT
	block_capacity = MaxValue<idx_t>(STANDARD_VECTOR_SIZE, (Storage::BLOCK_ALLOC_SIZE / entry_size) + 1);
}

JoinHashTable::~JoinHashTable() {
}

void JoinHashTable::ApplyBitmask(Vector &hashes, idx_t count) {
	if (hashes.GetVectorType() == VectorType::CONSTANT_VECTOR) {
		D_ASSERT(!ConstantVector::IsNull(hashes));
		auto indices = ConstantVector::GetData<hash_t>(hashes);
		*indices = *indices & bitmask;
	} else {
		hashes.Normalify(count);
		auto indices = FlatVector::GetData<hash_t>(hashes);
		for (idx_t i = 0; i < count; i++) {
			indices[i] &= bitmask;
		}
	}
}

void JoinHashTable::ApplyBitmask(Vector &hashes, const SelectionVector &sel, idx_t count, Vector &pointers) {
	VectorData hdata;
	hashes.Orrify(count, hdata);

	auto hash_data = (hash_t *)hdata.data;
	auto result_data = FlatVector::GetData<data_ptr_t *>(pointers);
	auto main_ht = (data_ptr_t *)hash_map->node->buffer;
	for (idx_t i = 0; i < count; i++) {
		auto rindex = sel.get_index(i);
		auto hindex = hdata.sel->get_index(rindex);
		auto hash = hash_data[hindex];
		result_data[rindex] = main_ht + (hash & bitmask);
	}
}

void JoinHashTable::Hash(DataChunk &keys, const SelectionVector &sel, idx_t count, Vector &hashes) {
	if (count == keys.size()) {
		// no null values are filtered: use regular hash functions
		VectorOperations::Hash(keys.data[0], hashes, keys.size());
		for (idx_t i = 1; i < equality_types.size(); i++) {
			VectorOperations::CombineHash(hashes, keys.data[i], keys.size());
		}
	} else {
		// null values were filtered: use selection vector
		VectorOperations::Hash(keys.data[0], hashes, sel, count);
		for (idx_t i = 1; i < equality_types.size(); i++) {
			VectorOperations::CombineHash(hashes, keys.data[i], sel, count);
		}
	}
}
template <class T>
static void TemplatedSerializeVData(VectorData &vdata, const SelectionVector &sel, idx_t count,
                                    data_ptr_t key_locations[], idx_t &col_offset, idx_t col_idx) {
	auto source = (T *)vdata.data;
	if (!vdata.validity.AllValid()) {
		for (idx_t i = 0; i < count; i++) {
			auto idx = sel.get_index(i);
			auto source_idx = vdata.sel->get_index(idx);

			auto isnull = !vdata.validity.RowIsValid(source_idx);
			T value = isnull ? NullValue<T>() : source[source_idx];
			Store<T>(value, key_locations[i] + col_offset);
			if (isnull) {
<<<<<<< HEAD
				ValidityMask col_mask(key_locations[i]);
=======
				ValidityBytes col_mask(key_locations[i]);
>>>>>>> 94247de5
				col_mask.SetInvalidUnsafe(col_idx);
			}
		}
	} else {
		for (idx_t i = 0; i < count; i++) {
			auto idx = sel.get_index(i);
			auto source_idx = vdata.sel->get_index(idx);

			Store<T>(source[source_idx], key_locations[i] + col_offset);
		}
	}
	col_offset += sizeof(T);
}

static void InitializeOuterJoin(idx_t count, data_ptr_t key_locations[], idx_t &col_offset) {
	for (idx_t i = 0; i < count; i++) {
		Store<bool>(false, key_locations[i] + col_offset);
	}
	col_offset += sizeof(bool);
}

void JoinHashTable::SerializeVectorData(VectorData &vdata, PhysicalType type, const SelectionVector &sel, idx_t count,
                                        data_ptr_t key_locations[], idx_t &col_offset, idx_t col_idx) {
	switch (type) {
	case PhysicalType::BOOL:
	case PhysicalType::INT8:
		TemplatedSerializeVData<int8_t>(vdata, sel, count, key_locations, col_offset, col_idx);
		break;
	case PhysicalType::INT16:
		TemplatedSerializeVData<int16_t>(vdata, sel, count, key_locations, col_offset, col_idx);
		break;
	case PhysicalType::INT32:
		TemplatedSerializeVData<int32_t>(vdata, sel, count, key_locations, col_offset, col_idx);
		break;
	case PhysicalType::INT64:
		TemplatedSerializeVData<int64_t>(vdata, sel, count, key_locations, col_offset, col_idx);
		break;
	case PhysicalType::UINT8:
		TemplatedSerializeVData<uint8_t>(vdata, sel, count, key_locations, col_offset, col_idx);
		break;
	case PhysicalType::UINT16:
		TemplatedSerializeVData<uint16_t>(vdata, sel, count, key_locations, col_offset, col_idx);
		break;
	case PhysicalType::UINT32:
		TemplatedSerializeVData<uint32_t>(vdata, sel, count, key_locations, col_offset, col_idx);
		break;
	case PhysicalType::UINT64:
		TemplatedSerializeVData<uint64_t>(vdata, sel, count, key_locations, col_offset, col_idx);
		break;
	case PhysicalType::INT128:
		TemplatedSerializeVData<hugeint_t>(vdata, sel, count, key_locations, col_offset, col_idx);
		break;
	case PhysicalType::FLOAT:
		TemplatedSerializeVData<float>(vdata, sel, count, key_locations, col_offset, col_idx);
		break;
	case PhysicalType::DOUBLE:
		TemplatedSerializeVData<double>(vdata, sel, count, key_locations, col_offset, col_idx);
		break;
	case PhysicalType::HASH:
		TemplatedSerializeVData<hash_t>(vdata, sel, count, key_locations, col_offset, col_idx);
		break;
	case PhysicalType::INTERVAL:
		TemplatedSerializeVData<interval_t>(vdata, sel, count, key_locations, col_offset, col_idx);
		break;
	case PhysicalType::VARCHAR: {
		StringHeap local_heap;
		auto source = (string_t *)vdata.data;
		for (idx_t i = 0; i < count; i++) {
			auto idx = sel.get_index(i);
			auto source_idx = vdata.sel->get_index(idx);

			string_t new_val;
			if (!vdata.validity.RowIsValid(source_idx)) {
<<<<<<< HEAD
				ValidityMask col_mask(key_locations[i]);
=======
				ValidityBytes col_mask(key_locations[i]);
>>>>>>> 94247de5
				col_mask.SetInvalidUnsafe(col_idx);
				new_val = NullValue<string_t>();
			} else if (source[source_idx].IsInlined()) {
				new_val = source[source_idx];
			} else {
				new_val = local_heap.AddBlob(source[source_idx].GetDataUnsafe(), source[source_idx].GetSize());
			}
			Store<string_t>(new_val, key_locations[i] + col_offset);
		}
		col_offset += sizeof(string_t);
		lock_guard<mutex> append_lock(ht_lock);
		string_heap.MergeHeap(local_heap);
		break;
	}
	default:
		throw NotImplementedException("FIXME: unimplemented serialize");
	}
}

void JoinHashTable::SerializeVector(Vector &v, idx_t vcount, const SelectionVector &sel, idx_t count,
                                    data_ptr_t key_locations[], idx_t &col_offset, idx_t col_idx) {
	VectorData vdata;
	v.Orrify(vcount, vdata);

	SerializeVectorData(vdata, v.GetType().InternalType(), sel, count, key_locations, col_offset, col_idx);
}

idx_t JoinHashTable::AppendToBlock(HTDataBlock &block, BufferHandle &handle, vector<BlockAppendEntry> &append_entries,
                                   idx_t remaining) {
	idx_t append_count = MinValue<idx_t>(remaining, block.capacity - block.count);
	auto dataptr = handle.node->buffer + block.count * entry_size;
	append_entries.emplace_back(dataptr, append_count);
	block.count += append_count;
	return append_count;
}

static idx_t FilterNullValues(VectorData &vdata, const SelectionVector &sel, idx_t count, SelectionVector &result) {
	idx_t result_count = 0;
	for (idx_t i = 0; i < count; i++) {
		auto idx = sel.get_index(i);
		auto key_idx = vdata.sel->get_index(idx);
		if (vdata.validity.RowIsValid(key_idx)) {
			result.set_index(result_count++, idx);
		}
	}
	return result_count;
}

idx_t JoinHashTable::PrepareKeys(DataChunk &keys, unique_ptr<VectorData[]> &key_data,
                                 const SelectionVector *&current_sel, SelectionVector &sel, bool build_side) {
	key_data = keys.Orrify();

	// figure out which keys are NULL, and create a selection vector out of them
	current_sel = &FlatVector::INCREMENTAL_SELECTION_VECTOR;
	idx_t added_count = keys.size();
	if (build_side && IsRightOuterJoin(join_type)) {
		// in case of a right or full outer join, we cannot remove NULL keys from the build side
		return added_count;
	}
	for (idx_t i = 0; i < keys.ColumnCount(); i++) {
		if (!null_values_are_equal[i]) {
			if (key_data[i].validity.AllValid()) {
				continue;
			}
			added_count = FilterNullValues(key_data[i], *current_sel, added_count, sel);
			// null values are NOT equal for this column, filter them out
			current_sel = &sel;
		}
	}
	return added_count;
}

void JoinHashTable::Build(DataChunk &keys, DataChunk &payload) {
	D_ASSERT(!finalized);
	D_ASSERT(keys.size() == payload.size());
	if (keys.size() == 0) {
		return;
	}
	// special case: correlated mark join
	if (join_type == JoinType::MARK && !correlated_mark_join_info.correlated_types.empty()) {
		auto &info = correlated_mark_join_info;
		lock_guard<mutex> mj_lock(info.mj_lock);
		// Correlated MARK join
		// for the correlated mark join we need to keep track of COUNT(*) and COUNT(COLUMN) for each of the correlated
		// columns push into the aggregate hash table
		D_ASSERT(info.correlated_counts);
		info.group_chunk.SetCardinality(keys);
		for (idx_t i = 0; i < info.correlated_types.size(); i++) {
			info.group_chunk.data[i].Reference(keys.data[i]);
		}
		info.payload_chunk.SetCardinality(keys);
		info.payload_chunk.data[0].Reference(keys.data[info.correlated_types.size()]);
		info.correlated_counts->AddChunk(info.group_chunk, info.payload_chunk);
	}

	// prepare the keys for processing
	unique_ptr<VectorData[]> key_data;
	const SelectionVector *current_sel;
	SelectionVector sel(STANDARD_VECTOR_SIZE);
	idx_t added_count = PrepareKeys(keys, key_data, current_sel, sel, true);
	if (added_count < keys.size()) {
		has_null = true;
	}
	if (added_count == 0) {
		return;
	}

	vector<unique_ptr<BufferHandle>> handles;
	vector<BlockAppendEntry> append_entries;
	data_ptr_t key_locations[STANDARD_VECTOR_SIZE];
	// first allocate space of where to serialize the keys and payload columns
	idx_t remaining = added_count;
	{
		// first append to the last block (if any)
		lock_guard<mutex> append_lock(ht_lock);
		count += added_count;

		if (!blocks.empty()) {
			auto &last_block = blocks.back();
			if (last_block.count < last_block.capacity) {
				// last block has space: pin the buffer of this block
				auto handle = buffer_manager.Pin(last_block.block);
				// now append to the block
				idx_t append_count = AppendToBlock(last_block, *handle, append_entries, remaining);
				remaining -= append_count;
				handles.push_back(move(handle));
			}
		}
		while (remaining > 0) {
			// now for the remaining data, allocate new buffers to store the data and append there
			auto block = buffer_manager.RegisterMemory(block_capacity * entry_size, false);
			auto handle = buffer_manager.Pin(block);

			HTDataBlock new_block;
			new_block.count = 0;
			new_block.capacity = block_capacity;
			new_block.block = move(block);

			idx_t append_count = AppendToBlock(new_block, *handle, append_entries, remaining);
			remaining -= append_count;
			handles.push_back(move(handle));
			blocks.push_back(move(new_block));
		}
	}
	// now set up the key_locations based on the append entries
	idx_t append_idx = 0;
	for (auto &append_entry : append_entries) {
		idx_t next = append_idx + append_entry.count;
		for (; append_idx < next; append_idx++) {
			// Set the validity mask (clearing is less common)
<<<<<<< HEAD
			ValidityMask(append_entry.baseptr).SetAllValid(keys.ColumnCount() + payload.ColumnCount());
=======
			ValidityBytes(append_entry.baseptr).SetAllValid(keys.ColumnCount() + payload.ColumnCount());
>>>>>>> 94247de5
			key_locations[append_idx] = append_entry.baseptr;
			append_entry.baseptr += entry_size;
		}
	}

	// hash the keys and obtain an entry in the list
	// note that we only hash the keys used in the equality comparison
	Vector hash_values(LogicalType::HASH);
	Hash(keys, *current_sel, added_count, hash_values);

	// serialize the keys to the key locations
	idx_t col_offset = validity_size;
	for (idx_t i = 0; i < keys.ColumnCount(); i++) {
		SerializeVectorData(key_data[i], keys.data[i].GetType().InternalType(), *current_sel, added_count,
		                    key_locations, col_offset, i);
	}
	// now serialize the payload
	if (!build_types.empty()) {
		for (idx_t i = 0; i < payload.ColumnCount(); i++) {
			SerializeVector(payload.data[i], payload.size(), *current_sel, added_count, key_locations, col_offset,
			                keys.ColumnCount() + i);
		}
	}
	if (IsRightOuterJoin(join_type)) {
		// for FULL/RIGHT OUTER joins initialize the "found" boolean to false
		InitializeOuterJoin(added_count, key_locations, col_offset);
	}
	idx_t hash_col = keys.ColumnCount() + payload.ColumnCount() + int(IsRightOuterJoin(join_type));
	SerializeVector(hash_values, payload.size(), *current_sel, added_count, key_locations, col_offset, hash_col);
}

void JoinHashTable::InsertHashes(Vector &hashes, idx_t count, data_ptr_t key_locations[]) {
	D_ASSERT(hashes.GetType().id() == LogicalTypeId::HASH);

	// use bitmask to get position in array
	ApplyBitmask(hashes, count);

	hashes.Normalify(count);

	D_ASSERT(hashes.GetVectorType() == VectorType::FLAT_VECTOR);
	auto pointers = (data_ptr_t *)hash_map->node->buffer;
	auto indices = FlatVector::GetData<hash_t>(hashes);
	for (idx_t i = 0; i < count; i++) {
		auto index = indices[i];
		// set prev in current key to the value (NOTE: this will be nullptr if
		// there is none)
		Store<data_ptr_t>(pointers[index], key_locations[i] + pointer_offset);

		// set pointer to current tuple
		pointers[index] = key_locations[i];
	}
}

void JoinHashTable::Finalize() {
	// the build has finished, now iterate over all the nodes and construct the final hash table
	// select a HT that has at least 50% empty space
	idx_t capacity = NextPowerOfTwo(MaxValue<idx_t>(count * 2, (Storage::BLOCK_ALLOC_SIZE / sizeof(data_ptr_t)) + 1));
	// size needs to be a power of 2
	D_ASSERT((capacity & (capacity - 1)) == 0);
	bitmask = capacity - 1;

	// allocate the HT and initialize it with all-zero entries
	hash_map = buffer_manager.Allocate(capacity * sizeof(data_ptr_t));
	memset(hash_map->node->buffer, 0, capacity * sizeof(data_ptr_t));

	Vector hashes(LogicalType::HASH);
	auto hash_data = FlatVector::GetData<hash_t>(hashes);
	data_ptr_t key_locations[STANDARD_VECTOR_SIZE];
	// now construct the actual hash table; scan the nodes
	// as we can the nodes we pin all the blocks of the HT and keep them pinned until the HT is destroyed
	// this is so that we can keep pointers around to the blocks
	// FIXME: if we cannot keep everything pinned in memory, we could switch to an out-of-memory merge join or so
	for (auto &block : blocks) {
		auto handle = buffer_manager.Pin(block.block);
		data_ptr_t dataptr = handle->node->buffer;
		idx_t entry = 0;
		while (entry < block.count) {
			// fetch the next vector of entries from the blocks
			idx_t next = MinValue<idx_t>(STANDARD_VECTOR_SIZE, block.count - entry);
			for (idx_t i = 0; i < next; i++) {
				hash_data[i] = Load<hash_t>((data_ptr_t)(dataptr + pointer_offset));
				key_locations[i] = dataptr;
				dataptr += entry_size;
			}
			// now insert into the hash table
			InsertHashes(hashes, next, key_locations);

			entry += next;
		}
		pinned_handles.push_back(move(handle));
	}

	finalized = true;
}

unique_ptr<ScanStructure> JoinHashTable::Probe(DataChunk &keys) {
	D_ASSERT(count > 0); // should be handled before
	D_ASSERT(finalized);

	// set up the scan structure
	auto ss = make_unique<ScanStructure>(*this);

	if (join_type != JoinType::INNER) {
		ss->found_match = unique_ptr<bool[]>(new bool[STANDARD_VECTOR_SIZE]);
		memset(ss->found_match.get(), 0, sizeof(bool) * STANDARD_VECTOR_SIZE);
	}

	// first prepare the keys for probing
	const SelectionVector *current_sel;
	ss->count = PrepareKeys(keys, ss->key_data, current_sel, ss->sel_vector, false);
	if (ss->count == 0) {
		return ss;
	}

	// hash all the keys
	Vector hashes(LogicalType::HASH);
	Hash(keys, *current_sel, ss->count, hashes);

	// now initialize the pointers of the scan structure based on the hashes
	ApplyBitmask(hashes, *current_sel, ss->count, ss->pointers);

	// create the selection vector linking to only non-empty entries
	idx_t count = 0;
	auto pointers = FlatVector::GetData<data_ptr_t>(ss->pointers);
	for (idx_t i = 0; i < ss->count; i++) {
		auto idx = current_sel->get_index(i);
		pointers[idx] = Load<data_ptr_t>(pointers[idx]);
		if (pointers[idx]) {
			ss->sel_vector.set_index(count++, idx);
		}
	}
	ss->count = count;
	return ss;
}

ScanStructure::ScanStructure(JoinHashTable &ht) : sel_vector(STANDARD_VECTOR_SIZE), ht(ht), finished(false) {
	pointers.Initialize(LogicalType::POINTER);
}

void ScanStructure::Next(DataChunk &keys, DataChunk &left, DataChunk &result) {
	if (finished) {
		return;
	}

	switch (ht.join_type) {
	case JoinType::INNER:
	case JoinType::RIGHT:
		NextInnerJoin(keys, left, result);
		break;
	case JoinType::SEMI:
		NextSemiJoin(keys, left, result);
		break;
	case JoinType::MARK:
		NextMarkJoin(keys, left, result);
		break;
	case JoinType::ANTI:
		NextAntiJoin(keys, left, result);
		break;
	case JoinType::OUTER:
	case JoinType::LEFT:
		NextLeftJoin(keys, left, result);
		break;
	case JoinType::SINGLE:
		NextSingleJoin(keys, left, result);
		break;
	default:
		throw Exception("Unhandled join type in JoinHashTable");
	}
}

template <bool NO_MATCH_SEL, class T, class OP>
static idx_t TemplatedGather(VectorData &vdata, Vector &pointers, const SelectionVector &current_sel, idx_t count,
                             idx_t offset, idx_t col_idx, SelectionVector *match_sel, SelectionVector *no_match_sel,
                             idx_t &no_match_count) {
	// Precompute mask indexes
	idx_t entry_idx;
	idx_t idx_in_entry;
<<<<<<< HEAD
	ValidityMask().GetEntryIndex(col_idx, entry_idx, idx_in_entry);
=======
	ValidityBytes::GetEntryIndex(col_idx, entry_idx, idx_in_entry);
>>>>>>> 94247de5

	idx_t result_count = 0;
	auto data = (T *)vdata.data;
	auto ptrs = FlatVector::GetData<data_ptr_t>(pointers);
	for (idx_t i = 0; i < count; i++) {
		auto idx = current_sel.get_index(i);
		auto kidx = vdata.sel->get_index(idx);
<<<<<<< HEAD

		if (!vdata.validity.RowIsValid(kidx)) {
			ValidityMask mask(ptrs[idx]);
			auto isnull = !mask.RowIsValid(mask.GetValidityEntry(entry_idx), idx_in_entry);
=======
		ValidityBytes mask(ptrs[idx]);
		auto isnull = !mask.RowIsValid(mask.GetValidityEntry(entry_idx), idx_in_entry);

		if (!vdata.validity.RowIsValid(kidx)) {
>>>>>>> 94247de5
			if (isnull) {
				match_sel->set_index(result_count++, idx);
			} else {
				if (NO_MATCH_SEL) {
					no_match_sel->set_index(no_match_count++, idx);
				}
			}
		} else {
			T val = Load<T>(ptrs[idx] + offset);
<<<<<<< HEAD
			if (OP::template Operation<T>(data[kidx], val)) {
=======
			if (!isnull && OP::template Operation<T>(data[kidx], val)) {
>>>>>>> 94247de5
				match_sel->set_index(result_count++, idx);
			} else {
				if (NO_MATCH_SEL) {
					no_match_sel->set_index(no_match_count++, idx);
				}
			}
		}
	}
	return result_count;
}

template <bool NO_MATCH_SEL, class OP>
static idx_t GatherSwitch(VectorData &data, PhysicalType type, Vector &pointers, const SelectionVector &current_sel,
                          idx_t count, idx_t offset, idx_t col_idx, SelectionVector *match_sel,
                          SelectionVector *no_match_sel, idx_t &no_match_count) {
	switch (type) {
	case PhysicalType::UINT8:
		return TemplatedGather<NO_MATCH_SEL, uint8_t, OP>(data, pointers, current_sel, count, offset, col_idx,
		                                                  match_sel, no_match_sel, no_match_count);
	case PhysicalType::UINT16:
		return TemplatedGather<NO_MATCH_SEL, uint16_t, OP>(data, pointers, current_sel, count, offset, col_idx,
		                                                   match_sel, no_match_sel, no_match_count);
	case PhysicalType::UINT32:
		return TemplatedGather<NO_MATCH_SEL, uint32_t, OP>(data, pointers, current_sel, count, offset, col_idx,
		                                                   match_sel, no_match_sel, no_match_count);
	case PhysicalType::UINT64:
		return TemplatedGather<NO_MATCH_SEL, uint64_t, OP>(data, pointers, current_sel, count, offset, col_idx,
		                                                   match_sel, no_match_sel, no_match_count);
	case PhysicalType::BOOL:
	case PhysicalType::INT8:
		return TemplatedGather<NO_MATCH_SEL, int8_t, OP>(data, pointers, current_sel, count, offset, col_idx, match_sel,
		                                                 no_match_sel, no_match_count);
	case PhysicalType::INT16:
		return TemplatedGather<NO_MATCH_SEL, int16_t, OP>(data, pointers, current_sel, count, offset, col_idx,
		                                                  match_sel, no_match_sel, no_match_count);
	case PhysicalType::INT32:
		return TemplatedGather<NO_MATCH_SEL, int32_t, OP>(data, pointers, current_sel, count, offset, col_idx,
		                                                  match_sel, no_match_sel, no_match_count);
	case PhysicalType::INT64:
		return TemplatedGather<NO_MATCH_SEL, int64_t, OP>(data, pointers, current_sel, count, offset, col_idx,
		                                                  match_sel, no_match_sel, no_match_count);
	case PhysicalType::INT128:
		return TemplatedGather<NO_MATCH_SEL, hugeint_t, OP>(data, pointers, current_sel, count, offset, col_idx,
		                                                    match_sel, no_match_sel, no_match_count);
	case PhysicalType::FLOAT:
		return TemplatedGather<NO_MATCH_SEL, float, OP>(data, pointers, current_sel, count, offset, col_idx, match_sel,
		                                                no_match_sel, no_match_count);
	case PhysicalType::DOUBLE:
		return TemplatedGather<NO_MATCH_SEL, double, OP>(data, pointers, current_sel, count, offset, col_idx, match_sel,
		                                                 no_match_sel, no_match_count);
	case PhysicalType::INTERVAL:
		return TemplatedGather<NO_MATCH_SEL, interval_t, OP>(data, pointers, current_sel, count, offset, col_idx,
		                                                     match_sel, no_match_sel, no_match_count);
	case PhysicalType::VARCHAR:
		return TemplatedGather<NO_MATCH_SEL, string_t, OP>(data, pointers, current_sel, count, offset, col_idx,
		                                                   match_sel, no_match_sel, no_match_count);
	default:
		throw NotImplementedException("Unimplemented type for GatherSwitch");
	}
}

template <bool NO_MATCH_SEL>
idx_t ScanStructure::ResolvePredicates(DataChunk &keys, SelectionVector *match_sel, SelectionVector *no_match_sel) {
	SelectionVector *current_sel = &this->sel_vector;
	idx_t remaining_count = this->count;
	idx_t offset = ht.validity_size;
	idx_t no_match_count = 0;
	for (idx_t i = 0; i < ht.predicates.size(); i++) {
		auto internal_type = keys.data[i].GetType().InternalType();
		switch (ht.predicates[i]) {
		case ExpressionType::COMPARE_EQUAL:
			remaining_count =
			    GatherSwitch<NO_MATCH_SEL, Equals>(key_data[i], internal_type, this->pointers, *current_sel,
			                                       remaining_count, offset, i, match_sel, no_match_sel, no_match_count);
			break;
		case ExpressionType::COMPARE_NOTEQUAL:
			remaining_count = GatherSwitch<NO_MATCH_SEL, NotEquals>(key_data[i], internal_type, this->pointers,
			                                                        *current_sel, remaining_count, offset, i, match_sel,
			                                                        no_match_sel, no_match_count);
			break;
		case ExpressionType::COMPARE_GREATERTHAN:
			remaining_count = GatherSwitch<NO_MATCH_SEL, GreaterThan>(key_data[i], internal_type, this->pointers,
			                                                          *current_sel, remaining_count, offset, i,
			                                                          match_sel, no_match_sel, no_match_count);
			break;
		case ExpressionType::COMPARE_GREATERTHANOREQUALTO:
			remaining_count = GatherSwitch<NO_MATCH_SEL, GreaterThanEquals>(key_data[i], internal_type, this->pointers,
			                                                                *current_sel, remaining_count, offset, i,
			                                                                match_sel, no_match_sel, no_match_count);
			break;
		case ExpressionType::COMPARE_LESSTHAN:
			remaining_count = GatherSwitch<NO_MATCH_SEL, LessThan>(key_data[i], internal_type, this->pointers,
			                                                       *current_sel, remaining_count, offset, i, match_sel,
			                                                       no_match_sel, no_match_count);
			break;
		case ExpressionType::COMPARE_LESSTHANOREQUALTO:
			remaining_count = GatherSwitch<NO_MATCH_SEL, LessThanEquals>(key_data[i], internal_type, this->pointers,
			                                                             *current_sel, remaining_count, offset, i,
			                                                             match_sel, no_match_sel, no_match_count);
			break;
		default:
			throw NotImplementedException("Unimplemented comparison type for join");
		}
		if (remaining_count == 0) {
			break;
		}
		current_sel = match_sel;
		offset += GetTypeIdSize(internal_type);
	}
	return remaining_count;
}

idx_t ScanStructure::ResolvePredicates(DataChunk &keys, SelectionVector &match_sel, SelectionVector &no_match_sel) {
	return ResolvePredicates<true>(keys, &match_sel, &no_match_sel);
}

idx_t ScanStructure::ResolvePredicates(DataChunk &keys, SelectionVector &match_sel) {
	return ResolvePredicates<false>(keys, &match_sel, nullptr);
}

idx_t ScanStructure::ScanInnerJoin(DataChunk &keys, SelectionVector &result_vector) {
	while (true) {
		// resolve the predicates for this set of keys
		idx_t result_count = ResolvePredicates(keys, result_vector);

		// after doing all the comparisons set the found_match vector
		if (found_match) {
			for (idx_t i = 0; i < result_count; i++) {
				auto idx = result_vector.get_index(i);
				found_match[idx] = true;
			}
		}
		if (result_count > 0) {
			return result_count;
		}
		// no matches found: check the next set of pointers
		AdvancePointers();
		if (this->count == 0) {
			return 0;
		}
	}
}

void ScanStructure::AdvancePointers(const SelectionVector &sel, idx_t sel_count) {
	// now for all the pointers, we move on to the next set of pointers
	idx_t new_count = 0;
	auto ptrs = FlatVector::GetData<data_ptr_t>(this->pointers);
	for (idx_t i = 0; i < sel_count; i++) {
		auto idx = sel.get_index(i);
		ptrs[idx] = Load<data_ptr_t>(ptrs[idx] + ht.pointer_offset);
		if (ptrs[idx]) {
			this->sel_vector.set_index(new_count++, idx);
		}
	}
	this->count = new_count;
}

void ScanStructure::AdvancePointers() {
	AdvancePointers(this->sel_vector, this->count);
}

template <class T>
static void TemplatedGatherResult(Vector &result, data_ptr_t *pointers, const SelectionVector &result_vector,
                                  const SelectionVector &sel_vector, idx_t count, idx_t offset, idx_t col_idx) {
	// Precompute mask indexes
	idx_t entry_idx;
	idx_t idx_in_entry;
<<<<<<< HEAD
	ValidityMask().GetEntryIndex(col_idx, entry_idx, idx_in_entry);
=======
	ValidityBytes::GetEntryIndex(col_idx, entry_idx, idx_in_entry);
>>>>>>> 94247de5

	auto rdata = FlatVector::GetData<T>(result);
	auto &rmask = FlatVector::Validity(result);
	for (idx_t i = 0; i < count; i++) {
		auto ridx = result_vector.get_index(i);
		auto pidx = sel_vector.get_index(i);
		T hdata = Load<T>(pointers[pidx] + offset);
<<<<<<< HEAD
		ValidityMask hmask(pointers[pidx]);
=======
		ValidityBytes hmask(pointers[pidx]);
>>>>>>> 94247de5
		if (!hmask.RowIsValid(hmask.GetValidityEntry(entry_idx), idx_in_entry)) {
			rmask.SetInvalid(ridx);
		} else {
			rdata[ridx] = hdata;
		}
	}
}

static void GatherResultVector(Vector &result, const SelectionVector &result_vector, data_ptr_t *ptrs,
                               const SelectionVector &sel_vector, idx_t count, idx_t &offset, idx_t col_idx) {
	result.SetVectorType(VectorType::FLAT_VECTOR);
	switch (result.GetType().InternalType()) {
	case PhysicalType::BOOL:
	case PhysicalType::INT8:
		TemplatedGatherResult<int8_t>(result, ptrs, result_vector, sel_vector, count, offset, col_idx);
		break;
	case PhysicalType::INT16:
		TemplatedGatherResult<int16_t>(result, ptrs, result_vector, sel_vector, count, offset, col_idx);
		break;
	case PhysicalType::INT32:
		TemplatedGatherResult<int32_t>(result, ptrs, result_vector, sel_vector, count, offset, col_idx);
		break;
	case PhysicalType::INT64:
		TemplatedGatherResult<int64_t>(result, ptrs, result_vector, sel_vector, count, offset, col_idx);
		break;
	case PhysicalType::UINT8:
		TemplatedGatherResult<uint8_t>(result, ptrs, result_vector, sel_vector, count, offset, col_idx);
		break;
	case PhysicalType::UINT16:
		TemplatedGatherResult<uint16_t>(result, ptrs, result_vector, sel_vector, count, offset, col_idx);
		break;
	case PhysicalType::UINT32:
		TemplatedGatherResult<uint32_t>(result, ptrs, result_vector, sel_vector, count, offset, col_idx);
		break;
	case PhysicalType::UINT64:
		TemplatedGatherResult<uint64_t>(result, ptrs, result_vector, sel_vector, count, offset, col_idx);
		break;
	case PhysicalType::INT128:
		TemplatedGatherResult<hugeint_t>(result, ptrs, result_vector, sel_vector, count, offset, col_idx);
		break;
	case PhysicalType::FLOAT:
		TemplatedGatherResult<float>(result, ptrs, result_vector, sel_vector, count, offset, col_idx);
		break;
	case PhysicalType::DOUBLE:
		TemplatedGatherResult<double>(result, ptrs, result_vector, sel_vector, count, offset, col_idx);
		break;
	case PhysicalType::INTERVAL:
		TemplatedGatherResult<interval_t>(result, ptrs, result_vector, sel_vector, count, offset, col_idx);
		break;
	case PhysicalType::VARCHAR:
		TemplatedGatherResult<string_t>(result, ptrs, result_vector, sel_vector, count, offset, col_idx);
		break;
	default:
		throw NotImplementedException("Unimplemented type for ScanStructure::GatherResult");
	}
	offset += GetTypeIdSize(result.GetType().InternalType());
}

void ScanStructure::GatherResult(Vector &result, const SelectionVector &result_vector,
                                 const SelectionVector &sel_vector, idx_t count, idx_t &offset, idx_t col_idx) {
	auto ptrs = FlatVector::GetData<data_ptr_t>(pointers);
	GatherResultVector(result, result_vector, ptrs, sel_vector, count, offset, col_idx);
}

void ScanStructure::GatherResult(Vector &result, const SelectionVector &sel_vector, idx_t count, idx_t &offset,
                                 idx_t col_idx) {
	GatherResult(result, FlatVector::INCREMENTAL_SELECTION_VECTOR, sel_vector, count, offset, col_idx);
}

void ScanStructure::NextInnerJoin(DataChunk &keys, DataChunk &left, DataChunk &result) {
	D_ASSERT(result.ColumnCount() == left.ColumnCount() + ht.build_types.size());
	if (this->count == 0) {
		// no pointers left to chase
		return;
	}

	SelectionVector result_vector(STANDARD_VECTOR_SIZE);

	idx_t result_count = ScanInnerJoin(keys, result_vector);
	if (result_count > 0) {
		if (IsRightOuterJoin(ht.join_type)) {
			// full/right outer join: mark join matches as FOUND in the HT
			auto ptrs = FlatVector::GetData<data_ptr_t>(pointers);
			for (idx_t i = 0; i < result_count; i++) {
				auto idx = result_vector.get_index(i);
				Store<bool>(true, ptrs[idx] + ht.tuple_size);
			}
		}
		// matches were found
		// construct the result
		// on the LHS, we create a slice using the result vector
		result.Slice(left, result_vector, result_count);

		// on the RHS, we need to fetch the data from the hash table
		idx_t offset = ht.validity_size + ht.condition_size;
		for (idx_t i = 0; i < ht.build_types.size(); i++) {
			auto &vector = result.data[left.ColumnCount() + i];
			D_ASSERT(vector.GetType() == ht.build_types[i]);
			GatherResult(vector, result_vector, result_count, offset, i + ht.condition_types.size());
		}
		AdvancePointers();
	}
}

void ScanStructure::ScanKeyMatches(DataChunk &keys) {
	// the semi-join, anti-join and mark-join we handle a differently from the inner join
	// since there can be at most STANDARD_VECTOR_SIZE results
	// we handle the entire chunk in one call to Next().
	// for every pointer, we keep chasing pointers and doing comparisons.
	// this results in a boolean array indicating whether or not the tuple has a match
	SelectionVector match_sel(STANDARD_VECTOR_SIZE), no_match_sel(STANDARD_VECTOR_SIZE);
	while (this->count > 0) {
		// resolve the predicates for the current set of pointers
		idx_t match_count = ResolvePredicates(keys, match_sel, no_match_sel);
		idx_t no_match_count = this->count - match_count;

		// mark each of the matches as found
		for (idx_t i = 0; i < match_count; i++) {
			found_match[match_sel.get_index(i)] = true;
		}
		// continue searching for the ones where we did not find a match yet
		AdvancePointers(no_match_sel, no_match_count);
	}
}

template <bool MATCH>
void ScanStructure::NextSemiOrAntiJoin(DataChunk &keys, DataChunk &left, DataChunk &result) {
	D_ASSERT(left.ColumnCount() == result.ColumnCount());
	D_ASSERT(keys.size() == left.size());
	// create the selection vector from the matches that were found
	SelectionVector sel(STANDARD_VECTOR_SIZE);
	idx_t result_count = 0;
	for (idx_t i = 0; i < keys.size(); i++) {
		if (found_match[i] == MATCH) {
			// part of the result
			sel.set_index(result_count++, i);
		}
	}
	// construct the final result
	if (result_count > 0) {
		// we only return the columns on the left side
		// reference the columns of the left side from the result
		result.Slice(left, sel, result_count);
	} else {
		D_ASSERT(result.size() == 0);
	}
}

void ScanStructure::NextSemiJoin(DataChunk &keys, DataChunk &left, DataChunk &result) {
	// first scan for key matches
	ScanKeyMatches(keys);
	// then construct the result from all tuples with a match
	NextSemiOrAntiJoin<true>(keys, left, result);

	finished = true;
}

void ScanStructure::NextAntiJoin(DataChunk &keys, DataChunk &left, DataChunk &result) {
	// first scan for key matches
	ScanKeyMatches(keys);
	// then construct the result from all tuples that did not find a match
	NextSemiOrAntiJoin<false>(keys, left, result);

	finished = true;
}

void ScanStructure::ConstructMarkJoinResult(DataChunk &join_keys, DataChunk &child, DataChunk &result) {
	// for the initial set of columns we just reference the left side
	result.SetCardinality(child);
	for (idx_t i = 0; i < child.ColumnCount(); i++) {
		result.data[i].Reference(child.data[i]);
	}
	auto &mark_vector = result.data.back();
	mark_vector.SetVectorType(VectorType::FLAT_VECTOR);
	// first we set the NULL values from the join keys
	// if there is any NULL in the keys, the result is NULL
	auto bool_result = FlatVector::GetData<bool>(mark_vector);
	auto &mask = FlatVector::Validity(mark_vector);
	for (idx_t col_idx = 0; col_idx < join_keys.ColumnCount(); col_idx++) {
		if (ht.null_values_are_equal[col_idx]) {
			continue;
		}
		VectorData jdata;
		join_keys.data[col_idx].Orrify(join_keys.size(), jdata);
		if (!jdata.validity.AllValid()) {
			for (idx_t i = 0; i < join_keys.size(); i++) {
				auto jidx = jdata.sel->get_index(i);
				mask.Set(i, jdata.validity.RowIsValidUnsafe(jidx));
			}
		}
	}
	// now set the remaining entries to either true or false based on whether a match was found
	if (found_match) {
		for (idx_t i = 0; i < child.size(); i++) {
			bool_result[i] = found_match[i];
		}
	} else {
		memset(bool_result, 0, sizeof(bool) * child.size());
	}
	// if the right side contains NULL values, the result of any FALSE becomes NULL
	if (ht.has_null) {
		for (idx_t i = 0; i < child.size(); i++) {
			if (!bool_result[i]) {
				mask.SetInvalid(i);
			}
		}
	}
}

void ScanStructure::NextMarkJoin(DataChunk &keys, DataChunk &input, DataChunk &result) {
	D_ASSERT(result.ColumnCount() == input.ColumnCount() + 1);
	D_ASSERT(result.data.back().GetType() == LogicalType::BOOLEAN);
	// this method should only be called for a non-empty HT
	D_ASSERT(ht.count > 0);

	ScanKeyMatches(keys);
	if (ht.correlated_mark_join_info.correlated_types.empty()) {
		ConstructMarkJoinResult(keys, input, result);
	} else {
		auto &info = ht.correlated_mark_join_info;
		// there are correlated columns
		// first we fetch the counts from the aggregate hashtable corresponding to these entries
		D_ASSERT(keys.ColumnCount() == info.group_chunk.ColumnCount() + 1);
		info.group_chunk.SetCardinality(keys);
		for (idx_t i = 0; i < info.group_chunk.ColumnCount(); i++) {
			info.group_chunk.data[i].Reference(keys.data[i]);
		}
		info.correlated_counts->FetchAggregates(info.group_chunk, info.result_chunk);

		// for the initial set of columns we just reference the left side
		result.SetCardinality(input);
		for (idx_t i = 0; i < input.ColumnCount(); i++) {
			result.data[i].Reference(input.data[i]);
		}
		// create the result matching vector
		auto &last_key = keys.data.back();
		auto &result_vector = result.data.back();
		// first set the nullmask based on whether or not there were NULL values in the join key
		result_vector.SetVectorType(VectorType::FLAT_VECTOR);
		auto bool_result = FlatVector::GetData<bool>(result_vector);
		auto &mask = FlatVector::Validity(result_vector);
		switch (last_key.GetVectorType()) {
		case VectorType::CONSTANT_VECTOR:
			if (ConstantVector::IsNull(last_key)) {
				mask.SetAllInvalid(input.size());
			}
			break;
		case VectorType::FLAT_VECTOR:
			mask.Copy(FlatVector::Validity(last_key), input.size());
			break;
		default: {
			VectorData kdata;
			last_key.Orrify(keys.size(), kdata);
			for (idx_t i = 0; i < input.size(); i++) {
				auto kidx = kdata.sel->get_index(i);
				mask.Set(i, kdata.validity.RowIsValid(kidx));
			}
			break;
		}
		}

		auto count_star = FlatVector::GetData<int64_t>(info.result_chunk.data[0]);
		auto count = FlatVector::GetData<int64_t>(info.result_chunk.data[1]);
		// set the entries to either true or false based on whether a match was found
		for (idx_t i = 0; i < input.size(); i++) {
			D_ASSERT(count_star[i] >= count[i]);
			bool_result[i] = found_match ? found_match[i] : false;
			if (!bool_result[i] && count_star[i] > count[i]) {
				// RHS has NULL value and result is false: set to null
				mask.SetInvalid(i);
			}
			if (count_star[i] == 0) {
				// count == 0, set nullmask to false (we know the result is false now)
				mask.SetValid(i);
			}
		}
	}
	finished = true;
}

void ScanStructure::NextLeftJoin(DataChunk &keys, DataChunk &left, DataChunk &result) {
	// a LEFT OUTER JOIN is identical to an INNER JOIN except all tuples that do
	// not have a match must return at least one tuple (with the right side set
	// to NULL in every column)
	NextInnerJoin(keys, left, result);
	if (result.size() == 0) {
		// no entries left from the normal join
		// fill in the result of the remaining left tuples
		// together with NULL values on the right-hand side
		idx_t remaining_count = 0;
		SelectionVector sel(STANDARD_VECTOR_SIZE);
		for (idx_t i = 0; i < left.size(); i++) {
			if (!found_match[i]) {
				sel.set_index(remaining_count++, i);
			}
		}
		if (remaining_count > 0) {
			// have remaining tuples
			// slice the left side with tuples that did not find a match
			result.Slice(left, sel, remaining_count);

			// now set the right side to NULL
			for (idx_t i = left.ColumnCount(); i < result.ColumnCount(); i++) {
				result.data[i].SetVectorType(VectorType::CONSTANT_VECTOR);
				ConstantVector::SetNull(result.data[i], true);
			}
		}
		finished = true;
	}
}

void ScanStructure::NextSingleJoin(DataChunk &keys, DataChunk &input, DataChunk &result) {
	// single join
	// this join is similar to the semi join except that
	// (1) we actually return data from the RHS and
	// (2) we return NULL for that data if there is no match
	idx_t result_count = 0;
	SelectionVector result_sel(STANDARD_VECTOR_SIZE);
	SelectionVector match_sel(STANDARD_VECTOR_SIZE), no_match_sel(STANDARD_VECTOR_SIZE);
	while (this->count > 0) {
		// resolve the predicates for the current set of pointers
		idx_t match_count = ResolvePredicates(keys, match_sel, no_match_sel);
		idx_t no_match_count = this->count - match_count;

		// mark each of the matches as found
		for (idx_t i = 0; i < match_count; i++) {
			// found a match for this index
			auto index = match_sel.get_index(i);
			found_match[index] = true;
			result_sel.set_index(result_count++, index);
		}
		// continue searching for the ones where we did not find a match yet
		AdvancePointers(no_match_sel, no_match_count);
	}
	// reference the columns of the left side from the result
	D_ASSERT(input.ColumnCount() > 0);
	for (idx_t i = 0; i < input.ColumnCount(); i++) {
		result.data[i].Reference(input.data[i]);
	}
	// now fetch the data from the RHS
	idx_t offset = ht.validity_size + ht.condition_size;
	for (idx_t i = 0; i < ht.build_types.size(); i++) {
		auto &vector = result.data[input.ColumnCount() + i];
		// set NULL entries for every entry that was not found
		auto &mask = FlatVector::Validity(vector);
		mask.SetAllInvalid(input.size());
		for (idx_t j = 0; j < result_count; j++) {
			mask.SetValid(result_sel.get_index(j));
		}
		// for the remaining values we fetch the values
		GatherResult(vector, result_sel, result_sel, result_count, offset, i + ht.condition_types.size());
	}
	result.SetCardinality(input.size());

	// like the SEMI, ANTI and MARK join types, the SINGLE join only ever does one pass over the HT per input chunk
	finished = true;
}

void JoinHashTable::ScanFullOuter(DataChunk &result, JoinHTScanState &state) {
	// scan the HT starting from the current position and check which rows from the build side did not find a match
	data_ptr_t key_locations[STANDARD_VECTOR_SIZE];
	idx_t found_entries = 0;
	{
		lock_guard<mutex> state_lock(state.lock);
		for (; state.block_position < blocks.size(); state.block_position++, state.position = 0) {
			auto &block = blocks[state.block_position];
			auto &handle = pinned_handles[state.block_position];
			auto baseptr = handle->node->buffer;
			for (; state.position < block.count; state.position++) {
				auto tuple_base = baseptr + state.position * entry_size;
				auto found_match = Load<bool>(tuple_base + tuple_size);
				if (!found_match) {
					key_locations[found_entries++] = tuple_base;
					if (found_entries == STANDARD_VECTOR_SIZE) {
						state.position++;
						break;
					}
				}
			}
			if (found_entries == STANDARD_VECTOR_SIZE) {
				break;
			}
		}
	}
	result.SetCardinality(found_entries);
	if (found_entries > 0) {
		idx_t left_column_count = result.ColumnCount() - build_types.size();
		// set the left side as a constant NULL
		for (idx_t i = 0; i < left_column_count; i++) {
			result.data[i].SetVectorType(VectorType::CONSTANT_VECTOR);
			ConstantVector::SetNull(result.data[i], true);
		}
		// gather the values from the RHS
		idx_t offset = validity_size + condition_size;
		for (idx_t i = 0; i < build_types.size(); i++) {
			auto &vector = result.data[left_column_count + i];
			D_ASSERT(vector.GetType() == build_types[i]);
			GatherResultVector(vector, FlatVector::INCREMENTAL_SELECTION_VECTOR, key_locations,
<<<<<<< HEAD
			                   FlatVector::INCREMENTAL_SELECTION_VECTOR, found_entries, offset, i);
=======
			                   FlatVector::INCREMENTAL_SELECTION_VECTOR, found_entries, offset,
			                   i + condition_types.size());
>>>>>>> 94247de5
		}
	}
}

} // namespace duckdb<|MERGE_RESOLUTION|>--- conflicted
+++ resolved
@@ -43,11 +43,7 @@
 	for (idx_t i = 0; i < build_types.size(); i++) {
 		build_size += GetTypeIdSize(build_types[i].InternalType());
 	}
-<<<<<<< HEAD
-	validity_size = ValidityData::EntryCount(conditions.size() + build_types.size()) * sizeof(validity_t);
-=======
 	validity_size = ValidityBytes::ValidityMaskSize(conditions.size() + build_types.size());
->>>>>>> 94247de5
 	tuple_size = validity_size + condition_size + build_size;
 	pointer_offset = tuple_size;
 	if (IsRightOuterJoin(join_type)) {
@@ -126,11 +122,7 @@
 			T value = isnull ? NullValue<T>() : source[source_idx];
 			Store<T>(value, key_locations[i] + col_offset);
 			if (isnull) {
-<<<<<<< HEAD
-				ValidityMask col_mask(key_locations[i]);
-=======
 				ValidityBytes col_mask(key_locations[i]);
->>>>>>> 94247de5
 				col_mask.SetInvalidUnsafe(col_idx);
 			}
 		}
@@ -204,11 +196,7 @@
 
 			string_t new_val;
 			if (!vdata.validity.RowIsValid(source_idx)) {
-<<<<<<< HEAD
-				ValidityMask col_mask(key_locations[i]);
-=======
 				ValidityBytes col_mask(key_locations[i]);
->>>>>>> 94247de5
 				col_mask.SetInvalidUnsafe(col_idx);
 				new_val = NullValue<string_t>();
 			} else if (source[source_idx].IsInlined()) {
@@ -359,11 +347,7 @@
 		idx_t next = append_idx + append_entry.count;
 		for (; append_idx < next; append_idx++) {
 			// Set the validity mask (clearing is less common)
-<<<<<<< HEAD
-			ValidityMask(append_entry.baseptr).SetAllValid(keys.ColumnCount() + payload.ColumnCount());
-=======
 			ValidityBytes(append_entry.baseptr).SetAllValid(keys.ColumnCount() + payload.ColumnCount());
->>>>>>> 94247de5
 			key_locations[append_idx] = append_entry.baseptr;
 			append_entry.baseptr += entry_size;
 		}
@@ -541,11 +525,7 @@
 	// Precompute mask indexes
 	idx_t entry_idx;
 	idx_t idx_in_entry;
-<<<<<<< HEAD
-	ValidityMask().GetEntryIndex(col_idx, entry_idx, idx_in_entry);
-=======
 	ValidityBytes::GetEntryIndex(col_idx, entry_idx, idx_in_entry);
->>>>>>> 94247de5
 
 	idx_t result_count = 0;
 	auto data = (T *)vdata.data;
@@ -553,17 +533,10 @@
 	for (idx_t i = 0; i < count; i++) {
 		auto idx = current_sel.get_index(i);
 		auto kidx = vdata.sel->get_index(idx);
-<<<<<<< HEAD
-
-		if (!vdata.validity.RowIsValid(kidx)) {
-			ValidityMask mask(ptrs[idx]);
-			auto isnull = !mask.RowIsValid(mask.GetValidityEntry(entry_idx), idx_in_entry);
-=======
 		ValidityBytes mask(ptrs[idx]);
 		auto isnull = !mask.RowIsValid(mask.GetValidityEntry(entry_idx), idx_in_entry);
 
 		if (!vdata.validity.RowIsValid(kidx)) {
->>>>>>> 94247de5
 			if (isnull) {
 				match_sel->set_index(result_count++, idx);
 			} else {
@@ -573,11 +546,7 @@
 			}
 		} else {
 			T val = Load<T>(ptrs[idx] + offset);
-<<<<<<< HEAD
-			if (OP::template Operation<T>(data[kidx], val)) {
-=======
 			if (!isnull && OP::template Operation<T>(data[kidx], val)) {
->>>>>>> 94247de5
 				match_sel->set_index(result_count++, idx);
 			} else {
 				if (NO_MATCH_SEL) {
@@ -745,11 +714,7 @@
 	// Precompute mask indexes
 	idx_t entry_idx;
 	idx_t idx_in_entry;
-<<<<<<< HEAD
-	ValidityMask().GetEntryIndex(col_idx, entry_idx, idx_in_entry);
-=======
 	ValidityBytes::GetEntryIndex(col_idx, entry_idx, idx_in_entry);
->>>>>>> 94247de5
 
 	auto rdata = FlatVector::GetData<T>(result);
 	auto &rmask = FlatVector::Validity(result);
@@ -757,11 +722,7 @@
 		auto ridx = result_vector.get_index(i);
 		auto pidx = sel_vector.get_index(i);
 		T hdata = Load<T>(pointers[pidx] + offset);
-<<<<<<< HEAD
-		ValidityMask hmask(pointers[pidx]);
-=======
 		ValidityBytes hmask(pointers[pidx]);
->>>>>>> 94247de5
 		if (!hmask.RowIsValid(hmask.GetValidityEntry(entry_idx), idx_in_entry)) {
 			rmask.SetInvalid(ridx);
 		} else {
@@ -1160,12 +1121,8 @@
 			auto &vector = result.data[left_column_count + i];
 			D_ASSERT(vector.GetType() == build_types[i]);
 			GatherResultVector(vector, FlatVector::INCREMENTAL_SELECTION_VECTOR, key_locations,
-<<<<<<< HEAD
-			                   FlatVector::INCREMENTAL_SELECTION_VECTOR, found_entries, offset, i);
-=======
 			                   FlatVector::INCREMENTAL_SELECTION_VECTOR, found_entries, offset,
 			                   i + condition_types.size());
->>>>>>> 94247de5
 		}
 	}
 }
