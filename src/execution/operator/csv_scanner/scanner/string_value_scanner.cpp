#include "duckdb/execution/operator/csv_scanner/string_value_scanner.hpp"

#include "duckdb/common/operator/decimal_cast_operators.hpp"
#include "duckdb/common/operator/double_cast_operator.hpp"
#include "duckdb/common/operator/integer_cast_operator.hpp"
#include "duckdb/common/types/time.hpp"
#include "duckdb/execution/operator/csv_scanner/csv_casting.hpp"
#include "duckdb/execution/operator/csv_scanner/csv_file_scanner.hpp"
#include "duckdb/execution/operator/csv_scanner/skip_scanner.hpp"
#include "duckdb/function/cast/cast_function_set.hpp"
#include "duckdb/main/client_data.hpp"
#include "utf8proc_wrapper.hpp"

#include <algorithm>

namespace duckdb {

constexpr idx_t StringValueScanner::LINE_FINDER_ID;

StringValueResult::StringValueResult(CSVStates &states, CSVStateMachine &state_machine,
                                     const shared_ptr<CSVBufferHandle> &buffer_handle, Allocator &buffer_allocator,
                                     idx_t result_size_p, idx_t buffer_position, CSVErrorHandler &error_hander_p,
                                     CSVIterator &iterator_p, bool store_line_size_p,
                                     shared_ptr<CSVFileScan> csv_file_scan_p, idx_t &lines_read_p, bool sniffing_p,
                                     string path_p, idx_t scan_id)
    : ScannerResult(states, state_machine, result_size_p),
      number_of_columns(NumericCast<uint32_t>(state_machine.dialect_options.num_cols)),
      null_padding(state_machine.options.null_padding), ignore_errors(state_machine.options.ignore_errors.GetValue()),
      extra_delimiter_bytes(state_machine.dialect_options.state_machine_options.delimiter.GetValue().size() - 1),
      error_handler(error_hander_p), iterator(iterator_p), store_line_size(store_line_size_p),
      csv_file_scan(std::move(csv_file_scan_p)), lines_read(lines_read_p),
      current_errors(scan_id, state_machine.options.IgnoreErrors()), sniffing(sniffing_p), path(std::move(path_p)) {
	// Vector information
	D_ASSERT(number_of_columns > 0);
	if (!buffer_handle) {
		// It Was Over Before It Even Began
		D_ASSERT(iterator.done);
		return;
	}
	buffer_handles[buffer_handle->buffer_idx] = buffer_handle;
	// Buffer Information
	buffer_ptr = buffer_handle->Ptr();
	buffer_size = buffer_handle->actual_size;
	last_position = {buffer_handle->buffer_idx, buffer_position, buffer_size};
	requested_size = buffer_handle->requested_size;
	// Current Result information
	current_line_position.begin = {iterator.pos.buffer_idx, iterator.pos.buffer_pos, buffer_handle->actual_size};
	current_line_position.end = current_line_position.begin;
	// Fill out Parse Types
	vector<LogicalType> logical_types;
	parse_types = make_unsafe_uniq_array<ParseTypeInfo>(number_of_columns);
	LogicalType varchar_type = LogicalType::VARCHAR;
	if (!csv_file_scan) {
		for (idx_t i = 0; i < number_of_columns; i++) {
			parse_types[i] = ParseTypeInfo(varchar_type, true);
			logical_types.emplace_back(LogicalType::VARCHAR);
			string name = "Column_" + to_string(i);
			names.emplace_back(name);
		}
	} else {
		if (csv_file_scan->file_types.size() > number_of_columns) {
			throw InvalidInputException(
			    "Mismatch between the number of columns (%d) in the CSV file and what is expected in the scanner (%d).",
			    number_of_columns, csv_file_scan->file_types.size());
		}
		bool icu_loaded = csv_file_scan->buffer_manager->context.db->ExtensionIsLoaded("icu");
		for (idx_t i = 0; i < csv_file_scan->file_types.size(); i++) {
			auto &type = csv_file_scan->file_types[i];
			if (type.IsJSONType()) {
				type = LogicalType::VARCHAR;
			}
			if (StringValueScanner::CanDirectlyCast(type, icu_loaded)) {
				parse_types[i] = ParseTypeInfo(type, true);
				logical_types.emplace_back(type);
			} else {
				parse_types[i] = ParseTypeInfo(varchar_type, type.id() == LogicalTypeId::VARCHAR || type.IsNested());
				logical_types.emplace_back(LogicalType::VARCHAR);
			}
		}
		names = csv_file_scan->names;
		if (!csv_file_scan->projected_columns.empty()) {
			projecting_columns = false;
			projected_columns = make_unsafe_uniq_array<bool>(number_of_columns);
			for (idx_t col_idx = 0; col_idx < number_of_columns; col_idx++) {
				if (csv_file_scan->projected_columns.find(col_idx) == csv_file_scan->projected_columns.end()) {
					// Column is not projected
					projecting_columns = true;
					projected_columns[col_idx] = false;
				} else {
					projected_columns[col_idx] = true;
				}
			}
		}
		if (!projecting_columns) {
			for (idx_t j = logical_types.size(); j < number_of_columns; j++) {
				// This can happen if we have sneaky null columns at the end that we wish to ignore
				parse_types[j] = ParseTypeInfo(varchar_type, true);
				logical_types.emplace_back(LogicalType::VARCHAR);
			}
		}
	}

	// Initialize Parse Chunk
	parse_chunk.Initialize(buffer_allocator, logical_types, result_size);
	for (auto &col : parse_chunk.data) {
		vector_ptr.push_back(FlatVector::GetData<string_t>(col));
		validity_mask.push_back(&FlatVector::Validity(col));
	}

	// Setup the NullStr information
	null_str_count = state_machine.options.null_str.size();
	null_str_ptr = make_unsafe_uniq_array_uninitialized<const char *>(null_str_count);
	null_str_size = make_unsafe_uniq_array_uninitialized<idx_t>(null_str_count);
	for (idx_t i = 0; i < null_str_count; i++) {
		null_str_ptr[i] = state_machine.options.null_str[i].c_str();
		null_str_size[i] = state_machine.options.null_str[i].size();
	}
	date_format = state_machine.options.dialect_options.date_format.at(LogicalTypeId::DATE).GetValue();
	timestamp_format = state_machine.options.dialect_options.date_format.at(LogicalTypeId::TIMESTAMP).GetValue();
	decimal_separator = state_machine.options.decimal_separator[0];

	if (iterator.first_one) {
		lines_read +=
		    state_machine.dialect_options.skip_rows.GetValue() + state_machine.dialect_options.header.GetValue();
		if (lines_read == 0) {
			SkipBOM();
		}
	}
}

StringValueResult::~StringValueResult() {
	// We have to insert the lines read by this scanner
	error_handler.Insert(iterator.GetBoundaryIdx(), lines_read);
	if (!iterator.done) {
		// Some operators, like Limit, might cause a future error to incorrectly report the wrong error line
		// Better to print nothing to print something wrong
		error_handler.DontPrintErrorLine();
	}
}

inline bool IsValueNull(const char *null_str_ptr, const char *value_ptr, const idx_t size) {
	for (idx_t i = 0; i < size; i++) {
		if (null_str_ptr[i] != value_ptr[i]) {
			return false;
		}
	}
	return true;
}

bool StringValueResult::HandleTooManyColumnsError(const char *value_ptr, const idx_t size) {
	if (cur_col_id >= number_of_columns) {
		bool error = true;
		if (cur_col_id == number_of_columns && ((quoted && state_machine.options.allow_quoted_nulls) || !quoted)) {
			// we make an exception if the first over-value is null
			bool is_value_null = false;
			for (idx_t i = 0; i < null_str_count; i++) {
				is_value_null = is_value_null || IsValueNull(null_str_ptr[i], value_ptr, size);
			}
			error = !is_value_null;
		}
		if (error) {
			// We error pointing to the current value error.
			current_errors.Insert(TOO_MANY_COLUMNS, cur_col_id, chunk_col_id, last_position);
			cur_col_id++;
		}
		// We had an error
		return true;
	}
	return false;
}

void StringValueResult::SetComment(StringValueResult &result, idx_t buffer_pos) {
	if (!result.comment) {
		result.position_before_comment = buffer_pos;
		result.comment = true;
	}
}

bool StringValueResult::UnsetComment(StringValueResult &result, idx_t buffer_pos) {
	bool done = false;
	if (result.last_position.buffer_pos < result.position_before_comment) {
		bool all_empty = true;
		for (idx_t i = result.last_position.buffer_pos; i < result.position_before_comment; i++) {
			if (result.buffer_ptr[i] != ' ') {
				all_empty = false;
				break;
			}
		}
		if (!all_empty) {
			done = AddRow(result, result.position_before_comment);
		}
	} else {
		if (result.cur_col_id != 0) {
			done = AddRow(result, result.position_before_comment);
		}
	}
	if (result.number_of_rows == 0) {
		result.first_line_is_comment = true;
	}
	result.comment = false;
	if (result.state_machine.dialect_options.state_machine_options.new_line.GetValue() != NewLineIdentifier::CARRY_ON) {
		result.last_position.buffer_pos = buffer_pos + 1;
	} else {
		result.last_position.buffer_pos = buffer_pos + 2;
	}
	result.cur_col_id = 0;
	result.chunk_col_id = 0;
	return done;
}

static void SanitizeError(string &value) {
	std::vector<char> char_array(value.begin(), value.end());
	char_array.push_back('\0'); // Null-terminate the character array
	Utf8Proc::MakeValid(&char_array[0], char_array.size());
	value = {char_array.begin(), char_array.end() - 1};
}

void StringValueResult::AddValueToVector(const char *value_ptr, const idx_t size, bool allocate) {
	if (HandleTooManyColumnsError(value_ptr, size)) {
		return;
	}
	if (cur_col_id >= number_of_columns) {
		bool error = true;
		if (cur_col_id == number_of_columns && ((quoted && state_machine.options.allow_quoted_nulls) || !quoted)) {
			// we make an exception if the first over-value is null
			bool is_value_null = false;
			for (idx_t i = 0; i < null_str_count; i++) {
				is_value_null = is_value_null || IsValueNull(null_str_ptr[i], value_ptr, size);
			}
			error = !is_value_null;
		}
		if (error) {
			// We error pointing to the current value error.
			current_errors.Insert(TOO_MANY_COLUMNS, cur_col_id, chunk_col_id, last_position);
			cur_col_id++;
		}
		return;
	}

	if (projecting_columns) {
		if (!projected_columns[cur_col_id]) {
			cur_col_id++;
			return;
		}
	}

	if (((quoted && state_machine.options.allow_quoted_nulls) || !quoted)) {
		// Check for the occurrence of escaped null string like \N only if RFC 4180 conformance is disabled
		const bool check_unquoted_escaped_null =
		    state_machine.state_machine_options.rfc_4180.GetValue() == false && escaped && !quoted && size == 1;
		for (idx_t i = 0; i < null_str_count; i++) {
			bool is_null = false;
			if (null_str_size[i] == 2 && null_str_ptr[i][0] == state_machine.state_machine_options.escape.GetValue()) {
				is_null = check_unquoted_escaped_null && null_str_ptr[i][1] == value_ptr[0];
			} else if (size == null_str_size[i] && !check_unquoted_escaped_null) {
				is_null = IsValueNull(null_str_ptr[i], value_ptr, size);
			}
			if (is_null) {
				bool empty = false;
				if (chunk_col_id < state_machine.options.force_not_null.size()) {
					empty = state_machine.options.force_not_null[chunk_col_id];
				}
				if (empty) {
					if (parse_types[chunk_col_id].type_id != LogicalTypeId::VARCHAR) {
						// If it is not a varchar, empty values are not accepted, we must error.
						current_errors.Insert(CAST_ERROR, cur_col_id, chunk_col_id, last_position);
					}
					static_cast<string_t *>(vector_ptr[chunk_col_id])[number_of_rows] = string_t();
				} else {
					if (chunk_col_id == number_of_columns) {
						// We check for a weird case, where we ignore an extra value, if it is a null value
						return;
					}
					validity_mask[chunk_col_id]->SetInvalid(static_cast<idx_t>(number_of_rows));
				}
				cur_col_id++;
				chunk_col_id++;
				return;
			}
		}
	}
	bool success = true;
	switch (parse_types[chunk_col_id].type_id) {
	case LogicalTypeId::BOOLEAN:
		success =
		    TryCastStringBool(value_ptr, size, static_cast<bool *>(vector_ptr[chunk_col_id])[number_of_rows], false);
		break;
	case LogicalTypeId::TINYINT:
		success = TrySimpleIntegerCast(value_ptr, size, static_cast<int8_t *>(vector_ptr[chunk_col_id])[number_of_rows],
		                               false);
		break;
	case LogicalTypeId::SMALLINT:
		success = TrySimpleIntegerCast(value_ptr, size,
		                               static_cast<int16_t *>(vector_ptr[chunk_col_id])[number_of_rows], false);
		break;
	case LogicalTypeId::INTEGER:
		success = TrySimpleIntegerCast(value_ptr, size,
		                               static_cast<int32_t *>(vector_ptr[chunk_col_id])[number_of_rows], false);
		break;
	case LogicalTypeId::BIGINT:
		success = TrySimpleIntegerCast(value_ptr, size,
		                               static_cast<int64_t *>(vector_ptr[chunk_col_id])[number_of_rows], false);
		break;
	case LogicalTypeId::UTINYINT:
		success = TrySimpleIntegerCast<uint8_t, false>(
		    value_ptr, size, static_cast<uint8_t *>(vector_ptr[chunk_col_id])[number_of_rows], false);
		break;
	case LogicalTypeId::USMALLINT:
		success = TrySimpleIntegerCast<uint16_t, false>(
		    value_ptr, size, static_cast<uint16_t *>(vector_ptr[chunk_col_id])[number_of_rows], false);
		break;
	case LogicalTypeId::UINTEGER:
		success = TrySimpleIntegerCast<uint32_t, false>(
		    value_ptr, size, static_cast<uint32_t *>(vector_ptr[chunk_col_id])[number_of_rows], false);
		break;
	case LogicalTypeId::UBIGINT:
		success = TrySimpleIntegerCast<uint64_t, false>(
		    value_ptr, size, static_cast<uint64_t *>(vector_ptr[chunk_col_id])[number_of_rows], false);
		break;
	case LogicalTypeId::DOUBLE:
		success =
		    TryDoubleCast<double>(value_ptr, size, static_cast<double *>(vector_ptr[chunk_col_id])[number_of_rows],
		                          false, state_machine.options.decimal_separator[0]);
		break;
	case LogicalTypeId::FLOAT:
		success = TryDoubleCast<float>(value_ptr, size, static_cast<float *>(vector_ptr[chunk_col_id])[number_of_rows],
		                               false, state_machine.options.decimal_separator[0]);
		break;
	case LogicalTypeId::DATE: {
		if (!date_format.Empty()) {
			success = date_format.TryParseDate(value_ptr, size,
			                                   static_cast<date_t *>(vector_ptr[chunk_col_id])[number_of_rows]);
		} else {
			idx_t pos;
			bool special;
			success = Date::TryConvertDate(
			    value_ptr, size, pos, static_cast<date_t *>(vector_ptr[chunk_col_id])[number_of_rows], special, false);
		}
		break;
	}
	case LogicalTypeId::TIME: {
		idx_t pos;
		success = Time::TryConvertTime(value_ptr, size, pos,
		                               static_cast<dtime_t *>(vector_ptr[chunk_col_id])[number_of_rows], false);
		break;
	}
	case LogicalTypeId::TIMESTAMP:
	case LogicalTypeId::TIMESTAMP_TZ: {
		if (!timestamp_format.Empty()) {
			success = timestamp_format.TryParseTimestamp(
			    value_ptr, size, static_cast<timestamp_t *>(vector_ptr[chunk_col_id])[number_of_rows]);
		} else {
			success = Timestamp::TryConvertTimestamp(
			              value_ptr, size, static_cast<timestamp_t *>(vector_ptr[chunk_col_id])[number_of_rows]) ==
			          TimestampCastResult::SUCCESS;
		}
		break;
	}
	case LogicalTypeId::DECIMAL: {
		if (decimal_separator == ',') {
			switch (parse_types[chunk_col_id].internal_type) {
			case PhysicalType::INT16:
				success = TryDecimalStringCast<int16_t, ','>(
				    value_ptr, size, static_cast<int16_t *>(vector_ptr[chunk_col_id])[number_of_rows],
				    parse_types[chunk_col_id].width, parse_types[chunk_col_id].scale);
				break;
			case PhysicalType::INT32:
				success = TryDecimalStringCast<int32_t, ','>(
				    value_ptr, size, static_cast<int32_t *>(vector_ptr[chunk_col_id])[number_of_rows],
				    parse_types[chunk_col_id].width, parse_types[chunk_col_id].scale);
				break;
			case PhysicalType::INT64:
				success = TryDecimalStringCast<int64_t, ','>(
				    value_ptr, size, static_cast<int64_t *>(vector_ptr[chunk_col_id])[number_of_rows],
				    parse_types[chunk_col_id].width, parse_types[chunk_col_id].scale);
				break;
			case PhysicalType::INT128:
				success = TryDecimalStringCast<hugeint_t, ','>(
				    value_ptr, size, static_cast<hugeint_t *>(vector_ptr[chunk_col_id])[number_of_rows],
				    parse_types[chunk_col_id].width, parse_types[chunk_col_id].scale);
				break;
			default:
				throw InternalException("Invalid Physical Type for Decimal Value. Physical Type: " +
				                        TypeIdToString(parse_types[chunk_col_id].internal_type));
			}

		} else if (decimal_separator == '.') {
			switch (parse_types[chunk_col_id].internal_type) {
			case PhysicalType::INT16:
				success = TryDecimalStringCast(value_ptr, size,
				                               static_cast<int16_t *>(vector_ptr[chunk_col_id])[number_of_rows],
				                               parse_types[chunk_col_id].width, parse_types[chunk_col_id].scale);
				break;
			case PhysicalType::INT32:
				success = TryDecimalStringCast(value_ptr, size,
				                               static_cast<int32_t *>(vector_ptr[chunk_col_id])[number_of_rows],
				                               parse_types[chunk_col_id].width, parse_types[chunk_col_id].scale);
				break;
			case PhysicalType::INT64:
				success = TryDecimalStringCast(value_ptr, size,
				                               static_cast<int64_t *>(vector_ptr[chunk_col_id])[number_of_rows],
				                               parse_types[chunk_col_id].width, parse_types[chunk_col_id].scale);
				break;
			case PhysicalType::INT128:
				success = TryDecimalStringCast(value_ptr, size,
				                               static_cast<hugeint_t *>(vector_ptr[chunk_col_id])[number_of_rows],
				                               parse_types[chunk_col_id].width, parse_types[chunk_col_id].scale);
				break;
			default:
				throw InternalException("Invalid Physical Type for Decimal Value. Physical Type: " +
				                        TypeIdToString(parse_types[chunk_col_id].internal_type));
			}
		} else {
			throw InvalidInputException("Decimals can only have ',' and '.' as decimal separators");
		}
		break;
	}
	default: {
		// By default, we add a string
		// We only evaluate if a string is utf8 valid, if it's actually a varchar
		if (parse_types[chunk_col_id].validate_utf8 &&
		    !Utf8Proc::IsValid(value_ptr, UnsafeNumericCast<uint32_t>(size))) {
			bool force_error = !state_machine.options.ignore_errors.GetValue() && sniffing;
			// Invalid unicode, we must error
			if (force_error) {
				HandleUnicodeError(cur_col_id, last_position);
			}
			// If we got here, we are ingoring errors, hence we must ignore this line.
			current_errors.Insert(INVALID_UNICODE, cur_col_id, chunk_col_id, last_position);
			break;
		}
		if (allocate) {
			// If it's a value produced over multiple buffers, we must allocate
			static_cast<string_t *>(vector_ptr[chunk_col_id])[number_of_rows] = StringVector::AddStringOrBlob(
			    parse_chunk.data[chunk_col_id], string_t(value_ptr, UnsafeNumericCast<uint32_t>(size)));
		} else {
			static_cast<string_t *>(vector_ptr[chunk_col_id])[number_of_rows] =
			    string_t(value_ptr, UnsafeNumericCast<uint32_t>(size));
		}
		break;
	}
	}
	if (!success) {
		current_errors.Insert(CAST_ERROR, cur_col_id, chunk_col_id, last_position);
		if (!state_machine.options.IgnoreErrors()) {
			// We have to write the cast error message.
			std::ostringstream error;
			// Casting Error Message
			error << "Could not convert string \"" << std::string(value_ptr, size) << "\" to \'"
			      << LogicalTypeIdToString(parse_types[chunk_col_id].type_id) << "\'";
			auto error_string = error.str();
			SanitizeError(error_string);

			current_errors.ModifyErrorMessageOfLastError(error_string);
		}
	}
	cur_col_id++;
	chunk_col_id++;
}

DataChunk &StringValueResult::ToChunk() {
	if (number_of_rows < 0) {
		throw InternalException("CSVScanner: ToChunk() function. Has a negative number of rows, this indicates an "
		                        "issue with the error handler.");
	}
	parse_chunk.SetCardinality(static_cast<idx_t>(number_of_rows));
	return parse_chunk;
}

void StringValueResult::Reset() {
	if (number_of_rows == 0) {
		return;
	}
	number_of_rows = 0;
	cur_col_id = 0;
	chunk_col_id = 0;
	for (auto &v : validity_mask) {
		v->SetAllValid(result_size);
	}
	// We keep a reference to the buffer from our current iteration if it already exists
	shared_ptr<CSVBufferHandle> cur_buffer;
	if (buffer_handles.find(iterator.GetBufferIdx()) != buffer_handles.end()) {
		cur_buffer = buffer_handles[iterator.GetBufferIdx()];
	}
	buffer_handles.clear();
	if (cur_buffer) {
		buffer_handles[cur_buffer->buffer_idx] = cur_buffer;
	}
	current_errors.Reset();
	borked_rows.clear();
}

void StringValueResult::AddQuotedValue(StringValueResult &result, const idx_t buffer_pos) {
	if (!result.unquoted) {
		result.current_errors.Insert(UNTERMINATED_QUOTES, result.cur_col_id, result.chunk_col_id, result.last_position);
	}
	AddPossiblyEscapedValue(result, buffer_pos, result.buffer_ptr + result.quoted_position + 1,
	                        buffer_pos - result.quoted_position - 2, buffer_pos < result.last_position.buffer_pos + 2);
	result.quoted = false;
}

void StringValueResult::AddPossiblyEscapedValue(StringValueResult &result, const idx_t buffer_pos,
                                                const char *value_ptr, const idx_t length, const bool empty) {
	if (result.escaped) {
		if (result.projecting_columns) {
			if (!result.projected_columns[result.cur_col_id]) {
				result.cur_col_id++;
				result.escaped = false;
				return;
			}
		}
		if (!result.HandleTooManyColumnsError(value_ptr, length)) {
			// If it's an escaped value we have to remove all the escapes, this is not really great
			// If we are going to escape, this vector must be a varchar vector
			if (result.parse_chunk.data[result.chunk_col_id].GetType() != LogicalType::VARCHAR) {
				result.current_errors.Insert(CAST_ERROR, result.cur_col_id, result.chunk_col_id, result.last_position);
				if (!result.state_machine.options.IgnoreErrors()) {
					// We have to write the cast error message.
					std::ostringstream error;
					// Casting Error Message

					error << "Could not convert string \"" << std::string(value_ptr, length) << "\" to \'"
					      << LogicalTypeIdToString(result.parse_types[result.chunk_col_id].type_id) << "\'";
					auto error_string = error.str();
					SanitizeError(error_string);
					result.current_errors.ModifyErrorMessageOfLastError(error_string);
				}
				result.cur_col_id++;
				result.chunk_col_id++;
			} else {
				auto value = StringValueScanner::RemoveEscape(
				    value_ptr, length, result.state_machine.dialect_options.state_machine_options.escape.GetValue(),
				    result.parse_chunk.data[result.chunk_col_id]);
				result.AddValueToVector(value.GetData(), value.GetSize());
			}
		}
	} else {
		if (empty) {
			// empty value
			auto value = string_t();
			result.AddValueToVector(value.GetData(), value.GetSize());
		} else {
			result.AddValueToVector(value_ptr, length);
		}
	}
	result.escaped = false;
}

inline idx_t StringValueResult::HandleMultiDelimiter(const idx_t buffer_pos) const {
	idx_t size = buffer_pos - last_position.buffer_pos - extra_delimiter_bytes;
	if (buffer_pos < last_position.buffer_pos + extra_delimiter_bytes) {
		// If this is a scenario where the value is null, that is fine (e.g., delim = '||' and line is: A||)
		if (buffer_pos == last_position.buffer_pos) {
			size = 0;
		} else {
			// Otherwise something went wrong.
			throw InternalException(
			    "Value size is lower than the number of extra delimiter bytes in the HandleMultiDelimiter(). "
			    "buffer_pos = %d, last_position.buffer_pos = %d, extra_delimiter_bytes = %d",
			    buffer_pos, last_position.buffer_pos, extra_delimiter_bytes);
		}
	}
	return size;
}

void StringValueResult::AddValue(StringValueResult &result, const idx_t buffer_pos) {
	if (result.last_position.buffer_pos > buffer_pos) {
		return;
	}
	if (result.quoted) {
		AddQuotedValue(result, buffer_pos - result.extra_delimiter_bytes);
	} else if (result.escaped) {
		AddPossiblyEscapedValue(result, buffer_pos, result.buffer_ptr + result.last_position.buffer_pos,
		                        buffer_pos - result.last_position.buffer_pos, false);
	} else {
		result.AddValueToVector(result.buffer_ptr + result.last_position.buffer_pos,
		                        result.HandleMultiDelimiter(buffer_pos));
	}
	result.last_position.buffer_pos = buffer_pos + 1;
}

void StringValueResult::HandleUnicodeError(idx_t col_idx, LinePosition &error_position) {

	bool first_nl;
	auto borked_line = current_line_position.ReconstructCurrentLine(first_nl, buffer_handles, PrintErrorLine());
	LinesPerBoundary lines_per_batch(iterator.GetBoundaryIdx(), lines_read);
	if (current_line_position.begin == error_position) {
		auto csv_error = CSVError::InvalidUTF8(state_machine.options, col_idx, lines_per_batch, borked_line,
		                                       current_line_position.begin.GetGlobalPosition(requested_size, first_nl),
		                                       error_position.GetGlobalPosition(requested_size, first_nl), path);
		error_handler.Error(csv_error, true);
	} else {
		auto csv_error = CSVError::InvalidUTF8(state_machine.options, col_idx, lines_per_batch, borked_line,
		                                       current_line_position.begin.GetGlobalPosition(requested_size, first_nl),
		                                       error_position.GetGlobalPosition(requested_size), path);
		error_handler.Error(csv_error, true);
	}
}

bool LineError::HandleErrors(StringValueResult &result) {
	bool skip_sniffing = false;
	for (auto &cur_error : current_errors) {
		if (cur_error.type == CSVErrorType::INVALID_UNICODE) {
			skip_sniffing = true;
		}
	}
	skip_sniffing = result.sniffing && skip_sniffing;

	if ((ignore_errors || skip_sniffing) && is_error_in_line && !result.figure_out_new_line) {
		result.RemoveLastLine();
		Reset();
		return true;
	}
	// Reconstruct CSV Line
	for (auto &cur_error : current_errors) {
		LinesPerBoundary lines_per_batch(result.iterator.GetBoundaryIdx(), result.lines_read);
		bool first_nl = false;
		auto borked_line = result.current_line_position.ReconstructCurrentLine(first_nl, result.buffer_handles,
		                                                                       result.PrintErrorLine());
		CSVError csv_error;
		auto col_idx = cur_error.col_idx;
		auto &line_pos = cur_error.error_position;

		switch (cur_error.type) {
		case TOO_MANY_COLUMNS:
		case TOO_FEW_COLUMNS:
			if (result.current_line_position.begin == line_pos) {
				csv_error = CSVError::IncorrectColumnAmountError(
				    result.state_machine.options, col_idx, lines_per_batch, borked_line,
				    result.current_line_position.begin.GetGlobalPosition(result.requested_size, first_nl),
				    line_pos.GetGlobalPosition(result.requested_size, first_nl), result.path);
			} else {
				csv_error = CSVError::IncorrectColumnAmountError(
				    result.state_machine.options, col_idx, lines_per_batch, borked_line,
				    result.current_line_position.begin.GetGlobalPosition(result.requested_size, first_nl),
				    line_pos.GetGlobalPosition(result.requested_size), result.path);
			}
			break;
		case INVALID_UNICODE: {
			if (result.current_line_position.begin == line_pos) {
				csv_error = CSVError::InvalidUTF8(
				    result.state_machine.options, col_idx, lines_per_batch, borked_line,
				    result.current_line_position.begin.GetGlobalPosition(result.requested_size, first_nl),
				    line_pos.GetGlobalPosition(result.requested_size, first_nl), result.path);
			} else {
				csv_error = CSVError::InvalidUTF8(
				    result.state_machine.options, col_idx, lines_per_batch, borked_line,
				    result.current_line_position.begin.GetGlobalPosition(result.requested_size, first_nl),
				    line_pos.GetGlobalPosition(result.requested_size), result.path);
			}
			break;
		}
		case UNTERMINATED_QUOTES:
			if (result.current_line_position.begin == line_pos) {
				csv_error = CSVError::UnterminatedQuotesError(
				    result.state_machine.options, col_idx, lines_per_batch, borked_line,
				    result.current_line_position.begin.GetGlobalPosition(result.requested_size, first_nl),
				    line_pos.GetGlobalPosition(result.requested_size, first_nl), result.path);
			} else {
				csv_error = CSVError::UnterminatedQuotesError(
				    result.state_machine.options, col_idx, lines_per_batch, borked_line,
				    result.current_line_position.begin.GetGlobalPosition(result.requested_size, first_nl),
				    line_pos.GetGlobalPosition(result.requested_size), result.path);
			}
			break;
		case CAST_ERROR:
			if (result.current_line_position.begin == line_pos) {
				csv_error = CSVError::CastError(
				    result.state_machine.options, result.names[cur_error.col_idx], cur_error.error_message,
				    cur_error.col_idx, borked_line, lines_per_batch,
				    result.current_line_position.begin.GetGlobalPosition(result.requested_size, first_nl),
				    line_pos.GetGlobalPosition(result.requested_size, first_nl),
				    result.parse_types[cur_error.chunk_idx].type_id, result.path);
			} else {
				csv_error = CSVError::CastError(
				    result.state_machine.options, result.names[cur_error.col_idx], cur_error.error_message,
				    cur_error.col_idx, borked_line, lines_per_batch,
				    result.current_line_position.begin.GetGlobalPosition(result.requested_size, first_nl),
				    line_pos.GetGlobalPosition(result.requested_size), result.parse_types[cur_error.chunk_idx].type_id,
				    result.path);
			}
			break;
		case MAXIMUM_LINE_SIZE:
			csv_error = CSVError::LineSizeError(
			    result.state_machine.options, lines_per_batch, borked_line,
			    result.current_line_position.begin.GetGlobalPosition(result.requested_size, first_nl), result.path);
			break;
		default:
			throw InvalidInputException("CSV Error not allowed when inserting row");
		}
		result.error_handler.Error(csv_error);
	}
	if (is_error_in_line && scan_id != StringValueScanner::LINE_FINDER_ID) {
		if (result.sniffing) {
			// If we are sniffing we just remove the line
			result.RemoveLastLine();
		} else {
			// Otherwise, we add it to the borked rows to remove it later and just cleanup the column variables.
			result.borked_rows.insert(static_cast<idx_t>(result.number_of_rows));
			result.cur_col_id = 0;
			result.chunk_col_id = 0;
		}
		Reset();
		return true;
	}
	return false;
}

void StringValueResult::QuotedNewLine(StringValueResult &result) {
	result.quoted_new_line = true;
}

void StringValueResult::NullPaddingQuotedNewlineCheck() const {
	// We do some checks for null_padding correctness
	if (state_machine.options.null_padding && iterator.IsBoundarySet() && quoted_new_line) {
		// If we have null_padding set, we found a quoted new line, we are scanning the file in parallel; We error.
		LinesPerBoundary lines_per_batch(iterator.GetBoundaryIdx(), lines_read);
		auto csv_error = CSVError::NullPaddingFail(state_machine.options, lines_per_batch, path);
		error_handler.Error(csv_error);
	}
}

//! Reconstructs the current line to be used in error messages
string FullLinePosition::ReconstructCurrentLine(bool &first_char_nl,
                                                unordered_map<idx_t, shared_ptr<CSVBufferHandle>> &buffer_handles,
                                                bool reconstruct_line) const {
	if (!reconstruct_line) {
		return {};
	}
	string result;
	if (end.buffer_idx == begin.buffer_idx) {
		if (buffer_handles.find(end.buffer_idx) == buffer_handles.end()) {
			throw InternalException("CSV Buffer is not available to reconstruct CSV Line, please open an issue with "
			                        "your query and dataset.");
		}
		auto buffer = buffer_handles[begin.buffer_idx]->Ptr();
		first_char_nl = buffer[begin.buffer_pos] == '\n' || buffer[begin.buffer_pos] == '\r';
		for (idx_t i = begin.buffer_pos + first_char_nl; i < end.buffer_pos; i++) {
			result += buffer[i];
		}
	} else {
		if (buffer_handles.find(begin.buffer_idx) == buffer_handles.end() ||
		    buffer_handles.find(end.buffer_idx) == buffer_handles.end()) {
			throw InternalException("CSV Buffer is not available to reconstruct CSV Line, please open an issue with "
			                        "your query and dataset.");
		}
		auto first_buffer = buffer_handles[begin.buffer_idx]->Ptr();
		auto first_buffer_size = buffer_handles[begin.buffer_idx]->actual_size;
		auto second_buffer = buffer_handles[end.buffer_idx]->Ptr();
		first_char_nl = first_buffer[begin.buffer_pos] == '\n' || first_buffer[begin.buffer_pos] == '\r';
		for (idx_t i = begin.buffer_pos + first_char_nl; i < first_buffer_size; i++) {
			result += first_buffer[i];
		}
		for (idx_t i = 0; i < end.buffer_pos; i++) {
			result += second_buffer[i];
		}
	}
	// sanitize borked line
	SanitizeError(result);
	return result;
}

bool StringValueResult::AddRowInternal() {
	LinePosition current_line_start = {iterator.pos.buffer_idx, iterator.pos.buffer_pos, buffer_size};
	idx_t current_line_size = current_line_start - current_line_position.end;
	if (store_line_size) {
		error_handler.NewMaxLineSize(current_line_size);
	}
	current_line_position.begin = current_line_position.end;
	current_line_position.end = current_line_start;
	if (current_line_size > state_machine.options.maximum_line_size.GetValue()) {
		current_errors.Insert(MAXIMUM_LINE_SIZE, 1, chunk_col_id, last_position, current_line_size);
	}
	if (!state_machine.options.null_padding) {
		for (idx_t col_idx = cur_col_id; col_idx < number_of_columns; col_idx++) {
			current_errors.Insert(TOO_FEW_COLUMNS, col_idx - 1, chunk_col_id, last_position);
		}
	}

	if (current_errors.HandleErrors(*this)) {
		line_positions_per_row[static_cast<idx_t>(number_of_rows)] = current_line_position;
		number_of_rows++;
		if (static_cast<idx_t>(number_of_rows) >= result_size) {
			// We have a full chunk
			return true;
		}
		return false;
	}
	NullPaddingQuotedNewlineCheck();
	quoted_new_line = false;
	// We need to check if we are getting the correct number of columns here.
	// If columns are correct, we add it, and that's it.
	if (cur_col_id != number_of_columns) {
		// We have too few columns:
		if (null_padding) {
			while (cur_col_id < number_of_columns) {
				bool empty = false;
				if (cur_col_id < state_machine.options.force_not_null.size()) {
					empty = state_machine.options.force_not_null[cur_col_id];
				}
				if (projecting_columns) {
					if (!projected_columns[cur_col_id]) {
						cur_col_id++;
						continue;
					}
				}
				if (empty) {
					static_cast<string_t *>(vector_ptr[chunk_col_id])[number_of_rows] = string_t();
				} else {
					validity_mask[chunk_col_id]->SetInvalid(static_cast<idx_t>(number_of_rows));
				}
				cur_col_id++;
				chunk_col_id++;
			}
		} else {
			// If we are not null-padding this is an error
			if (!state_machine.options.IgnoreErrors()) {
				bool first_nl;
				auto borked_line =
				    current_line_position.ReconstructCurrentLine(first_nl, buffer_handles, PrintErrorLine());
				LinesPerBoundary lines_per_batch(iterator.GetBoundaryIdx(), lines_read);
				if (current_line_position.begin == last_position) {
					auto csv_error = CSVError::IncorrectColumnAmountError(
					    state_machine.options, cur_col_id - 1, lines_per_batch, borked_line,
					    current_line_position.begin.GetGlobalPosition(requested_size, first_nl),
					    last_position.GetGlobalPosition(requested_size, first_nl), path);
					error_handler.Error(csv_error);
				} else {
					auto csv_error = CSVError::IncorrectColumnAmountError(
					    state_machine.options, cur_col_id - 1, lines_per_batch, borked_line,
					    current_line_position.begin.GetGlobalPosition(requested_size, first_nl),
					    last_position.GetGlobalPosition(requested_size), path);
					error_handler.Error(csv_error);
				}
			}
			// If we are here we ignore_errors, so we delete this line
			RemoveLastLine();
		}
	}
	line_positions_per_row[static_cast<idx_t>(number_of_rows)] = current_line_position;
	cur_col_id = 0;
	chunk_col_id = 0;
	number_of_rows++;
	if (static_cast<idx_t>(number_of_rows) >= result_size) {
		// We have a full chunk
		return true;
	}
	return false;
}

bool StringValueResult::AddRow(StringValueResult &result, const idx_t buffer_pos) {
	if (result.last_position.buffer_pos <= buffer_pos) {
		// We add the value
		if (result.quoted) {
			AddQuotedValue(result, buffer_pos);
		} else {
			char *value_ptr = result.buffer_ptr + result.last_position.buffer_pos;
			idx_t size = buffer_pos - result.last_position.buffer_pos;
			if (result.escaped) {
				AddPossiblyEscapedValue(result, buffer_pos, value_ptr, size, size == 0);
			} else {
				result.AddValueToVector(value_ptr, size);
			}
		}
		if (result.state_machine.dialect_options.state_machine_options.new_line == NewLineIdentifier::CARRY_ON) {
			if (result.states.states[1] == CSVState::RECORD_SEPARATOR) {
				// Even though this is marked as a carry on, this is a hippie mixie
				result.last_position.buffer_pos = buffer_pos + 1;
			} else {
				result.last_position.buffer_pos = buffer_pos + 2;
			}
		} else {
			result.last_position.buffer_pos = buffer_pos + 1;
		}
	}

	// We add the value
	return result.AddRowInternal();
}

void StringValueResult::InvalidState(StringValueResult &result) {
	result.current_errors.Insert(UNTERMINATED_QUOTES, result.cur_col_id, result.chunk_col_id, result.last_position);
}

bool StringValueResult::EmptyLine(StringValueResult &result, const idx_t buffer_pos) {
	// We care about empty lines if this is a single column csv file
	result.last_position = {result.iterator.pos.buffer_idx, result.iterator.pos.buffer_pos + 1, result.buffer_size};
	if (result.states.IsCarriageReturn() &&
	    result.state_machine.dialect_options.state_machine_options.new_line == NewLineIdentifier::CARRY_ON) {
		result.last_position.buffer_pos++;
	}
	if (result.number_of_columns == 1) {
		for (idx_t i = 0; i < result.null_str_count; i++) {
			if (result.null_str_size[i] == 0) {
				bool empty = false;
				if (!result.state_machine.options.force_not_null.empty()) {
					empty = result.state_machine.options.force_not_null[0];
				}
				if (empty) {
					static_cast<string_t *>(result.vector_ptr[0])[result.number_of_rows] = string_t();
				} else {
					result.validity_mask[0]->SetInvalid(static_cast<idx_t>(result.number_of_rows));
				}
				result.number_of_rows++;
			}
		}
		if (static_cast<idx_t>(result.number_of_rows) >= result.result_size) {
			// We have a full chunk
			return true;
		}
	}
	return false;
}

StringValueScanner::StringValueScanner(idx_t scanner_idx_p, const shared_ptr<CSVBufferManager> &buffer_manager,
                                       const shared_ptr<CSVStateMachine> &state_machine,
                                       const shared_ptr<CSVErrorHandler> &error_handler,
                                       const shared_ptr<CSVFileScan> &csv_file_scan, bool sniffing,
                                       const CSVIterator &boundary, idx_t result_size)
    : BaseScanner(buffer_manager, state_machine, error_handler, sniffing, csv_file_scan, boundary),
      scanner_idx(scanner_idx_p),
      result(states, *state_machine, cur_buffer_handle, BufferAllocator::Get(buffer_manager->context), result_size,
             iterator.pos.buffer_pos, *error_handler, iterator,
             buffer_manager->context.client_data->debug_set_max_line_length, csv_file_scan, lines_read, sniffing,
             buffer_manager->GetFilePath(), scanner_idx_p) {
	iterator.buffer_size = state_machine->options.buffer_size.GetValue();
}

StringValueScanner::StringValueScanner(const shared_ptr<CSVBufferManager> &buffer_manager,
                                       const shared_ptr<CSVStateMachine> &state_machine,
                                       const shared_ptr<CSVErrorHandler> &error_handler, idx_t result_size,
                                       const CSVIterator &boundary)
    : BaseScanner(buffer_manager, state_machine, error_handler, false, nullptr, boundary), scanner_idx(0),
      result(states, *state_machine, cur_buffer_handle, Allocator::DefaultAllocator(), result_size,
             iterator.pos.buffer_pos, *error_handler, iterator,
             buffer_manager->context.client_data->debug_set_max_line_length, csv_file_scan, lines_read, sniffing,
             buffer_manager->GetFilePath(), 0) {
	iterator.buffer_size = state_machine->options.buffer_size.GetValue();
}

unique_ptr<StringValueScanner> StringValueScanner::GetCSVScanner(ClientContext &context, CSVReaderOptions &options) {
	auto state_machine = make_shared_ptr<CSVStateMachine>(options, options.dialect_options.state_machine_options,
	                                                      CSVStateMachineCache::Get(context));

	state_machine->dialect_options.num_cols = options.dialect_options.num_cols;
	state_machine->dialect_options.header = options.dialect_options.header;
	auto buffer_manager = make_shared_ptr<CSVBufferManager>(context, options, options.file_path, 0);
	idx_t rows_to_skip = state_machine->options.GetSkipRows() + state_machine->options.GetHeader();
	rows_to_skip = std::max(rows_to_skip, state_machine->dialect_options.rows_until_header +
	                                          state_machine->dialect_options.header.GetValue());
	auto it = BaseScanner::SkipCSVRows(buffer_manager, state_machine, rows_to_skip);
	auto scanner = make_uniq<StringValueScanner>(buffer_manager, state_machine, make_shared_ptr<CSVErrorHandler>(),
	                                             STANDARD_VECTOR_SIZE, it);
	scanner->csv_file_scan = make_shared_ptr<CSVFileScan>(context, options.file_path, options);
	scanner->csv_file_scan->InitializeProjection();
	return scanner;
}

bool StringValueScanner::FinishedIterator() const {
	return iterator.done;
}

StringValueResult &StringValueScanner::ParseChunk() {
	result.Reset();
	ParseChunkInternal(result);
	return result;
}

void StringValueScanner::Flush(DataChunk &insert_chunk) {
	auto &process_result = ParseChunk();
	// First Get Parsed Chunk
	auto &parse_chunk = process_result.ToChunk();
	// We have to check if we got to error
	error_handler->ErrorIfNeeded();
	if (parse_chunk.size() == 0) {
		return;
	}
	// convert the columns in the parsed chunk to the types of the table
	insert_chunk.SetCardinality(parse_chunk);

	// We keep track of the borked lines, in case we are ignoring errors
	D_ASSERT(csv_file_scan);

	auto &reader_data = csv_file_scan->reader_data;
	// Now Do the cast-aroo
	for (idx_t c = 0; c < reader_data.column_ids.size(); c++) {
		idx_t col_idx = c;
		idx_t result_idx = reader_data.column_mapping[c];
		if (!csv_file_scan->projection_ids.empty()) {
			result_idx = reader_data.column_mapping[csv_file_scan->projection_ids[c].second];
		}
		if (col_idx >= parse_chunk.ColumnCount()) {
			throw InvalidInputException("Mismatch between the schema of different files");
		}
		auto &parse_vector = parse_chunk.data[col_idx];
		auto &result_vector = insert_chunk.data[result_idx];
		auto &type = result_vector.GetType();
		auto &parse_type = parse_vector.GetType();
		if (!type.IsJSONType() &&
		    (type == LogicalType::VARCHAR || (type != LogicalType::VARCHAR && parse_type != LogicalType::VARCHAR))) {
			// reinterpret rather than reference
			result_vector.Reinterpret(parse_vector);
		} else {
			string error_message;
			idx_t line_error = 0;
			if (VectorOperations::TryCast(buffer_manager->context, parse_vector, result_vector, parse_chunk.size(),
			                              &error_message, false, true)) {
				continue;
			}
			// An error happened, to propagate it we need to figure out the exact line where the casting failed.
			UnifiedVectorFormat inserted_column_data;
			result_vector.ToUnifiedFormat(parse_chunk.size(), inserted_column_data);
			UnifiedVectorFormat parse_column_data;
			parse_vector.ToUnifiedFormat(parse_chunk.size(), parse_column_data);

			for (; line_error < parse_chunk.size(); line_error++) {
				if (!inserted_column_data.validity.RowIsValid(line_error) &&
				    parse_column_data.validity.RowIsValid(line_error)) {
					break;
				}
			}
			{

				if (state_machine->options.ignore_errors.GetValue()) {
					vector<Value> row;
					for (idx_t col = 0; col < parse_chunk.ColumnCount(); col++) {
						row.push_back(parse_chunk.GetValue(col, line_error));
					}
				}
				if (!state_machine->options.IgnoreErrors()) {
					LinesPerBoundary lines_per_batch(iterator.GetBoundaryIdx(),
					                                 lines_read - parse_chunk.size() + line_error);
					bool first_nl;
					auto borked_line = result.line_positions_per_row[line_error].ReconstructCurrentLine(
					    first_nl, result.buffer_handles, result.PrintErrorLine());
					std::ostringstream error;
					error << "Could not convert string \"" << parse_vector.GetValue(line_error) << "\" to \'"
					      << type.ToString() << "\'";
					string error_msg = error.str();
					SanitizeError(error_msg);
					auto csv_error = CSVError::CastError(
					    state_machine->options, csv_file_scan->names[col_idx], error_msg, col_idx, borked_line,
					    lines_per_batch,
					    result.line_positions_per_row[line_error].begin.GetGlobalPosition(result.result_size, first_nl),
					    optional_idx::Invalid(), result_vector.GetType().id(), result.path);
					error_handler->Error(csv_error);
				}
			}
			result.borked_rows.insert(line_error++);
			D_ASSERT(state_machine->options.ignore_errors.GetValue());
			// We are ignoring errors. We must continue but ignoring borked-rows
			for (; line_error < parse_chunk.size(); line_error++) {
				if (!inserted_column_data.validity.RowIsValid(line_error) &&
				    parse_column_data.validity.RowIsValid(line_error)) {
					result.borked_rows.insert(line_error);
					vector<Value> row;
					for (idx_t col = 0; col < parse_chunk.ColumnCount(); col++) {
						row.push_back(parse_chunk.GetValue(col, line_error));
					}
					if (!state_machine->options.IgnoreErrors()) {
						LinesPerBoundary lines_per_batch(iterator.GetBoundaryIdx(),
						                                 lines_read - parse_chunk.size() + line_error);
						bool first_nl;
						auto borked_line = result.line_positions_per_row[line_error].ReconstructCurrentLine(
						    first_nl, result.buffer_handles, result.PrintErrorLine());
						std::ostringstream error;
						// Casting Error Message
						error << "Could not convert string \"" << parse_vector.GetValue(line_error) << "\" to \'"
						      << LogicalTypeIdToString(type.id()) << "\'";
						string error_msg = error.str();
						SanitizeError(error_msg);
						auto csv_error =
						    CSVError::CastError(state_machine->options, csv_file_scan->names[col_idx], error_msg,
						                        col_idx, borked_line, lines_per_batch,
						                        result.line_positions_per_row[line_error].begin.GetGlobalPosition(
						                            result.result_size, first_nl),
						                        optional_idx::Invalid(), result_vector.GetType().id(), result.path);
						error_handler->Error(csv_error);
					}
				}
			}
		}
	}
	if (!result.borked_rows.empty()) {
		// We must remove the borked lines from our chunk
		SelectionVector successful_rows(parse_chunk.size());
		idx_t sel_idx = 0;
		for (idx_t row_idx = 0; row_idx < parse_chunk.size(); row_idx++) {
			if (result.borked_rows.find(row_idx) == result.borked_rows.end()) {
				successful_rows.set_index(sel_idx++, row_idx);
			}
		}
		// Now we slice the result
		insert_chunk.Slice(successful_rows, sel_idx);
	}
}

void StringValueScanner::Initialize() {
	states.Initialize();

	if (result.result_size != 1 && !(sniffing && state_machine->options.null_padding &&
	                                 !state_machine->options.dialect_options.skip_rows.IsSetByUser())) {
		SetStart();
	} else {
		start_pos = iterator.GetGlobalCurrentPos();
	}

	result.last_position = {iterator.pos.buffer_idx, iterator.pos.buffer_pos, cur_buffer_handle->actual_size};
	result.current_line_position.begin = result.last_position;
	result.current_line_position.end = result.current_line_position.begin;
}

void StringValueScanner::ProcessExtraRow() {
	result.NullPaddingQuotedNewlineCheck();
	idx_t to_pos = cur_buffer_handle->actual_size;
	while (iterator.pos.buffer_pos < to_pos) {
		state_machine->Transition(states, buffer_handle_ptr[iterator.pos.buffer_pos]);
		switch (states.states[1]) {
		case CSVState::INVALID:
			result.InvalidState(result);
			iterator.pos.buffer_pos++;
			return;
		case CSVState::RECORD_SEPARATOR:
			if (states.states[0] == CSVState::RECORD_SEPARATOR) {
				result.EmptyLine(result, iterator.pos.buffer_pos);
				iterator.pos.buffer_pos++;
				lines_read++;
				return;
			} else if (states.states[0] != CSVState::CARRIAGE_RETURN) {
				if (result.IsCommentSet(result)) {
					result.UnsetComment(result, iterator.pos.buffer_pos);
				} else {
					result.AddRow(result, iterator.pos.buffer_pos);
				}
				iterator.pos.buffer_pos++;
				lines_read++;
				return;
			}
			lines_read++;
			iterator.pos.buffer_pos++;
			break;
		case CSVState::CARRIAGE_RETURN:
			if (states.states[0] != CSVState::RECORD_SEPARATOR) {
				if (result.IsCommentSet(result)) {
					result.UnsetComment(result, iterator.pos.buffer_pos);
				} else {
					result.AddRow(result, iterator.pos.buffer_pos);
				}
				iterator.pos.buffer_pos++;
				lines_read++;
				return;
			} else {
				result.EmptyLine(result, iterator.pos.buffer_pos);
				iterator.pos.buffer_pos++;
				lines_read++;
				return;
			}
			break;
		case CSVState::DELIMITER:
			result.AddValue(result, iterator.pos.buffer_pos);
			iterator.pos.buffer_pos++;
			break;
		case CSVState::QUOTED:
			if (states.states[0] == CSVState::UNQUOTED) {
				result.SetEscaped(result);
			}
			result.SetQuoted(result, iterator.pos.buffer_pos);
			iterator.pos.buffer_pos++;
			while (state_machine->transition_array
			           .skip_quoted[static_cast<uint8_t>(buffer_handle_ptr[iterator.pos.buffer_pos])] &&
			       iterator.pos.buffer_pos < to_pos - 1) {
				iterator.pos.buffer_pos++;
			}
			break;
		case CSVState::ESCAPE:
		case CSVState::UNQUOTED_ESCAPE:
		case CSVState::ESCAPED_RETURN:
			result.SetEscaped(result);
			iterator.pos.buffer_pos++;
			break;
		case CSVState::STANDARD:
			iterator.pos.buffer_pos++;
			while (state_machine->transition_array
			           .skip_standard[static_cast<uint8_t>(buffer_handle_ptr[iterator.pos.buffer_pos])] &&
			       iterator.pos.buffer_pos < to_pos - 1) {
				iterator.pos.buffer_pos++;
			}
			break;
		case CSVState::UNQUOTED: {
			result.SetUnquoted(result);
			iterator.pos.buffer_pos++;
			break;
		}
		case CSVState::COMMENT:
			result.SetComment(result, iterator.pos.buffer_pos);
			iterator.pos.buffer_pos++;
			while (state_machine->transition_array
			           .skip_comment[static_cast<uint8_t>(buffer_handle_ptr[iterator.pos.buffer_pos])] &&
			       iterator.pos.buffer_pos < to_pos - 1) {
				iterator.pos.buffer_pos++;
			}
			break;
		case CSVState::QUOTED_NEW_LINE:
			result.quoted_new_line = true;
			result.NullPaddingQuotedNewlineCheck();
			iterator.pos.buffer_pos++;
			break;
		default:
			iterator.pos.buffer_pos++;
			break;
		}
	}
}

string_t StringValueScanner::RemoveEscape(const char *str_ptr, idx_t end, char escape, Vector &vector) {
	// Figure out the exact size
	idx_t str_pos = 0;
	bool just_escaped = false;
	for (idx_t cur_pos = 0; cur_pos < end; cur_pos++) {
		if (str_ptr[cur_pos] == escape && !just_escaped) {
			just_escaped = true;
		} else {
			just_escaped = false;
			str_pos++;
		}
	}

	auto removed_escapes = StringVector::EmptyString(vector, str_pos);
	auto removed_escapes_ptr = removed_escapes.GetDataWriteable();
	// Allocate string and copy it
	str_pos = 0;
	just_escaped = false;
	for (idx_t cur_pos = 0; cur_pos < end; cur_pos++) {
		char c = str_ptr[cur_pos];
		if (c == escape && !just_escaped) {
			just_escaped = true;
		} else {
			just_escaped = false;
			removed_escapes_ptr[str_pos++] = c;
		}
	}
	removed_escapes.Finalize();
	return removed_escapes;
}

void StringValueScanner::ProcessOverBufferValue() {
	// Process first string
	if (result.last_position.buffer_pos != previous_buffer_handle->actual_size) {
		states.Initialize();
	}

	string over_buffer_string;
	auto previous_buffer = previous_buffer_handle->Ptr();
	idx_t j = 0;
	result.quoted = false;
	for (idx_t i = result.last_position.buffer_pos; i < previous_buffer_handle->actual_size; i++) {
		state_machine->Transition(states, previous_buffer[i]);
		if (states.EmptyLine() || states.IsCurrentNewRow()) {
			continue;
		}
		if (states.NewRow() || states.NewValue()) {
			break;
		} else {
			if (!result.comment) {
				over_buffer_string += previous_buffer[i];
			}
		}
		if (states.IsQuoted()) {
			result.SetQuoted(result, j);
		}
		if (states.IsUnquoted()) {
			result.SetUnquoted(result);
		}
		if (states.IsEscaped()) {
			result.escaped = true;
		}
		if (states.IsComment()) {
			result.comment = true;
		}
		if (states.IsInvalid()) {
			result.InvalidState(result);
		}
		j++;
	}
	if (over_buffer_string.empty() &&
	    state_machine->dialect_options.state_machine_options.new_line == NewLineIdentifier::CARRY_ON) {
		if (buffer_handle_ptr[iterator.pos.buffer_pos] == '\n') {
			iterator.pos.buffer_pos++;
		}
	}
	// second buffer
	for (; iterator.pos.buffer_pos < cur_buffer_handle->actual_size; iterator.pos.buffer_pos++) {
		state_machine->Transition(states, buffer_handle_ptr[iterator.pos.buffer_pos]);
		if (states.EmptyLine()) {
			if (state_machine->dialect_options.num_cols == 1) {
				break;
			} else {
				continue;
			}
		}
		if (states.NewRow() || states.NewValue()) {
			break;
		} else {
			if (!result.comment && !states.IsComment()) {
				over_buffer_string += buffer_handle_ptr[iterator.pos.buffer_pos];
			}
		}
		if (states.IsQuoted()) {
			result.SetQuoted(result, j);
		}
		if (states.IsComment()) {
			result.comment = true;
		}
		if (states.IsEscaped()) {
			result.escaped = true;
		}
		if (states.IsInvalid()) {
			result.InvalidState(result);
		}
		j++;
	}
	bool skip_value = false;
	if (result.projecting_columns) {
		if (!result.projected_columns[result.cur_col_id] && result.cur_col_id != result.number_of_columns) {
			result.cur_col_id++;
			skip_value = true;
		}
	}
	if (!skip_value) {
		string_t value;
		if (result.quoted) {
			value = string_t(over_buffer_string.c_str() + result.quoted_position,
			                 UnsafeNumericCast<uint32_t>(over_buffer_string.size() - 1 - result.quoted_position));
			if (result.escaped) {
				const auto str_ptr = over_buffer_string.c_str() + result.quoted_position;
				value = RemoveEscape(str_ptr, over_buffer_string.size() - 2,
				                     state_machine->dialect_options.state_machine_options.escape.GetValue(),
				                     result.parse_chunk.data[result.chunk_col_id]);
			}
		} else {
			value = string_t(over_buffer_string.c_str(), UnsafeNumericCast<uint32_t>(over_buffer_string.size()));
			if (result.escaped) {
				value = RemoveEscape(over_buffer_string.c_str(), over_buffer_string.size(),
				                     state_machine->dialect_options.state_machine_options.escape.GetValue(),
				                     result.parse_chunk.data[result.chunk_col_id]);
			}
		}
		if (states.EmptyLine() && state_machine->dialect_options.num_cols == 1) {
			result.EmptyLine(result, iterator.pos.buffer_pos);
		} else if (!states.IsNotSet() && (!result.comment || !value.Empty())) {
			idx_t value_size = value.GetSize();
			if (states.IsDelimiter()) {
				idx_t extra_delimiter_bytes =
				    result.state_machine.dialect_options.state_machine_options.delimiter.GetValue().size() - 1;
				if (extra_delimiter_bytes > value_size) {
					throw InternalException(
					    "Value size is lower than the number of extra delimiter bytes in the ProcesOverBufferValue()");
				}
				value_size -= extra_delimiter_bytes;
			}
			result.AddValueToVector(value.GetData(), value_size, true);
		}
	} else {
		if (states.EmptyLine() && state_machine->dialect_options.num_cols == 1) {
			result.EmptyLine(result, iterator.pos.buffer_pos);
		}
	}

	if (states.NewRow() && !states.IsNotSet()) {
		if (result.IsCommentSet(result)) {
			result.UnsetComment(result, iterator.pos.buffer_pos);
		} else {
			result.AddRowInternal();
		}
		lines_read++;
	}

	if (iterator.pos.buffer_pos >= cur_buffer_handle->actual_size && cur_buffer_handle->is_last_buffer) {
		result.added_last_line = true;
	}
	if (states.IsCarriageReturn() &&
	    state_machine->dialect_options.state_machine_options.new_line == NewLineIdentifier::CARRY_ON) {
		result.last_position = {iterator.pos.buffer_idx, ++iterator.pos.buffer_pos + 1, result.buffer_size};
	} else {
		result.last_position = {iterator.pos.buffer_idx, ++iterator.pos.buffer_pos, result.buffer_size};
	}
	// Be sure to reset the quoted and escaped variables
	result.quoted = false;
	result.escaped = false;
}

bool StringValueScanner::MoveToNextBuffer() {
	if (iterator.pos.buffer_pos >= cur_buffer_handle->actual_size) {
		previous_buffer_handle = cur_buffer_handle;
		cur_buffer_handle = buffer_manager->GetBuffer(++iterator.pos.buffer_idx);
		if (!cur_buffer_handle) {
			iterator.pos.buffer_idx--;
			buffer_handle_ptr = nullptr;
			// We do not care if it's a quoted new line on the last row of our file.
			result.quoted_new_line = false;
			// This means we reached the end of the file, we must add a last line if there is any to be added
			if (states.EmptyLine() || states.NewRow() || result.added_last_line || states.IsCurrentNewRow() ||
			    states.IsNotSet()) {
				if (result.cur_col_id == result.number_of_columns) {
					result.number_of_rows++;
				}
				result.cur_col_id = 0;
				result.chunk_col_id = 0;
				return false;
			} else if (states.NewValue()) {
				// we add the value
				result.AddValue(result, previous_buffer_handle->actual_size);
				// And an extra empty value to represent what comes after the delimiter
				if (result.IsCommentSet(result)) {
					result.UnsetComment(result, iterator.pos.buffer_pos);
				} else {
					result.AddRow(result, previous_buffer_handle->actual_size);
				}
				lines_read++;
			} else if (states.IsQuotedCurrent()) {
				// Unterminated quote
				LinePosition current_line_start = {iterator.pos.buffer_idx, iterator.pos.buffer_pos,
				                                   result.buffer_size};
				result.current_line_position.begin = result.current_line_position.end;
				result.current_line_position.end = current_line_start;
				result.InvalidState(result);
			} else {
				if (result.IsCommentSet(result)) {
					result.UnsetComment(result, iterator.pos.buffer_pos);
				} else {
					if (result.quoted && states.IsDelimiterBytes()) {
						result.current_errors.Insert(UNTERMINATED_QUOTES, result.cur_col_id, result.chunk_col_id,
						                             result.last_position);
					}
					result.AddRow(result, previous_buffer_handle->actual_size);
				}
				lines_read++;
			}
			return false;
		}
		result.buffer_handles[cur_buffer_handle->buffer_idx] = cur_buffer_handle;

		iterator.pos.buffer_pos = 0;
		buffer_handle_ptr = cur_buffer_handle->Ptr();
		// Handle over-buffer value
		ProcessOverBufferValue();
		result.buffer_ptr = buffer_handle_ptr;
		result.buffer_size = cur_buffer_handle->actual_size;
		return true;
	}
	return false;
}

void StringValueResult::SkipBOM() const {
	if (buffer_size >= 3 && buffer_ptr[0] == '\xEF' && buffer_ptr[1] == '\xBB' && buffer_ptr[2] == '\xBF' &&
	    iterator.pos.buffer_pos == 0) {
		iterator.pos.buffer_pos = 3;
	}
}

void StringValueResult::RemoveLastLine() {
	// potentially de-nullify values
	for (idx_t i = 0; i < chunk_col_id; i++) {
		validity_mask[i]->SetValid(static_cast<idx_t>(number_of_rows));
	}
	// reset column trackers
	cur_col_id = 0;
	chunk_col_id = 0;
	// decrement row counter
	number_of_rows--;
}
bool StringValueResult::PrintErrorLine() const {
	// To print a lint, result size must be different, than one (i.e., this is a SetStart() trying to figure out new
	// lines) And must either not be ignoring errors OR must be storing them in a rejects table.
	return result_size != 1 &&
	       (state_machine.options.store_rejects.GetValue() || !state_machine.options.ignore_errors.GetValue());
}

bool StringValueScanner::FirstValueEndsOnQuote(CSVIterator iterator) const {
	CSVStates current_state;
	current_state.Initialize(CSVState::STANDARD);
	const idx_t to_pos = iterator.GetEndPos();
	while (iterator.pos.buffer_pos < to_pos) {
		state_machine->Transition(current_state, buffer_handle_ptr[iterator.pos.buffer_pos++]);
		if ((current_state.IsState(CSVState::DELIMITER) || current_state.IsState(CSVState::CARRIAGE_RETURN) ||
		     current_state.IsState(CSVState::RECORD_SEPARATOR))) {
			return buffer_handle_ptr[iterator.pos.buffer_pos - 2] ==
			       state_machine->dialect_options.state_machine_options.quote.GetValue();
		}
	}
	return false;
}

bool StringValueScanner::SkipUntilState(CSVState initial_state, CSVState until_state, CSVIterator &current_iterator,
                                        bool &quoted) const {
	CSVStates current_state;
	current_state.Initialize(initial_state);
	bool first_column = true;
	const idx_t to_pos = current_iterator.GetEndPos();
	while (current_iterator.pos.buffer_pos < to_pos) {
		state_machine_strict->Transition(current_state, buffer_handle_ptr[current_iterator.pos.buffer_pos++]);
		if (current_state.IsState(CSVState::STANDARD) || current_state.IsState(CSVState::STANDARD_NEWLINE)) {
			while (current_iterator.pos.buffer_pos + 8 < to_pos) {
				uint64_t value = Load<uint64_t>(
				    reinterpret_cast<const_data_ptr_t>(&buffer_handle_ptr[current_iterator.pos.buffer_pos]));
				if (ContainsZeroByte((value ^ state_machine_strict->transition_array.delimiter) &
				                     (value ^ state_machine_strict->transition_array.new_line) &
				                     (value ^ state_machine_strict->transition_array.carriage_return) &
				                     (value ^ state_machine_strict->transition_array.comment))) {
					break;
				}
				current_iterator.pos.buffer_pos += 8;
			}
			while (state_machine_strict->transition_array
			           .skip_standard[static_cast<uint8_t>(buffer_handle_ptr[current_iterator.pos.buffer_pos])] &&
			       current_iterator.pos.buffer_pos < to_pos - 1) {
				current_iterator.pos.buffer_pos++;
			}
		}
		if (current_state.IsState(CSVState::QUOTED)) {
			while (current_iterator.pos.buffer_pos + 8 < to_pos) {
				uint64_t value = Load<uint64_t>(
				    reinterpret_cast<const_data_ptr_t>(&buffer_handle_ptr[current_iterator.pos.buffer_pos]));
				if (ContainsZeroByte((value ^ state_machine_strict->transition_array.quote) &
				                     (value ^ state_machine_strict->transition_array.escape))) {
					break;
				}
				current_iterator.pos.buffer_pos += 8;
			}

			while (state_machine_strict->transition_array
			           .skip_quoted[static_cast<uint8_t>(buffer_handle_ptr[current_iterator.pos.buffer_pos])] &&
			       current_iterator.pos.buffer_pos < to_pos - 1) {
				current_iterator.pos.buffer_pos++;
			}
		}
		if ((current_state.IsState(CSVState::DELIMITER) || current_state.IsState(CSVState::CARRIAGE_RETURN) ||
		     current_state.IsState(CSVState::RECORD_SEPARATOR)) &&
		    first_column) {
			if (buffer_handle_ptr[current_iterator.pos.buffer_pos - 1] ==
			    state_machine_strict->dialect_options.state_machine_options.quote.GetValue()) {
				quoted = true;
			}
		}
		if (current_state.WasState(CSVState::DELIMITER)) {
			first_column = false;
		}
		if (current_state.IsState(until_state)) {
			return true;
		}
		if (current_state.IsState(CSVState::INVALID)) {
			return false;
		}
	}
	return false;
}

bool StringValueScanner::CanDirectlyCast(const LogicalType &type, bool icu_loaded) {
	switch (type.id()) {
	case LogicalTypeId::TINYINT:
	case LogicalTypeId::SMALLINT:
	case LogicalTypeId::INTEGER:
	case LogicalTypeId::BIGINT:
	case LogicalTypeId::UTINYINT:
	case LogicalTypeId::USMALLINT:
	case LogicalTypeId::UINTEGER:
	case LogicalTypeId::UBIGINT:
	case LogicalTypeId::DOUBLE:
	case LogicalTypeId::FLOAT:
	case LogicalTypeId::DATE:
	case LogicalTypeId::TIMESTAMP:
	case LogicalTypeId::TIME:
	case LogicalTypeId::DECIMAL:
	case LogicalType::VARCHAR:
	case LogicalType::BOOLEAN:
		return true;
	case LogicalType::TIMESTAMP_TZ:
		// We only try to do direct cast of timestamp tz if the ICU extension is not loaded, otherwise, it needs to go
		// through string -> timestamp_tz casting
		return !icu_loaded;
	default:
		return false;
	}
}

bool StringValueScanner::IsRowValid(CSVIterator &current_iterator) const {
	if (iterator.pos.buffer_pos == cur_buffer_handle->actual_size) {
		return false;
	}
	constexpr idx_t result_size = 1;
<<<<<<< HEAD
	auto scan_finder = make_uniq<StringValueScanner>(StringValueScanner::LINE_FINDER_ID, buffer_manager, state_machine,
	                                                 make_shared_ptr<CSVErrorHandler>(), csv_file_scan, false,
	                                                 current_iterator, result_size);
=======
	auto scan_finder =
	    make_uniq<StringValueScanner>(0U, buffer_manager, state_machine_strict, make_shared_ptr<CSVErrorHandler>(),
	                                  csv_file_scan, false, current_iterator, result_size);
>>>>>>> d5279538
	auto &tuples = scan_finder->ParseChunk();
	current_iterator.pos = scan_finder->GetIteratorPosition();
	bool has_error = false;
	if (tuples.current_errors.HasError()) {
		if (tuples.current_errors.Size() != 1 || !tuples.current_errors.HasErrorType(MAXIMUM_LINE_SIZE)) {
			// We ignore maximum line size errors
			has_error = true;
		}
	}
	return (tuples.number_of_rows == 1 || tuples.first_line_is_comment) && !has_error && tuples.borked_rows.empty();
}

ValidRowInfo StringValueScanner::TryRow(CSVState state, idx_t start_pos, idx_t end_pos) const {
	auto current_iterator = iterator;
	current_iterator.SetStart(start_pos);
	current_iterator.SetEnd(end_pos);
	bool quoted = false;
	if (SkipUntilState(state, CSVState::RECORD_SEPARATOR, current_iterator, quoted)) {
		auto iterator_start = current_iterator;
		idx_t current_pos = current_iterator.pos.buffer_pos;
		current_iterator.SetEnd(iterator.GetEndPos());
		if (IsRowValid(current_iterator)) {
			if (!quoted) {
				quoted = FirstValueEndsOnQuote(iterator_start);
			}
			return {true, current_pos, current_iterator.pos.buffer_idx, current_iterator.pos.buffer_pos, quoted};
		}
	}
	return {false, current_iterator.pos.buffer_pos, current_iterator.pos.buffer_idx, current_iterator.pos.buffer_pos,
	        quoted};
}

void StringValueScanner::SetStart() {
	start_pos = iterator.GetGlobalCurrentPos();
	if (iterator.first_one) {
		if (result.store_line_size) {
			result.error_handler.NewMaxLineSize(iterator.pos.buffer_pos);
		}
		return;
	}
	if (iterator.GetEndPos() > cur_buffer_handle->actual_size) {
		iterator.SetEnd(cur_buffer_handle->actual_size);
	}
	if (!state_machine_strict) {
		// We need to initialize our strict state machine
		auto &state_machine_cache = CSVStateMachineCache::Get(buffer_manager->context);
		auto state_options = state_machine->state_machine_options;
		// To set the state machine to be strict we ensure that rfc_4180 is set to true
		if (!state_options.rfc_4180.IsSetByUser()) {
			state_options.rfc_4180 = true;
		}
		state_machine_strict =
		    make_shared_ptr<CSVStateMachine>(state_machine_cache.Get(state_options), state_machine->options);
	}
	// At this point we have 3 options:
	// 1. We are at the start of a valid line
	ValidRowInfo best_row = TryRow(CSVState::STANDARD_NEWLINE, iterator.pos.buffer_pos, iterator.GetEndPos());
	// 2. We are in the middle of a quoted value
	if (state_machine->dialect_options.state_machine_options.quote.GetValue() != '\0') {
		idx_t end_pos = iterator.GetEndPos();
		if (best_row.is_valid && best_row.end_buffer_idx == iterator.pos.buffer_idx) {
			// If we got a valid row from the standard state, we limit our search up to that.
			end_pos = best_row.end_pos;
		}
		auto quoted_row = TryRow(CSVState::QUOTED, iterator.pos.buffer_pos, end_pos);
		if (quoted_row.is_valid && (!best_row.is_valid || best_row.last_state_quote)) {
			best_row = quoted_row;
		}
		if (!best_row.is_valid && !quoted_row.is_valid && best_row.start_pos < quoted_row.start_pos) {
			best_row = quoted_row;
		}
	}
	// 3. We are in an escaped value
	if (!best_row.is_valid && state_machine->dialect_options.state_machine_options.escape.GetValue() != '\0' &&
	    state_machine->dialect_options.state_machine_options.quote.GetValue() != '\0') {
		auto escape_row = TryRow(CSVState::ESCAPE, iterator.pos.buffer_pos, iterator.GetEndPos());
		if (escape_row.is_valid) {
			best_row = escape_row;
		} else {
			if (best_row.start_pos < escape_row.start_pos) {
				best_row = escape_row;
			}
		}
	}
	if (!best_row.is_valid) {
		bool is_this_the_end =
		    best_row.start_pos >= cur_buffer_handle->actual_size && cur_buffer_handle->is_last_buffer;
		if (is_this_the_end) {
			iterator.pos.buffer_pos = best_row.start_pos;
			iterator.done = true;
		} else {
			bool mock;
			if (!SkipUntilState(CSVState::STANDARD_NEWLINE, CSVState::RECORD_SEPARATOR, iterator, mock)) {
				iterator.CheckIfDone();
			}
		}
	} else {
		iterator.pos.buffer_pos = best_row.start_pos;
		bool is_this_the_end =
		    best_row.start_pos >= cur_buffer_handle->actual_size && cur_buffer_handle->is_last_buffer;
		if (is_this_the_end) {
			iterator.done = true;
		}
	}

	// 4. We have an error, if we have an error, we let life go on, the scanner will either ignore it
	// or throw.
	result.last_position = {iterator.pos.buffer_idx, iterator.pos.buffer_pos, result.buffer_size};
	start_pos = iterator.GetGlobalCurrentPos();
}

void StringValueScanner::FinalizeChunkProcess() {
	if (static_cast<idx_t>(result.number_of_rows) >= result.result_size || iterator.done) {
		// We are done
		if (!sniffing) {
			if (csv_file_scan) {
				csv_file_scan->bytes_read += bytes_read;
				bytes_read = 0;
			}
		}
		return;
	}
	// If we are not done we have two options.
	// 1) If a boundary is set.
	if (iterator.IsBoundarySet()) {
		bool has_unterminated_quotes = false;
		if (!result.current_errors.HasErrorType(UNTERMINATED_QUOTES)) {
			iterator.done = true;
		} else {
			has_unterminated_quotes = true;
		}
		// We read until the next line or until we have nothing else to read.
		// Move to next buffer
		if (!cur_buffer_handle) {
			return;
		}
		bool moved = MoveToNextBuffer();
		if (cur_buffer_handle) {
			if (moved && result.cur_col_id > 0) {
				ProcessExtraRow();
			} else if (!moved) {
				ProcessExtraRow();
			}
			if (cur_buffer_handle->is_last_buffer && iterator.pos.buffer_pos >= cur_buffer_handle->actual_size) {
				MoveToNextBuffer();
			}
		} else {
			if (result.current_errors.HasErrorType(UNTERMINATED_QUOTES)) {
				has_unterminated_quotes = true;
			}
			if (result.current_errors.HandleErrors(result)) {
				result.number_of_rows++;
			}
		}
		if (states.IsQuotedCurrent() && !has_unterminated_quotes) {
			// If we finish the execution of a buffer, and we end in a quoted state, it means we have unterminated
			// quotes
			result.current_errors.Insert(UNTERMINATED_QUOTES, result.cur_col_id, result.chunk_col_id,
			                             result.last_position);
			if (result.current_errors.HandleErrors(result)) {
				result.number_of_rows++;
			}
		}
		if (!iterator.done) {
			if (iterator.pos.buffer_pos >= iterator.GetEndPos() || iterator.pos.buffer_idx > iterator.GetBufferIdx() ||
			    FinishedFile()) {
				iterator.done = true;
			}
		}
	} else {
		// 2) If a boundary is not set
		// We read until the chunk is complete, or we have nothing else to read.
		while (!FinishedFile() && static_cast<idx_t>(result.number_of_rows) < result.result_size) {
			MoveToNextBuffer();
			if (static_cast<idx_t>(result.number_of_rows) >= result.result_size) {
				return;
			}
			if (cur_buffer_handle) {
				Process(result);
			}
		}
		iterator.done = FinishedFile();
		if (result.null_padding && result.number_of_rows < STANDARD_VECTOR_SIZE && result.chunk_col_id > 0) {
			while (result.chunk_col_id < result.parse_chunk.ColumnCount()) {
				result.validity_mask[result.chunk_col_id++]->SetInvalid(static_cast<idx_t>(result.number_of_rows));
				result.cur_col_id++;
			}
			result.number_of_rows++;
		}
	}
}

ValidatorLine StringValueScanner::GetValidationLine() {
	return {start_pos, result.iterator.GetGlobalCurrentPos()};
}

} // namespace duckdb<|MERGE_RESOLUTION|>--- conflicted
+++ resolved
@@ -1588,15 +1588,9 @@
 		return false;
 	}
 	constexpr idx_t result_size = 1;
-<<<<<<< HEAD
-	auto scan_finder = make_uniq<StringValueScanner>(StringValueScanner::LINE_FINDER_ID, buffer_manager, state_machine,
+	auto scan_finder = make_uniq<StringValueScanner>(StringValueScanner::LINE_FINDER_ID, buffer_manager, state_machine_strict,
 	                                                 make_shared_ptr<CSVErrorHandler>(), csv_file_scan, false,
 	                                                 current_iterator, result_size);
-=======
-	auto scan_finder =
-	    make_uniq<StringValueScanner>(0U, buffer_manager, state_machine_strict, make_shared_ptr<CSVErrorHandler>(),
-	                                  csv_file_scan, false, current_iterator, result_size);
->>>>>>> d5279538
 	auto &tuples = scan_finder->ParseChunk();
 	current_iterator.pos = scan_finder->GetIteratorPosition();
 	bool has_error = false;
