#include "duckdb/execution/operator/join/physical_hash_join.hpp"

#include "duckdb/common/radix_partitioning.hpp"
#include "duckdb/common/types/value_map.hpp"
#include "duckdb/execution/expression_executor.hpp"
#include "duckdb/execution/operator/aggregate/ungrouped_aggregate_state.hpp"
#include "duckdb/function/aggregate/distributive_function_utils.hpp"
#include "duckdb/function/aggregate/distributive_functions.hpp"
#include "duckdb/function/function_binder.hpp"
#include "duckdb/main/client_context.hpp"
#include "duckdb/main/query_profiler.hpp"
#include "duckdb/optimizer/filter_combiner.hpp"
#include "duckdb/parallel/base_pipeline_event.hpp"
#include "duckdb/parallel/executor_task.hpp"
#include "duckdb/parallel/interrupt.hpp"
#include "duckdb/parallel/pipeline.hpp"
#include "duckdb/parallel/thread_context.hpp"
#include "duckdb/planner/expression/bound_aggregate_expression.hpp"
#include "duckdb/planner/expression/bound_reference_expression.hpp"
#include "duckdb/planner/filter/conjunction_filter.hpp"
#include "duckdb/planner/filter/constant_filter.hpp"
#include "duckdb/planner/filter/in_filter.hpp"
#include "duckdb/planner/filter/null_filter.hpp"
#include "duckdb/planner/filter/optional_filter.hpp"
#include "duckdb/planner/table_filter.hpp"
#include "duckdb/storage/buffer_manager.hpp"
#include "duckdb/storage/storage_manager.hpp"
#include "duckdb/storage/temporary_memory_manager.hpp"

namespace duckdb {

PhysicalHashJoin::PhysicalHashJoin(LogicalOperator &op, unique_ptr<PhysicalOperator> left,
                                   unique_ptr<PhysicalOperator> right, vector<JoinCondition> cond, JoinType join_type,
                                   const vector<idx_t> &left_projection_map, const vector<idx_t> &right_projection_map,
                                   vector<LogicalType> delim_types, idx_t estimated_cardinality,
                                   unique_ptr<JoinFilterPushdownInfo> pushdown_info_p)
    : PhysicalComparisonJoin(op, PhysicalOperatorType::HASH_JOIN, std::move(cond), join_type, estimated_cardinality),
      delim_types(std::move(delim_types)) {

	filter_pushdown = std::move(pushdown_info_p);

	children.push_back(std::move(left));
	children.push_back(std::move(right));

	// Collect condition types, and which conditions are just references (so we won't duplicate them in the payload)
	unordered_map<idx_t, idx_t> build_columns_in_conditions;
	for (idx_t cond_idx = 0; cond_idx < conditions.size(); cond_idx++) {
		auto &condition = conditions[cond_idx];
		condition_types.push_back(condition.left->return_type);
		if (condition.right->GetExpressionClass() == ExpressionClass::BOUND_REF) {
			build_columns_in_conditions.emplace(condition.right->Cast<BoundReferenceExpression>().index, cond_idx);
		}
	}

	auto &lhs_input_types = children[0]->GetTypes();

	// Create a projection map for the LHS (if it was empty), for convenience
	lhs_output_columns.col_idxs = left_projection_map;
	if (lhs_output_columns.col_idxs.empty()) {
		lhs_output_columns.col_idxs.reserve(lhs_input_types.size());
		for (idx_t i = 0; i < lhs_input_types.size(); i++) {
			lhs_output_columns.col_idxs.emplace_back(i);
		}
	}

	for (auto &lhs_col : lhs_output_columns.col_idxs) {
		auto &lhs_col_type = lhs_input_types[lhs_col];
		lhs_output_columns.col_types.push_back(lhs_col_type);
	}

	// For ANTI, SEMI and MARK join, we only need to store the keys, so for these the payload/RHS types are empty
	if (join_type == JoinType::ANTI || join_type == JoinType::SEMI || join_type == JoinType::MARK) {
		return;
	}

	auto &rhs_input_types = children[1]->GetTypes();

	// Create a projection map for the RHS (if it was empty), for convenience
	auto right_projection_map_copy = right_projection_map;
	if (right_projection_map_copy.empty()) {
		right_projection_map_copy.reserve(rhs_input_types.size());
		for (idx_t i = 0; i < rhs_input_types.size(); i++) {
			right_projection_map_copy.emplace_back(i);
		}
	}

	// Now fill payload expressions/types and RHS columns/types
	for (auto &rhs_col : right_projection_map_copy) {
		auto &rhs_col_type = rhs_input_types[rhs_col];

		auto it = build_columns_in_conditions.find(rhs_col);
		if (it == build_columns_in_conditions.end()) {
			// This rhs column is not a join key
			payload_columns.col_idxs.push_back(rhs_col);
			payload_columns.col_types.push_back(rhs_col_type);
			rhs_output_columns.col_idxs.push_back(condition_types.size() + payload_columns.col_types.size() - 1);
		} else {
			// This rhs column is a join key
			rhs_output_columns.col_idxs.push_back(it->second);
		}
		rhs_output_columns.col_types.push_back(rhs_col_type);
	}
}

PhysicalHashJoin::PhysicalHashJoin(LogicalOperator &op, unique_ptr<PhysicalOperator> left,
                                   unique_ptr<PhysicalOperator> right, vector<JoinCondition> cond, JoinType join_type,
                                   idx_t estimated_cardinality)
    : PhysicalHashJoin(op, std::move(left), std::move(right), std::move(cond), join_type, {}, {}, {},
                       estimated_cardinality, nullptr) {
}

//===--------------------------------------------------------------------===//
// Sink
//===--------------------------------------------------------------------===//
JoinFilterGlobalState::~JoinFilterGlobalState() {
}

JoinFilterLocalState::~JoinFilterLocalState() {
}

unique_ptr<JoinFilterGlobalState> JoinFilterPushdownInfo::GetGlobalState(ClientContext &context,
                                                                         const PhysicalOperator &op) const {
	// clear any previously set filters
	// we can have previous filters for this operator in case of e.g. recursive CTEs
	for (auto &info : probe_info) {
		info.dynamic_filters->ClearFilters(op);
	}
	auto result = make_uniq<JoinFilterGlobalState>();
	result->global_aggregate_state =
	    make_uniq<GlobalUngroupedAggregateState>(BufferAllocator::Get(context), min_max_aggregates);
	return result;
}

class HashJoinGlobalSinkState : public GlobalSinkState {
public:
	HashJoinGlobalSinkState(const PhysicalHashJoin &op_p, ClientContext &context_p)
	    : context(context_p), op(op_p),
	      num_threads(NumericCast<idx_t>(TaskScheduler::GetScheduler(context).NumberOfThreads())),
	      temporary_memory_state(TemporaryMemoryManager::Get(context).Register(context)), finalized(false),
	      active_local_states(0), total_size(0), max_partition_size(0), max_partition_count(0),
	      probe_side_requirement(0), scanned_data(false) {
		hash_table = op.InitializeHashTable(context);

		// For perfect hash join
		perfect_join_executor = make_uniq<PerfectHashJoinExecutor>(op, *hash_table);
		bool use_perfect_hash = false;
		if (op.conditions.size() == 1 && !op.join_stats.empty() && op.join_stats[1] &&
		    TypeIsIntegral(op.join_stats[1]->GetType().InternalType()) && NumericStats::HasMinMax(*op.join_stats[1])) {
			use_perfect_hash = perfect_join_executor->CanDoPerfectHashJoin(op, NumericStats::Min(*op.join_stats[1]),
			                                                               NumericStats::Max(*op.join_stats[1]));
		}
		// For external hash join
		external = ClientConfig::GetConfig(context).GetSetting<DebugForceExternalSetting>(context);
		// Set probe types
		probe_types = op.children[0]->types;
		probe_types.emplace_back(LogicalType::HASH);

		if (op.filter_pushdown) {
			if (op.filter_pushdown->probe_info.empty() && use_perfect_hash) {
				// Only computing min/max to check for perfect HJ, but we already can
				skip_filter_pushdown = true;
			}
			global_filter_state = op.filter_pushdown->GetGlobalState(context, op);
		}
	}

	void ScheduleFinalize(Pipeline &pipeline, Event &event);
	void InitializeProbeSpill();

public:
	ClientContext &context;
	const PhysicalHashJoin &op;

	const idx_t num_threads;
	//! Temporary memory state for managing this operator's memory usage
	unique_ptr<TemporaryMemoryState> temporary_memory_state;

	//! Global HT used by the join
	unique_ptr<JoinHashTable> hash_table;
	//! The perfect hash join executor (if any)
	unique_ptr<PerfectHashJoinExecutor> perfect_join_executor;
	//! Whether or not the hash table has been finalized
	bool finalized;
	//! The number of active local states
	atomic<idx_t> active_local_states;

	//! Whether we are doing an external + some sizes
	bool external;
	idx_t total_size;
	idx_t max_partition_size;
	idx_t max_partition_count;
	idx_t probe_side_requirement;

	//! Hash tables built by each thread
	vector<unique_ptr<JoinHashTable>> local_hash_tables;

	//! Excess probe data gathered during Sink
	vector<LogicalType> probe_types;
	unique_ptr<JoinHashTable::ProbeSpill> probe_spill;

	//! Whether or not we have started scanning data using GetData
	atomic<bool> scanned_data;

	bool skip_filter_pushdown = false;
	unique_ptr<JoinFilterGlobalState> global_filter_state;
};

unique_ptr<JoinFilterLocalState> JoinFilterPushdownInfo::GetLocalState(JoinFilterGlobalState &gstate) const {
	auto result = make_uniq<JoinFilterLocalState>();
	result->local_aggregate_state = make_uniq<LocalUngroupedAggregateState>(*gstate.global_aggregate_state);
	return result;
}

class HashJoinLocalSinkState : public LocalSinkState {
public:
	HashJoinLocalSinkState(const PhysicalHashJoin &op, ClientContext &context, HashJoinGlobalSinkState &gstate)
	    : join_key_executor(context) {
		auto &allocator = BufferAllocator::Get(context);

		for (auto &cond : op.conditions) {
			join_key_executor.AddExpression(*cond.right);
		}
		join_keys.Initialize(allocator, op.condition_types);

		if (!op.payload_columns.col_types.empty()) {
			payload_chunk.Initialize(allocator, op.payload_columns.col_types);
		}

		hash_table = op.InitializeHashTable(context);
		hash_table->GetSinkCollection().InitializeAppendState(append_state);

		gstate.active_local_states++;

		if (op.filter_pushdown) {
			local_filter_state = op.filter_pushdown->GetLocalState(*gstate.global_filter_state);
		}
	}

public:
	PartitionedTupleDataAppendState append_state;

	ExpressionExecutor join_key_executor;
	DataChunk join_keys;

	DataChunk payload_chunk;

	//! Thread-local HT
	unique_ptr<JoinHashTable> hash_table;

	unique_ptr<JoinFilterLocalState> local_filter_state;
};

unique_ptr<JoinHashTable> PhysicalHashJoin::InitializeHashTable(ClientContext &context) const {
	auto result = make_uniq<JoinHashTable>(context, conditions, payload_columns.col_types, join_type,
	                                       rhs_output_columns.col_idxs);
	if (!delim_types.empty() && join_type == JoinType::MARK) {
		// correlated MARK join
		if (delim_types.size() + 1 == conditions.size()) {
			// the correlated MARK join has one more condition than the amount of correlated columns
			// this is the case in a correlated ANY() expression
			// in this case we need to keep track of additional entries, namely:
			// - (1) the total amount of elements per group
			// - (2) the amount of non-null elements per group
			// we need these to correctly deal with the cases of either:
			// - (1) the group being empty [in which case the result is always false, even if the comparison is NULL]
			// - (2) the group containing a NULL value [in which case FALSE becomes NULL]
			auto &info = result->correlated_mark_join_info;

			vector<LogicalType> delim_payload_types;
			vector<BoundAggregateExpression *> correlated_aggregates;
			unique_ptr<BoundAggregateExpression> aggr;

			// jury-rigging the GroupedAggregateHashTable
			// we need a count_star and a count to get counts with and without NULLs

			FunctionBinder function_binder(context);
			aggr = function_binder.BindAggregateFunction(CountStarFun::GetFunction(), {}, nullptr,
			                                             AggregateType::NON_DISTINCT);
			correlated_aggregates.push_back(&*aggr);
			delim_payload_types.push_back(aggr->return_type);
			info.correlated_aggregates.push_back(std::move(aggr));

			auto count_fun = CountFunctionBase::GetFunction();
			vector<unique_ptr<Expression>> children;
			// this is a dummy but we need it to make the hash table understand whats going on
			children.push_back(make_uniq_base<Expression, BoundReferenceExpression>(count_fun.return_type, 0U));
			aggr = function_binder.BindAggregateFunction(count_fun, std::move(children), nullptr,
			                                             AggregateType::NON_DISTINCT);
			correlated_aggregates.push_back(&*aggr);
			delim_payload_types.push_back(aggr->return_type);
			info.correlated_aggregates.push_back(std::move(aggr));

			auto &allocator = BufferAllocator::Get(context);
			info.correlated_counts = make_uniq<GroupedAggregateHashTable>(context, allocator, delim_types,
			                                                              delim_payload_types, correlated_aggregates);
			info.correlated_types = delim_types;
			info.group_chunk.Initialize(allocator, delim_types);
			info.result_chunk.Initialize(allocator, delim_payload_types);
		}
	}
	return result;
}

unique_ptr<GlobalSinkState> PhysicalHashJoin::GetGlobalSinkState(ClientContext &context) const {
	return make_uniq<HashJoinGlobalSinkState>(*this, context);
}

unique_ptr<LocalSinkState> PhysicalHashJoin::GetLocalSinkState(ExecutionContext &context) const {
	auto &gstate = sink_state->Cast<HashJoinGlobalSinkState>();
	return make_uniq<HashJoinLocalSinkState>(*this, context.client, gstate);
}

void JoinFilterPushdownInfo::Sink(DataChunk &chunk, JoinFilterLocalState &lstate) const {
	// if we are pushing any filters into a probe-side, compute the min/max over the columns that we are pushing
	for (idx_t pushdown_idx = 0; pushdown_idx < join_condition.size(); pushdown_idx++) {
		auto join_condition_idx = join_condition[pushdown_idx];
		for (idx_t i = 0; i < 2; i++) {
			idx_t aggr_idx = pushdown_idx * 2 + i;
			lstate.local_aggregate_state->Sink(chunk, join_condition_idx, aggr_idx);
		}
	}
}

SinkResultType PhysicalHashJoin::Sink(ExecutionContext &context, DataChunk &chunk, OperatorSinkInput &input) const {
	auto &gstate = input.global_state.Cast<HashJoinGlobalSinkState>();
	auto &lstate = input.local_state.Cast<HashJoinLocalSinkState>();

	// resolve the join keys for the right chunk
	lstate.join_keys.Reset();
	lstate.join_key_executor.Execute(chunk, lstate.join_keys);

	if (filter_pushdown && !gstate.skip_filter_pushdown) {
		filter_pushdown->Sink(lstate.join_keys, *lstate.local_filter_state);
	}

	if (payload_columns.col_types.empty()) { // there are only keys: place an empty chunk in the payload
		lstate.payload_chunk.SetCardinality(chunk.size());
	} else { // there are payload columns
		lstate.payload_chunk.ReferenceColumns(chunk, payload_columns.col_idxs);
	}

	// build the HT
	lstate.hash_table->Build(lstate.append_state, lstate.join_keys, lstate.payload_chunk);

	return SinkResultType::NEED_MORE_INPUT;
}

void JoinFilterPushdownInfo::Combine(JoinFilterGlobalState &gstate, JoinFilterLocalState &lstate) const {
	gstate.global_aggregate_state->Combine(*lstate.local_aggregate_state);
}

SinkCombineResultType PhysicalHashJoin::Combine(ExecutionContext &context, OperatorSinkCombineInput &input) const {
	auto &gstate = input.global_state.Cast<HashJoinGlobalSinkState>();
	auto &lstate = input.local_state.Cast<HashJoinLocalSinkState>();

	lstate.hash_table->GetSinkCollection().FlushAppendState(lstate.append_state);
	auto guard = gstate.Lock();
	gstate.local_hash_tables.push_back(std::move(lstate.hash_table));
	if (gstate.local_hash_tables.size() == gstate.active_local_states) {
		// Set to 0 until PrepareFinalize
		gstate.temporary_memory_state->SetZero();
	}

	auto &client_profiler = QueryProfiler::Get(context.client);
	context.thread.profiler.Flush(*this);
	client_profiler.Flush(context.thread.profiler);
	if (filter_pushdown && !gstate.skip_filter_pushdown) {
		filter_pushdown->Combine(*gstate.global_filter_state, *lstate.local_filter_state);
	}

	return SinkCombineResultType::FINISHED;
}

//===--------------------------------------------------------------------===//
// Finalize
//===--------------------------------------------------------------------===//

static constexpr idx_t PARALLEL_CONSTRUCT_THRESHOLD = 1048576;
static constexpr double SKEW_SINGLE_THREADED_THRESHOLD = 0.33;

//! If the data is very skewed (many of the exact same key), our finalize will become slow,
//! due to completely slamming the same atomic using compare-and-swaps.
//! We can detect this because we partition the data, and go for a single-threaded finalize instead.
static bool KeysAreSkewed(const HashJoinGlobalSinkState &sink) {
	const auto max_partition_ht_size =
	    sink.max_partition_size + JoinHashTable::PointerTableSize(sink.max_partition_count);
	const auto skew = static_cast<double>(max_partition_ht_size) / static_cast<double>(sink.total_size);
	return skew > SKEW_SINGLE_THREADED_THRESHOLD;
}

//! If we have only one thread, always finalize single-threaded. Otherwise, we finalize in parallel if we
//! have more than 1M rows or if we want to verify parallelism.
static bool FinalizeSingleThreaded(const HashJoinGlobalSinkState &sink, const bool consider_skew) {

	// if only one thread, finalize single-threaded
	const auto num_threads = NumericCast<idx_t>(sink.num_threads);
	if (num_threads == 1) {
		return true;
	}

	// if we want to verify parallelism, finalize parallel
	if (sink.context.config.verify_parallelism) {
		return false;
	}

	// finalize single-threaded if we have less than 1M rows
	const auto &ht = *sink.hash_table;
	const bool ht_is_small = ht.Count() < PARALLEL_CONSTRUCT_THRESHOLD;

	if (consider_skew) {
		return ht_is_small || KeysAreSkewed(sink);
	}
	return ht_is_small;
}

static idx_t GetTupleWidth(const vector<LogicalType> &types, bool &all_constant) {
	idx_t tuple_width = 0;
	all_constant = true;
	for (auto &type : types) {
		tuple_width += GetTypeIdSize(type.InternalType());
		all_constant &= TypeIsConstantSize(type.InternalType());
	}
	return tuple_width + AlignValue(types.size()) / 8 + GetTypeIdSize(PhysicalType::UINT64);
}

static idx_t GetPartitioningSpaceRequirement(ClientContext &context, const vector<LogicalType> &types,
                                             const idx_t radix_bits, const idx_t num_threads) {
	auto &buffer_manager = BufferManager::GetBufferManager(context);
	bool all_constant;
	idx_t tuple_width = GetTupleWidth(types, all_constant);

	auto tuples_per_block = buffer_manager.GetBlockSize() / tuple_width;
	auto blocks_per_chunk = (STANDARD_VECTOR_SIZE + tuples_per_block) / tuples_per_block + 1;
	if (!all_constant) {
		blocks_per_chunk += 2;
	}
	auto size_per_partition = blocks_per_chunk * buffer_manager.GetBlockAllocSize();
	auto num_partitions = RadixPartitioning::NumberOfPartitions(radix_bits);

	return num_threads * num_partitions * size_per_partition;
}

void PhysicalHashJoin::PrepareFinalize(ClientContext &context, GlobalSinkState &global_state) const {
	auto &gstate = global_state.Cast<HashJoinGlobalSinkState>();
	const auto &ht = *gstate.hash_table;

	gstate.total_size =
	    ht.GetTotalSize(gstate.local_hash_tables, gstate.max_partition_size, gstate.max_partition_count);
	gstate.probe_side_requirement =
	    GetPartitioningSpaceRequirement(context, children[0]->types, ht.GetRadixBits(), gstate.num_threads);
	const auto max_partition_ht_size =
	    gstate.max_partition_size + gstate.hash_table->PointerTableSize(gstate.max_partition_count);
	gstate.temporary_memory_state->SetMinimumReservation(max_partition_ht_size + gstate.probe_side_requirement);

	bool all_constant;
	gstate.temporary_memory_state->SetMaterializationPenalty(GetTupleWidth(children[0]->types, all_constant));
	gstate.temporary_memory_state->SetRemainingSize(gstate.total_size);
}

class HashJoinTableInitTask : public ExecutorTask {
public:
	HashJoinTableInitTask(shared_ptr<Event> event_p, ClientContext &context, HashJoinGlobalSinkState &sink_p,
	                      idx_t entry_idx_from_p, idx_t entry_idx_to_p, const PhysicalOperator &op_p)
	    : ExecutorTask(context, std::move(event_p), op_p), sink(sink_p), entry_idx_from(entry_idx_from_p),
	      entry_idx_to(entry_idx_to_p) {
	}

	TaskExecutionResult ExecuteTask(TaskExecutionMode mode) override {
		sink.hash_table->InitializePointerTable(entry_idx_from, entry_idx_to);
		event->FinishTask();
		return TaskExecutionResult::TASK_FINISHED;
	}

private:
	HashJoinGlobalSinkState &sink;
	idx_t entry_idx_from;
	idx_t entry_idx_to;
};

class HashJoinTableInitEvent : public BasePipelineEvent {
public:
	HashJoinTableInitEvent(Pipeline &pipeline_p, HashJoinGlobalSinkState &sink)
	    : BasePipelineEvent(pipeline_p), sink(sink) {
	}

	HashJoinGlobalSinkState &sink;

public:
	void Schedule() override {
		auto &context = pipeline->GetClientContext();
		vector<shared_ptr<Task>> finalize_tasks;
		auto &ht = *sink.hash_table;
		const auto entry_count = ht.capacity;
		auto num_threads = NumericCast<idx_t>(sink.num_threads);

		// we don't have to check whether it is too skewed here, as we only initialize the pointer table
		if (FinalizeSingleThreaded(sink, false)) {
			// Single-threaded memset
			finalize_tasks.push_back(
			    make_uniq<HashJoinTableInitTask>(shared_from_this(), context, sink, 0U, entry_count, sink.op));
		} else {
			// have 4 times more tasks than threads, but bound the to a minimum
			const idx_t entries_per_task = MaxValue(entry_count / num_threads / 4, MINIMUM_ENTRIES_PER_TASK);
			// Parallel memset
			for (idx_t entry_idx = 0; entry_idx < entry_count; entry_idx += entries_per_task) {
				auto entry_idx_to = MinValue<idx_t>(entry_idx + entries_per_task, entry_count);
				finalize_tasks.push_back(make_uniq<HashJoinTableInitTask>(shared_from_this(), context, sink, entry_idx,
				                                                          entry_idx_to, sink.op));
			}
		}
		SetTasks(std::move(finalize_tasks));
	}
	static constexpr const idx_t MINIMUM_ENTRIES_PER_TASK = 131072;
};

class HashJoinFinalizeTask : public ExecutorTask {
public:
	HashJoinFinalizeTask(shared_ptr<Event> event_p, ClientContext &context, HashJoinGlobalSinkState &sink_p,
	                     idx_t chunk_idx_from_p, idx_t chunk_idx_to_p, bool parallel_p, const PhysicalOperator &op_p)
	    : ExecutorTask(context, std::move(event_p), op_p), sink(sink_p), chunk_idx_from(chunk_idx_from_p),
	      chunk_idx_to(chunk_idx_to_p), parallel(parallel_p) {
	}

	TaskExecutionResult ExecuteTask(TaskExecutionMode mode) override {
		sink.hash_table->Finalize(chunk_idx_from, chunk_idx_to, parallel);
		event->FinishTask();
		return TaskExecutionResult::TASK_FINISHED;
	}

private:
	HashJoinGlobalSinkState &sink;
	idx_t chunk_idx_from;
	idx_t chunk_idx_to;
	bool parallel;
};

class HashJoinFinalizeEvent : public BasePipelineEvent {
public:
	HashJoinFinalizeEvent(Pipeline &pipeline_p, HashJoinGlobalSinkState &sink)
	    : BasePipelineEvent(pipeline_p), sink(sink) {
	}

	HashJoinGlobalSinkState &sink;

public:
	void Schedule() override {
		auto &context = pipeline->GetClientContext();

		vector<shared_ptr<Task>> finalize_tasks;
		auto &ht = *sink.hash_table;
		const auto chunk_count = ht.GetDataCollection().ChunkCount();

<<<<<<< HEAD
		// If the data is very skewed (many of the exact same key), our finalize will become slow,
		// due to completely slamming the same atomic using compare-and-swaps.
		// We can detect this because we partition the data, and go for a single-threaded finalize instead.
		const auto max_partition_ht_size =
		    sink.max_partition_size + sink.hash_table->PointerTableSize(sink.max_partition_count);
		const auto skew = static_cast<double>(max_partition_ht_size) / static_cast<double>(sink.total_size);

		if (num_threads == 1 || (ht.Count() < PARALLEL_CONSTRUCT_THRESHOLD && skew > SKEW_SINGLE_THREADED_THRESHOLD &&
		                         !context.config.verify_parallelism)) {
=======
		// if the keys are too skewed, we finalize single-threaded
		if (FinalizeSingleThreaded(sink, true)) {
>>>>>>> c009b4ea
			// Single-threaded finalize
			finalize_tasks.push_back(
			    make_uniq<HashJoinFinalizeTask>(shared_from_this(), context, sink, 0U, chunk_count, false, sink.op));
		} else {
			// Parallel finalize
			const idx_t chunks_per_task = context.config.verify_parallelism ? 1 : CHUNKS_PER_TASK;
			for (idx_t chunk_idx = 0; chunk_idx < chunk_count; chunk_idx += chunks_per_task) {
				auto chunk_idx_to = MinValue<idx_t>(chunk_idx + chunks_per_task, chunk_count);
				finalize_tasks.push_back(make_uniq<HashJoinFinalizeTask>(shared_from_this(), context, sink, chunk_idx,
				                                                         chunk_idx_to, true, sink.op));
			}
		}
		SetTasks(std::move(finalize_tasks));
	}

	void FinishEvent() override {
		sink.hash_table->GetDataCollection().VerifyEverythingPinned();
		sink.hash_table->finalized = true;
	}

	static constexpr idx_t CHUNKS_PER_TASK = 64;
};

void HashJoinGlobalSinkState::ScheduleFinalize(Pipeline &pipeline, Event &event) {
	if (hash_table->Count() == 0) {
		hash_table->finalized = true;
		return;
	}
	hash_table->AllocatePointerTable();

	auto new_init_event = make_shared_ptr<HashJoinTableInitEvent>(pipeline, *this);
	event.InsertEvent(new_init_event);

	auto new_finalize_event = make_shared_ptr<HashJoinFinalizeEvent>(pipeline, *this);
	new_init_event->InsertEvent(std::move(new_finalize_event));
}

void HashJoinGlobalSinkState::InitializeProbeSpill() {
	auto guard = Lock();
	if (!probe_spill) {
		probe_spill = make_uniq<JoinHashTable::ProbeSpill>(*hash_table, context, probe_types);
	}
}

class HashJoinRepartitionTask : public ExecutorTask {
public:
	HashJoinRepartitionTask(shared_ptr<Event> event_p, ClientContext &context, JoinHashTable &global_ht,
	                        JoinHashTable &local_ht, const PhysicalOperator &op_p)
	    : ExecutorTask(context, std::move(event_p), op_p), global_ht(global_ht), local_ht(local_ht) {
	}

	TaskExecutionResult ExecuteTask(TaskExecutionMode mode) override {
		local_ht.Repartition(global_ht);
		event->FinishTask();
		return TaskExecutionResult::TASK_FINISHED;
	}

private:
	JoinHashTable &global_ht;
	JoinHashTable &local_ht;
};

class HashJoinRepartitionEvent : public BasePipelineEvent {
public:
	HashJoinRepartitionEvent(Pipeline &pipeline_p, const PhysicalHashJoin &op_p, HashJoinGlobalSinkState &sink,
	                         vector<unique_ptr<JoinHashTable>> &local_hts)
	    : BasePipelineEvent(pipeline_p), op(op_p), sink(sink), local_hts(local_hts) {
	}

	const PhysicalHashJoin &op;
	HashJoinGlobalSinkState &sink;
	vector<unique_ptr<JoinHashTable>> &local_hts;

public:
	void Schedule() override {
		D_ASSERT(sink.hash_table->GetRadixBits() > JoinHashTable::INITIAL_RADIX_BITS);
		auto block_size = sink.hash_table->buffer_manager.GetBlockSize();

		idx_t total_size = 0;
		idx_t total_count = 0;
		for (auto &local_ht : local_hts) {
			auto &sink_collection = local_ht->GetSinkCollection();
			total_size += sink_collection.SizeInBytes();
			total_count += sink_collection.Count();
		}
		auto total_blocks = (total_size + block_size - 1) / block_size;
		auto count_per_block = total_count / total_blocks;
		auto blocks_per_vector = MaxValue<idx_t>(STANDARD_VECTOR_SIZE / count_per_block, 2);

		// Assume 8 blocks per partition per thread (4 input, 4 output)
		auto partition_multiplier =
		    RadixPartitioning::NumberOfPartitions(sink.hash_table->GetRadixBits() - JoinHashTable::INITIAL_RADIX_BITS);
		auto thread_memory = 2 * blocks_per_vector * partition_multiplier * block_size;
		auto repartition_threads = MaxValue<idx_t>(sink.temporary_memory_state->GetReservation() / thread_memory, 1);

		if (repartition_threads < local_hts.size()) {
			// Limit the number of threads working on repartitioning based on our memory reservation
			for (idx_t thread_idx = repartition_threads; thread_idx < local_hts.size(); thread_idx++) {
				local_hts[thread_idx % repartition_threads]->Merge(*local_hts[thread_idx]);
			}
			local_hts.resize(repartition_threads);
		}

		auto &context = pipeline->GetClientContext();

		vector<shared_ptr<Task>> partition_tasks;
		partition_tasks.reserve(local_hts.size());
		for (auto &local_ht : local_hts) {
			partition_tasks.push_back(
			    make_uniq<HashJoinRepartitionTask>(shared_from_this(), context, *sink.hash_table, *local_ht, op));
		}
		SetTasks(std::move(partition_tasks));
	}

	void FinishEvent() override {
		local_hts.clear();

		// Minimum reservation is now the new smallest partition size
		const auto num_partitions = RadixPartitioning::NumberOfPartitions(sink.hash_table->GetRadixBits());
		vector<idx_t> partition_sizes(num_partitions, 0);
		vector<idx_t> partition_counts(num_partitions, 0);
		sink.total_size = sink.hash_table->GetTotalSize(partition_sizes, partition_counts, sink.max_partition_size,
		                                                sink.max_partition_count);
		sink.probe_side_requirement =
		    GetPartitioningSpaceRequirement(sink.context, op.types, sink.hash_table->GetRadixBits(), sink.num_threads);

		sink.temporary_memory_state->SetMinimumReservation(sink.max_partition_size +
		                                                   sink.hash_table->PointerTableSize(sink.max_partition_count) +
		                                                   sink.probe_side_requirement);
		sink.temporary_memory_state->UpdateReservation(executor.context);

		D_ASSERT(sink.temporary_memory_state->GetReservation() >= sink.probe_side_requirement);
		sink.hash_table->PrepareExternalFinalize(sink.temporary_memory_state->GetReservation() -
		                                         sink.probe_side_requirement);
		sink.ScheduleFinalize(*pipeline, *this);
	}
};

void JoinFilterPushdownInfo::PushInFilter(const JoinFilterPushdownFilter &info, JoinHashTable &ht,
                                          const PhysicalOperator &op, idx_t filter_idx, idx_t filter_col_idx) const {
	// generate a "OR" filter (i.e. x=1 OR x=535 OR x=997)
	// first scan the entire vector at the probe side
	// FIXME: this code is duplicated from PerfectHashJoinExecutor::FullScanHashTable
	auto build_idx = join_condition[filter_idx];
	auto &data_collection = ht.GetDataCollection();

	Vector tuples_addresses(LogicalType::POINTER, ht.Count()); // allocate space for all the tuples

	JoinHTScanState join_ht_state(data_collection, 0, data_collection.ChunkCount(),
	                              TupleDataPinProperties::KEEP_EVERYTHING_PINNED);

	// Go through all the blocks and fill the keys addresses
	idx_t key_count = ht.FillWithHTOffsets(join_ht_state, tuples_addresses);

	// Scan the build keys in the hash table
	Vector build_vector(ht.layout.GetTypes()[build_idx], key_count);
	data_collection.Gather(tuples_addresses, *FlatVector::IncrementalSelectionVector(), key_count, build_idx,
	                       build_vector, *FlatVector::IncrementalSelectionVector(), nullptr);

	// generate the OR-clause - note that we only need to consider unique values here (so we use a seT)
	value_set_t unique_ht_values;
	for (idx_t k = 0; k < key_count; k++) {
		unique_ht_values.insert(build_vector.GetValue(k));
	}
	vector<Value> in_list(unique_ht_values.begin(), unique_ht_values.end());

	// generating the OR filter only makes sense if the range is
	// not dense and that the range does not contain NULL
	// i.e. if we have the values [0, 1, 2, 3, 4] - the min/max is fully equivalent to the OR filter
	if (FilterCombiner::ContainsNull(in_list) || FilterCombiner::IsDenseRange(in_list)) {
		return;
	}

	// generate the OR filter
	auto in_filter = make_uniq<InFilter>(std::move(in_list));

	// we push the OR filter as an OptionalFilter so that we can use it for zonemap pruning only
	// the IN-list is expensive to execute otherwise
	auto filter = make_uniq<OptionalFilter>(std::move(in_filter));
	info.dynamic_filters->PushFilter(op, filter_col_idx, std::move(filter));
	return;
}

unique_ptr<DataChunk> JoinFilterPushdownInfo::Finalize(ClientContext &context, JoinHashTable &ht,
                                                       JoinFilterGlobalState &gstate,
                                                       const PhysicalOperator &op) const {
	// finalize the min/max aggregates
	vector<LogicalType> min_max_types;
	for (auto &aggr_expr : min_max_aggregates) {
		min_max_types.push_back(aggr_expr->return_type);
	}
	auto final_min_max = make_uniq<DataChunk>();
	final_min_max->Initialize(Allocator::DefaultAllocator(), min_max_types);

	gstate.global_aggregate_state->Finalize(*final_min_max);

	if (probe_info.empty()) {
		return final_min_max; // There are not table souces in which we can push down filters
	}

	auto dynamic_or_filter_threshold = ClientConfig::GetSetting<DynamicOrFilterThresholdSetting>(context);
	// create a filter for each of the aggregates
	for (idx_t filter_idx = 0; filter_idx < join_condition.size(); filter_idx++) {
		for (auto &info : probe_info) {
			auto filter_col_idx = info.columns[filter_idx].probe_column_index.column_index;
			auto min_idx = filter_idx * 2;
			auto max_idx = min_idx + 1;

			auto min_val = final_min_max->data[min_idx].GetValue(0);
			auto max_val = final_min_max->data[max_idx].GetValue(0);
			if (min_val.IsNull() || max_val.IsNull()) {
				// min/max is NULL
				// this can happen in case all values in the RHS column are NULL, but they are still pushed into the
				// hash table e.g. because they are part of a RIGHT join
				continue;
			}
			// if the HT is small we can generate a complete "OR" filter
			if (ht.Count() > 1 && ht.Count() <= dynamic_or_filter_threshold) {
				PushInFilter(info, ht, op, filter_idx, filter_col_idx);
			}

			if (Value::NotDistinctFrom(min_val, max_val)) {
				// min = max - generate an equality filter
				auto constant_filter = make_uniq<ConstantFilter>(ExpressionType::COMPARE_EQUAL, std::move(min_val));
				info.dynamic_filters->PushFilter(op, filter_col_idx, std::move(constant_filter));
			} else {
				// min != max - generate a range filter
				auto greater_equals =
				    make_uniq<ConstantFilter>(ExpressionType::COMPARE_GREATERTHANOREQUALTO, std::move(min_val));
				info.dynamic_filters->PushFilter(op, filter_col_idx, std::move(greater_equals));
				auto less_equals =
				    make_uniq<ConstantFilter>(ExpressionType::COMPARE_LESSTHANOREQUALTO, std::move(max_val));
				info.dynamic_filters->PushFilter(op, filter_col_idx, std::move(less_equals));
			}
		}
	}

	return final_min_max;
}

SinkFinalizeType PhysicalHashJoin::Finalize(Pipeline &pipeline, Event &event, ClientContext &context,
                                            OperatorSinkFinalizeInput &input) const {
	auto &sink = input.global_state.Cast<HashJoinGlobalSinkState>();
	auto &ht = *sink.hash_table;

	sink.temporary_memory_state->UpdateReservation(context);
	sink.external = sink.temporary_memory_state->GetReservation() < sink.total_size;
	if (sink.external) {
		// For external join we reduce the load factor, this may even prevent the external join altogether
		ht.load_factor = JoinHashTable::EXTERNAL_LOAD_FACTOR;

		idx_t temp_max_partition_size;
		idx_t temp_max_partition_count;
		idx_t temp_total_size =
		    ht.GetTotalSize(sink.local_hash_tables, temp_max_partition_size, temp_max_partition_count);

		if (temp_total_size < sink.temporary_memory_state->GetReservation()) {
			// We prevented the external join by reducing the load factor. Update the state accordingly
			sink.temporary_memory_state->SetMinimumReservation(temp_total_size);
			sink.temporary_memory_state->SetRemainingSizeAndUpdateReservation(context, temp_total_size);

			sink.total_size = temp_total_size;
			sink.max_partition_size = temp_max_partition_size;
			sink.max_partition_count = temp_max_partition_count;

			sink.external = false;
		}
	}
	if (sink.external) {
		// External Hash Join
		sink.perfect_join_executor.reset();

		const auto max_partition_ht_size = sink.max_partition_size + ht.PointerTableSize(sink.max_partition_count);
		const auto very_very_skewed = // No point in repartitioning if it's this skewed
		    static_cast<double>(max_partition_ht_size) >= 0.8 * static_cast<double>(sink.total_size);
		if (!very_very_skewed &&
		    (max_partition_ht_size + sink.probe_side_requirement) > sink.temporary_memory_state->GetReservation()) {
			// We have to repartition
			ht.SetRepartitionRadixBits(sink.temporary_memory_state->GetReservation(), sink.max_partition_size,
			                           sink.max_partition_count);
			auto new_event = make_shared_ptr<HashJoinRepartitionEvent>(pipeline, *this, sink, sink.local_hash_tables);
			event.InsertEvent(std::move(new_event));
		} else {
			// No repartitioning!
			for (auto &local_ht : sink.local_hash_tables) {
				ht.Merge(*local_ht);
			}
			sink.local_hash_tables.clear();
			D_ASSERT(sink.temporary_memory_state->GetReservation() >= sink.probe_side_requirement);
			sink.hash_table->PrepareExternalFinalize(sink.temporary_memory_state->GetReservation() -
			                                         sink.probe_side_requirement);
			sink.ScheduleFinalize(pipeline, event);
		}
		sink.finalized = true;
		return SinkFinalizeType::READY;
	}

	// In-memory Hash Join
	for (auto &local_ht : sink.local_hash_tables) {
		ht.Merge(*local_ht);
	}
	sink.local_hash_tables.clear();
	ht.Unpartition();

	Value min;
	Value max;
	if (filter_pushdown && !sink.skip_filter_pushdown && ht.Count() > 0) {
		auto final_min_max = filter_pushdown->Finalize(context, ht, *sink.global_filter_state, *this);
		min = final_min_max->data[0].GetValue(0);
		max = final_min_max->data[1].GetValue(0);
	} else if (TypeIsIntegral(conditions[0].right->return_type.InternalType())) {
		min = Value::MinimumValue(conditions[0].right->return_type);
		max = Value::MaximumValue(conditions[0].right->return_type);
	}

	// check for possible perfect hash table
	auto use_perfect_hash = sink.perfect_join_executor->CanDoPerfectHashJoin(*this, min, max);
	if (use_perfect_hash) {
		D_ASSERT(ht.equality_types.size() == 1);
		auto key_type = ht.equality_types[0];
		use_perfect_hash = sink.perfect_join_executor->BuildPerfectHashTable(key_type);
	}
	// In case of a large build side or duplicates, use regular hash join
	if (!use_perfect_hash) {
		sink.perfect_join_executor.reset();
		sink.ScheduleFinalize(pipeline, event);
	}
	sink.finalized = true;
	if (ht.Count() == 0 && EmptyResultIfRHSIsEmpty()) {
		return SinkFinalizeType::NO_OUTPUT_POSSIBLE;
	}
	return SinkFinalizeType::READY;
}

//===--------------------------------------------------------------------===//
// Operator
//===--------------------------------------------------------------------===//
class HashJoinOperatorState : public CachingOperatorState {
public:
	explicit HashJoinOperatorState(ClientContext &context, HashJoinGlobalSinkState &sink)
	    : probe_executor(context), scan_structure(*sink.hash_table, join_key_state) {
	}

	DataChunk lhs_join_keys;
	TupleDataChunkState join_key_state;
	DataChunk lhs_output;

	ExpressionExecutor probe_executor;
	JoinHashTable::ScanStructure scan_structure;
	unique_ptr<OperatorState> perfect_hash_join_state;

	JoinHashTable::ProbeSpillLocalAppendState spill_state;
	JoinHashTable::ProbeState probe_state;
	//! Chunk to sink data into for external join
	DataChunk spill_chunk;

public:
	void Finalize(const PhysicalOperator &op, ExecutionContext &context) override {
		context.thread.profiler.Flush(op);
	}
};

unique_ptr<OperatorState> PhysicalHashJoin::GetOperatorState(ExecutionContext &context) const {
	auto &allocator = BufferAllocator::Get(context.client);
	auto &sink = sink_state->Cast<HashJoinGlobalSinkState>();
	auto state = make_uniq<HashJoinOperatorState>(context.client, sink);
	state->lhs_join_keys.Initialize(allocator, condition_types);
	if (!lhs_output_columns.col_types.empty()) {
		state->lhs_output.Initialize(allocator, lhs_output_columns.col_types);
	}
	if (sink.perfect_join_executor) {
		state->perfect_hash_join_state = sink.perfect_join_executor->GetOperatorState(context);
	} else {
		for (auto &cond : conditions) {
			state->probe_executor.AddExpression(*cond.left);
		}
		TupleDataCollection::InitializeChunkState(state->join_key_state, condition_types);
	}
	if (sink.external) {
		state->spill_chunk.Initialize(allocator, sink.probe_types);
		sink.InitializeProbeSpill();
	}

	return std::move(state);
}

OperatorResultType PhysicalHashJoin::ExecuteInternal(ExecutionContext &context, DataChunk &input, DataChunk &chunk,
                                                     GlobalOperatorState &gstate, OperatorState &state_p) const {
	auto &state = state_p.Cast<HashJoinOperatorState>();
	auto &sink = sink_state->Cast<HashJoinGlobalSinkState>();
	D_ASSERT(sink.finalized);
	D_ASSERT(!sink.scanned_data);

	if (sink.hash_table->Count() == 0) {
		if (EmptyResultIfRHSIsEmpty()) {
			return OperatorResultType::FINISHED;
		}
		state.lhs_output.ReferenceColumns(input, lhs_output_columns.col_idxs);
		ConstructEmptyJoinResult(sink.hash_table->join_type, sink.hash_table->has_null, state.lhs_output, chunk);
		return OperatorResultType::NEED_MORE_INPUT;
	}

	if (sink.perfect_join_executor) {
		D_ASSERT(!sink.external);
		state.lhs_output.ReferenceColumns(input, lhs_output_columns.col_idxs);
		return sink.perfect_join_executor->ProbePerfectHashTable(context, input, state.lhs_output, chunk,
		                                                         *state.perfect_hash_join_state);
	}

	if (sink.external && !state.initialized) {
		// some initialization for external hash join
		if (!sink.probe_spill) {
			sink.InitializeProbeSpill();
		}
		state.spill_state = sink.probe_spill->RegisterThread();
		state.initialized = true;
	}

	if (state.scan_structure.is_null) {
		// probe the HT, start by resolving the join keys for the left chunk
		state.lhs_join_keys.Reset();
		state.probe_executor.Execute(input, state.lhs_join_keys);

		// perform the actual probe
		if (sink.external) {
			sink.hash_table->ProbeAndSpill(state.scan_structure, state.lhs_join_keys, state.join_key_state,
			                               state.probe_state, input, *sink.probe_spill, state.spill_state,
			                               state.spill_chunk);
		} else {
			sink.hash_table->Probe(state.scan_structure, state.lhs_join_keys, state.join_key_state, state.probe_state);
		}
	}

	state.lhs_output.ReferenceColumns(input, lhs_output_columns.col_idxs);
	state.scan_structure.Next(state.lhs_join_keys, state.lhs_output, chunk);

	if (state.scan_structure.PointersExhausted() && chunk.size() == 0) {
		state.scan_structure.is_null = true;
		return OperatorResultType::NEED_MORE_INPUT;
	}
	return OperatorResultType::HAVE_MORE_OUTPUT;
}

//===--------------------------------------------------------------------===//
// Source
//===--------------------------------------------------------------------===//
enum class HashJoinSourceStage : uint8_t { INIT, BUILD, PROBE, SCAN_HT, DONE };

class HashJoinLocalSourceState;

class HashJoinGlobalSourceState : public GlobalSourceState {
public:
	HashJoinGlobalSourceState(const PhysicalHashJoin &op, const ClientContext &context);

	//! Initialize this source state using the info in the sink
	void Initialize(HashJoinGlobalSinkState &sink);
	//! Try to prepare the next stage
	bool TryPrepareNextStage(HashJoinGlobalSinkState &sink);
	//! Prepare the next build/probe/scan_ht stage for external hash join (must hold lock)
	void PrepareBuild(HashJoinGlobalSinkState &sink);
	void PrepareProbe(HashJoinGlobalSinkState &sink);
	void PrepareScanHT(HashJoinGlobalSinkState &sink);
	//! Assigns a task to a local source state
	bool AssignTask(HashJoinGlobalSinkState &sink, HashJoinLocalSourceState &lstate);

	idx_t MaxThreads() override {
		D_ASSERT(op.sink_state);
		auto &gstate = op.sink_state->Cast<HashJoinGlobalSinkState>();

		idx_t count;
		if (gstate.probe_spill) {
			count = probe_count;
		} else if (PropagatesBuildSide(op.join_type)) {
			count = gstate.hash_table->Count();
		} else {
			return 0;
		}
		return count / ((idx_t)STANDARD_VECTOR_SIZE * parallel_scan_chunk_count);
	}

public:
	const PhysicalHashJoin &op;

	//! For synchronizing the external hash join
	atomic<HashJoinSourceStage> global_stage;

	//! For HT build synchronization
	idx_t build_chunk_idx = DConstants::INVALID_INDEX;
	idx_t build_chunk_count;
	idx_t build_chunk_done;
	idx_t build_chunks_per_thread = DConstants::INVALID_INDEX;

	//! For probe synchronization
	atomic<idx_t> probe_chunk_count;
	idx_t probe_chunk_done;

	//! To determine the number of threads
	idx_t probe_count;
	idx_t parallel_scan_chunk_count;

	//! For full/outer synchronization
	idx_t full_outer_chunk_idx = DConstants::INVALID_INDEX;
	atomic<idx_t> full_outer_chunk_count;
	atomic<idx_t> full_outer_chunk_done;
	idx_t full_outer_chunks_per_thread = DConstants::INVALID_INDEX;

	vector<InterruptState> blocked_tasks;
};

class HashJoinLocalSourceState : public LocalSourceState {
public:
	HashJoinLocalSourceState(const PhysicalHashJoin &op, const HashJoinGlobalSinkState &sink, Allocator &allocator);

	//! Do the work this thread has been assigned
	void ExecuteTask(HashJoinGlobalSinkState &sink, HashJoinGlobalSourceState &gstate, DataChunk &chunk);
	//! Whether this thread has finished the work it has been assigned
	bool TaskFinished() const;
	//! Build, probe and scan for external hash join
	void ExternalBuild(HashJoinGlobalSinkState &sink, HashJoinGlobalSourceState &gstate);
	void ExternalProbe(HashJoinGlobalSinkState &sink, HashJoinGlobalSourceState &gstate, DataChunk &chunk);
	void ExternalScanHT(HashJoinGlobalSinkState &sink, HashJoinGlobalSourceState &gstate, DataChunk &chunk);

public:
	//! The stage that this thread was assigned work for
	HashJoinSourceStage local_stage;
	//! Vector with pointers here so we don't have to re-initialize
	Vector addresses;

	//! Chunks assigned to this thread for building the pointer table
	idx_t build_chunk_idx_from = DConstants::INVALID_INDEX;
	idx_t build_chunk_idx_to = DConstants::INVALID_INDEX;

	//! Local scan state for probe spill
	ColumnDataConsumerScanState probe_local_scan;
	//! Chunks for holding the scanned probe collection
	DataChunk lhs_probe_chunk;
	DataChunk lhs_join_keys;
	DataChunk lhs_output;
	TupleDataChunkState join_key_state;
	ExpressionExecutor lhs_join_key_executor;

	//! Scan structure for the external probe
	JoinHashTable::ScanStructure scan_structure;
	JoinHashTable::ProbeState probe_state;
	bool empty_ht_probe_in_progress = false;

	//! Chunks assigned to this thread for a full/outer scan
	idx_t full_outer_chunk_idx_from = DConstants::INVALID_INDEX;
	idx_t full_outer_chunk_idx_to = DConstants::INVALID_INDEX;
	unique_ptr<JoinHTScanState> full_outer_scan_state;
};

unique_ptr<GlobalSourceState> PhysicalHashJoin::GetGlobalSourceState(ClientContext &context) const {
	return make_uniq<HashJoinGlobalSourceState>(*this, context);
}

unique_ptr<LocalSourceState> PhysicalHashJoin::GetLocalSourceState(ExecutionContext &context,
                                                                   GlobalSourceState &gstate) const {
	return make_uniq<HashJoinLocalSourceState>(*this, sink_state->Cast<HashJoinGlobalSinkState>(),
	                                           BufferAllocator::Get(context.client));
}

HashJoinGlobalSourceState::HashJoinGlobalSourceState(const PhysicalHashJoin &op, const ClientContext &context)
    : op(op), global_stage(HashJoinSourceStage::INIT), build_chunk_count(0), build_chunk_done(0), probe_chunk_count(0),
      probe_chunk_done(0), probe_count(op.children[0]->estimated_cardinality),
      parallel_scan_chunk_count(context.config.verify_parallelism ? 1 : 120) {
}

void HashJoinGlobalSourceState::Initialize(HashJoinGlobalSinkState &sink) {
	auto guard = Lock();
	if (global_stage != HashJoinSourceStage::INIT) {
		// Another thread initialized
		return;
	}

	// Finalize the probe spill
	if (sink.probe_spill) {
		sink.probe_spill->Finalize();
	}

	global_stage = HashJoinSourceStage::PROBE;
	TryPrepareNextStage(sink);
}

bool HashJoinGlobalSourceState::TryPrepareNextStage(HashJoinGlobalSinkState &sink) {
	switch (global_stage.load()) {
	case HashJoinSourceStage::BUILD:
		if (build_chunk_done == build_chunk_count) {
			sink.hash_table->GetDataCollection().VerifyEverythingPinned();
			sink.hash_table->finalized = true;
			PrepareProbe(sink);
			return true;
		}
		break;
	case HashJoinSourceStage::PROBE:
		if (probe_chunk_done == probe_chunk_count) {
			if (PropagatesBuildSide(op.join_type)) {
				PrepareScanHT(sink);
			} else {
				PrepareBuild(sink);
			}
			return true;
		}
		break;
	case HashJoinSourceStage::SCAN_HT:
		if (full_outer_chunk_done == full_outer_chunk_count) {
			PrepareBuild(sink);
			return true;
		}
		break;
	default:
		break;
	}
	return false;
}

void HashJoinGlobalSourceState::PrepareBuild(HashJoinGlobalSinkState &sink) {
	D_ASSERT(global_stage != HashJoinSourceStage::BUILD);
	auto &ht = *sink.hash_table;

	// Update remaining size
	sink.temporary_memory_state->SetRemainingSizeAndUpdateReservation(sink.context, ht.GetRemainingSize() +
	                                                                                    sink.probe_side_requirement);

	// Try to put the next partitions in the block collection of the HT
	D_ASSERT(!sink.external || sink.temporary_memory_state->GetReservation() >= sink.probe_side_requirement);
	if (!sink.external ||
	    !ht.PrepareExternalFinalize(sink.temporary_memory_state->GetReservation() - sink.probe_side_requirement)) {
		global_stage = HashJoinSourceStage::DONE;
		sink.temporary_memory_state->SetZero();
		return;
	}

	auto &data_collection = ht.GetDataCollection();
	if (data_collection.Count() == 0 && op.EmptyResultIfRHSIsEmpty()) {
		PrepareBuild(sink);
		return;
	}

	build_chunk_idx = 0;
	build_chunk_count = data_collection.ChunkCount();
	build_chunk_done = 0;

	if (sink.context.config.verify_parallelism) {
		build_chunks_per_thread = 1;
	} else {
<<<<<<< HEAD
		const auto max_partition_ht_size =
		    sink.max_partition_size + sink.hash_table->PointerTableSize(sink.max_partition_count);
		const auto skew = static_cast<double>(max_partition_ht_size) / static_cast<double>(sink.total_size);
=======
>>>>>>> c009b4ea

		if (KeysAreSkewed(sink)) {
			build_chunks_per_thread = build_chunk_count; // This forces single-threaded building
		} else {
			build_chunks_per_thread = // Same task size as in HashJoinFinalizeEvent
			    MaxValue<idx_t>(MinValue(build_chunk_count, HashJoinFinalizeEvent::CHUNKS_PER_TASK), 1);
		}
	}

	ht.AllocatePointerTable();
	ht.InitializePointerTable(0, ht.capacity);

	global_stage = HashJoinSourceStage::BUILD;
}

void HashJoinGlobalSourceState::PrepareProbe(HashJoinGlobalSinkState &sink) {
	sink.probe_spill->PrepareNextProbe();
	const auto &consumer = *sink.probe_spill->consumer;

	probe_chunk_count = consumer.Count() == 0 ? 0 : consumer.ChunkCount();
	probe_chunk_done = 0;

	global_stage = HashJoinSourceStage::PROBE;
	if (probe_chunk_count == 0) {
		TryPrepareNextStage(sink);
		return;
	}
}

void HashJoinGlobalSourceState::PrepareScanHT(HashJoinGlobalSinkState &sink) {
	D_ASSERT(global_stage != HashJoinSourceStage::SCAN_HT);
	auto &ht = *sink.hash_table;

	auto &data_collection = ht.GetDataCollection();
	full_outer_chunk_idx = 0;
	full_outer_chunk_count = data_collection.ChunkCount();
	full_outer_chunk_done = 0;

	full_outer_chunks_per_thread =
	    MaxValue<idx_t>((full_outer_chunk_count + sink.num_threads - 1) / sink.num_threads, 1);

	global_stage = HashJoinSourceStage::SCAN_HT;
}

bool HashJoinGlobalSourceState::AssignTask(HashJoinGlobalSinkState &sink, HashJoinLocalSourceState &lstate) {
	D_ASSERT(lstate.TaskFinished());

	auto guard = Lock();
	switch (global_stage.load()) {
	case HashJoinSourceStage::BUILD:
		if (build_chunk_idx != build_chunk_count) {
			lstate.local_stage = global_stage;
			lstate.build_chunk_idx_from = build_chunk_idx;
			build_chunk_idx = MinValue<idx_t>(build_chunk_count, build_chunk_idx + build_chunks_per_thread);
			lstate.build_chunk_idx_to = build_chunk_idx;
			return true;
		}
		break;
	case HashJoinSourceStage::PROBE:
		if (sink.probe_spill->consumer && sink.probe_spill->consumer->AssignChunk(lstate.probe_local_scan)) {
			lstate.local_stage = global_stage;
			lstate.empty_ht_probe_in_progress = false;
			return true;
		}
		break;
	case HashJoinSourceStage::SCAN_HT:
		if (full_outer_chunk_idx != full_outer_chunk_count) {
			lstate.local_stage = global_stage;
			lstate.full_outer_chunk_idx_from = full_outer_chunk_idx;
			full_outer_chunk_idx =
			    MinValue<idx_t>(full_outer_chunk_count, full_outer_chunk_idx + full_outer_chunks_per_thread);
			lstate.full_outer_chunk_idx_to = full_outer_chunk_idx;
			return true;
		}
		break;
	case HashJoinSourceStage::DONE:
		break;
	default:
		throw InternalException("Unexpected HashJoinSourceStage in AssignTask!");
	}
	return false;
}

HashJoinLocalSourceState::HashJoinLocalSourceState(const PhysicalHashJoin &op, const HashJoinGlobalSinkState &sink,
                                                   Allocator &allocator)
    : local_stage(HashJoinSourceStage::INIT), addresses(LogicalType::POINTER), lhs_join_key_executor(sink.context),
      scan_structure(*sink.hash_table, join_key_state) {
	auto &chunk_state = probe_local_scan.current_chunk_state;
	chunk_state.properties = ColumnDataScanProperties::ALLOW_ZERO_COPY;

	lhs_probe_chunk.Initialize(allocator, sink.probe_types);
	lhs_join_keys.Initialize(allocator, op.condition_types);
	lhs_output.Initialize(allocator, op.lhs_output_columns.col_types);
	TupleDataCollection::InitializeChunkState(join_key_state, op.condition_types);

	for (auto &cond : op.conditions) {
		lhs_join_key_executor.AddExpression(*cond.left);
	}
}

void HashJoinLocalSourceState::ExecuteTask(HashJoinGlobalSinkState &sink, HashJoinGlobalSourceState &gstate,
                                           DataChunk &chunk) {
	switch (local_stage) {
	case HashJoinSourceStage::BUILD:
		ExternalBuild(sink, gstate);
		break;
	case HashJoinSourceStage::PROBE:
		ExternalProbe(sink, gstate, chunk);
		break;
	case HashJoinSourceStage::SCAN_HT:
		ExternalScanHT(sink, gstate, chunk);
		break;
	default:
		throw InternalException("Unexpected HashJoinSourceStage in ExecuteTask!");
	}
}

bool HashJoinLocalSourceState::TaskFinished() const {
	switch (local_stage) {
	case HashJoinSourceStage::INIT:
	case HashJoinSourceStage::BUILD:
		return true;
	case HashJoinSourceStage::PROBE:
		return scan_structure.is_null && !empty_ht_probe_in_progress;
	case HashJoinSourceStage::SCAN_HT:
		return full_outer_scan_state == nullptr;
	default:
		throw InternalException("Unexpected HashJoinSourceStage in TaskFinished!");
	}
}

void HashJoinLocalSourceState::ExternalBuild(HashJoinGlobalSinkState &sink, HashJoinGlobalSourceState &gstate) {
	D_ASSERT(local_stage == HashJoinSourceStage::BUILD);

	auto &ht = *sink.hash_table;
	ht.Finalize(build_chunk_idx_from, build_chunk_idx_to, true);

	auto guard = gstate.Lock();
	gstate.build_chunk_done += build_chunk_idx_to - build_chunk_idx_from;
}

void HashJoinLocalSourceState::ExternalProbe(HashJoinGlobalSinkState &sink, HashJoinGlobalSourceState &gstate,
                                             DataChunk &chunk) {
	D_ASSERT(local_stage == HashJoinSourceStage::PROBE && sink.hash_table->finalized);

	if (!scan_structure.is_null) {
		// Still have elements remaining (i.e. we got >STANDARD_VECTOR_SIZE elements in the previous probe)
		scan_structure.Next(lhs_join_keys, lhs_output, chunk);
		if (chunk.size() != 0 || !scan_structure.PointersExhausted()) {
			return;
		}
	}

	if (!scan_structure.is_null || empty_ht_probe_in_progress) {
		// Previous probe is done
		scan_structure.is_null = true;
		empty_ht_probe_in_progress = false;
		sink.probe_spill->consumer->FinishChunk(probe_local_scan);
		auto guard = gstate.Lock();
		gstate.probe_chunk_done++;
		return;
	}

	// Scan input chunk for next probe
	sink.probe_spill->consumer->ScanChunk(probe_local_scan, lhs_probe_chunk);

	// Get the probe chunk columns/hashes
	lhs_join_keys.Reset();
	lhs_join_key_executor.Execute(lhs_probe_chunk, lhs_join_keys);
	lhs_output.ReferenceColumns(lhs_probe_chunk, sink.op.lhs_output_columns.col_idxs);

	if (sink.hash_table->Count() == 0 && !gstate.op.EmptyResultIfRHSIsEmpty()) {
		gstate.op.ConstructEmptyJoinResult(sink.hash_table->join_type, sink.hash_table->has_null, lhs_output, chunk);
		empty_ht_probe_in_progress = true;
		return;
	}

	// Perform the probe
	auto precomputed_hashes = &lhs_probe_chunk.data.back();
	sink.hash_table->Probe(scan_structure, lhs_join_keys, join_key_state, probe_state, precomputed_hashes);
	scan_structure.Next(lhs_join_keys, lhs_output, chunk);
}

void HashJoinLocalSourceState::ExternalScanHT(HashJoinGlobalSinkState &sink, HashJoinGlobalSourceState &gstate,
                                              DataChunk &chunk) {
	D_ASSERT(local_stage == HashJoinSourceStage::SCAN_HT);

	if (!full_outer_scan_state) {
		full_outer_scan_state = make_uniq<JoinHTScanState>(sink.hash_table->GetDataCollection(),
		                                                   full_outer_chunk_idx_from, full_outer_chunk_idx_to);
	}
	sink.hash_table->ScanFullOuter(*full_outer_scan_state, addresses, chunk);

	if (chunk.size() == 0) {
		full_outer_scan_state = nullptr;
		auto guard = gstate.Lock();
		gstate.full_outer_chunk_done += full_outer_chunk_idx_to - full_outer_chunk_idx_from;
	}
}

SourceResultType PhysicalHashJoin::GetData(ExecutionContext &context, DataChunk &chunk,
                                           OperatorSourceInput &input) const {
	auto &sink = sink_state->Cast<HashJoinGlobalSinkState>();
	auto &gstate = input.global_state.Cast<HashJoinGlobalSourceState>();
	auto &lstate = input.local_state.Cast<HashJoinLocalSourceState>();
	sink.scanned_data = true;

	if (!sink.external && !PropagatesBuildSide(join_type)) {
		auto guard = gstate.Lock();
		if (gstate.global_stage != HashJoinSourceStage::DONE) {
			gstate.global_stage = HashJoinSourceStage::DONE;
			sink.hash_table->Reset();
			sink.temporary_memory_state->SetZero();
		}
		return SourceResultType::FINISHED;
	}

	if (gstate.global_stage == HashJoinSourceStage::INIT) {
		gstate.Initialize(sink);
	}

	// Any call to GetData must produce tuples, otherwise the pipeline executor thinks that we're done
	// Therefore, we loop until we've produced tuples, or until the operator is actually done
	while (gstate.global_stage != HashJoinSourceStage::DONE && chunk.size() == 0) {
		if (!lstate.TaskFinished() || gstate.AssignTask(sink, lstate)) {
			lstate.ExecuteTask(sink, gstate, chunk);
		} else {
			auto guard = gstate.Lock();
			if (gstate.TryPrepareNextStage(sink) || gstate.global_stage == HashJoinSourceStage::DONE) {
				gstate.UnblockTasks(guard);
			} else {
				return gstate.BlockSource(guard, input.interrupt_state);
			}
		}
	}

	return chunk.size() == 0 ? SourceResultType::FINISHED : SourceResultType::HAVE_MORE_OUTPUT;
}

ProgressData PhysicalHashJoin::GetProgress(ClientContext &context, GlobalSourceState &gstate_p) const {
	auto &sink = sink_state->Cast<HashJoinGlobalSinkState>();
	auto &gstate = gstate_p.Cast<HashJoinGlobalSourceState>();

	ProgressData res;

	if (!sink.external) {
		if (PropagatesBuildSide(join_type)) {
			res.done = static_cast<double>(gstate.full_outer_chunk_done);
			res.total = static_cast<double>(gstate.full_outer_chunk_count);
			return res;
		}
		res.done = 0.0;
		res.total = 1.0;
		return res;
	}

	const auto &ht = *sink.hash_table;
	const auto num_partitions = static_cast<double>(RadixPartitioning::NumberOfPartitions(ht.GetRadixBits()));

	res.done = static_cast<double>(ht.FinishedPartitionCount());
	res.total = num_partitions;

	const auto probe_chunk_done = static_cast<double>(gstate.probe_chunk_done);
	const auto probe_chunk_count = static_cast<double>(gstate.probe_chunk_count);
	if (probe_chunk_count != 0) {
		// Progress of the current round of probing
		auto probe_progress = probe_chunk_done / probe_chunk_count;
		// Weighed by the number of partitions
		probe_progress *= static_cast<double>(ht.CurrentPartitionCount());
		// Add it to the progress
		res.done += probe_progress;
	}

	return res;
}

InsertionOrderPreservingMap<string> PhysicalHashJoin::ParamsToString() const {
	InsertionOrderPreservingMap<string> result;
	result["Join Type"] = EnumUtil::ToString(join_type);

	string condition_info;
	for (idx_t i = 0; i < conditions.size(); i++) {
		auto &join_condition = conditions[i];
		if (i > 0) {
			condition_info += "\n";
		}
		condition_info +=
		    StringUtil::Format("%s %s %s", join_condition.left->GetName(),
		                       ExpressionTypeToOperator(join_condition.comparison), join_condition.right->GetName());
	}
	result["Conditions"] = condition_info;

	SetEstimatedCardinality(result, estimated_cardinality);
	return result;
}

} // namespace duckdb<|MERGE_RESOLUTION|>--- conflicted
+++ resolved
@@ -383,7 +383,7 @@
 //! We can detect this because we partition the data, and go for a single-threaded finalize instead.
 static bool KeysAreSkewed(const HashJoinGlobalSinkState &sink) {
 	const auto max_partition_ht_size =
-	    sink.max_partition_size + JoinHashTable::PointerTableSize(sink.max_partition_count);
+	    sink.max_partition_size + sink.hash_table->PointerTableSize(sink.max_partition_count);
 	const auto skew = static_cast<double>(max_partition_ht_size) / static_cast<double>(sink.total_size);
 	return skew > SKEW_SINGLE_THREADED_THRESHOLD;
 }
@@ -550,20 +550,8 @@
 		auto &ht = *sink.hash_table;
 		const auto chunk_count = ht.GetDataCollection().ChunkCount();
 
-<<<<<<< HEAD
-		// If the data is very skewed (many of the exact same key), our finalize will become slow,
-		// due to completely slamming the same atomic using compare-and-swaps.
-		// We can detect this because we partition the data, and go for a single-threaded finalize instead.
-		const auto max_partition_ht_size =
-		    sink.max_partition_size + sink.hash_table->PointerTableSize(sink.max_partition_count);
-		const auto skew = static_cast<double>(max_partition_ht_size) / static_cast<double>(sink.total_size);
-
-		if (num_threads == 1 || (ht.Count() < PARALLEL_CONSTRUCT_THRESHOLD && skew > SKEW_SINGLE_THREADED_THRESHOLD &&
-		                         !context.config.verify_parallelism)) {
-=======
 		// if the keys are too skewed, we finalize single-threaded
 		if (FinalizeSingleThreaded(sink, true)) {
->>>>>>> c009b4ea
 			// Single-threaded finalize
 			finalize_tasks.push_back(
 			    make_uniq<HashJoinFinalizeTask>(shared_from_this(), context, sink, 0U, chunk_count, false, sink.op));
@@ -1210,13 +1198,6 @@
 	if (sink.context.config.verify_parallelism) {
 		build_chunks_per_thread = 1;
 	} else {
-<<<<<<< HEAD
-		const auto max_partition_ht_size =
-		    sink.max_partition_size + sink.hash_table->PointerTableSize(sink.max_partition_count);
-		const auto skew = static_cast<double>(max_partition_ht_size) / static_cast<double>(sink.total_size);
-=======
->>>>>>> c009b4ea
-
 		if (KeysAreSkewed(sink)) {
 			build_chunks_per_thread = build_chunk_count; // This forces single-threaded building
 		} else {
