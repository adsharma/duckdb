--- conflicted
+++ resolved
@@ -16,12 +16,7 @@
 	if (column_ids.size() == 0)
 		return;
 
-<<<<<<< HEAD
 	table.Scan(context.ActiveTransaction(), chunk, column_ids, state->scan_offset);
-=======
-	table.Scan(context.ActiveTransaction(), chunk, column_ids,
-	           state->current_offset);
->>>>>>> fdf0b2f2
 
 	chunk.Verify();
 }
