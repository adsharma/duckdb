#include "duckdb/execution/operator/scan/physical_dummy_scan.hpp"

namespace duckdb {

<<<<<<< HEAD
class DummyScanState : public GlobalSourceState {
public:
	DummyScanState() : finished(false) {
	}

	bool finished;
};

unique_ptr<GlobalSourceState> PhysicalDummyScan::GetGlobalSourceState(ClientContext &context) const {
	return make_uniq<DummyScanState>();
}

void PhysicalDummyScan::GetData(ExecutionContext &context, DataChunk &chunk, GlobalSourceState &gstate,
                                LocalSourceState &lstate) const {
	auto &state = (DummyScanState &)gstate;
	if (state.finished) {
		return;
	}
=======
SourceResultType PhysicalDummyScan::GetData(ExecutionContext &context, DataChunk &chunk,
                                            OperatorSourceInput &input) const {
>>>>>>> da69aeaa
	// return a single row on the first call to the dummy scan
	chunk.SetCardinality(1);

	return SourceResultType::FINISHED;
}

} // namespace duckdb<|MERGE_RESOLUTION|>--- conflicted
+++ resolved
@@ -2,29 +2,8 @@
 
 namespace duckdb {
 
-<<<<<<< HEAD
-class DummyScanState : public GlobalSourceState {
-public:
-	DummyScanState() : finished(false) {
-	}
-
-	bool finished;
-};
-
-unique_ptr<GlobalSourceState> PhysicalDummyScan::GetGlobalSourceState(ClientContext &context) const {
-	return make_uniq<DummyScanState>();
-}
-
-void PhysicalDummyScan::GetData(ExecutionContext &context, DataChunk &chunk, GlobalSourceState &gstate,
-                                LocalSourceState &lstate) const {
-	auto &state = (DummyScanState &)gstate;
-	if (state.finished) {
-		return;
-	}
-=======
 SourceResultType PhysicalDummyScan::GetData(ExecutionContext &context, DataChunk &chunk,
                                             OperatorSourceInput &input) const {
->>>>>>> da69aeaa
 	// return a single row on the first call to the dummy scan
 	chunk.SetCardinality(1);
 
