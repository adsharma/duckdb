--- conflicted
+++ resolved
@@ -2,6 +2,10 @@
 #include "duckdb/main/client_context.hpp"
 #include "duckdb/main/valid_checker.hpp"
 #include "duckdb/common/exception/transaction_exception.hpp"
+#include "duckdb/transaction/meta_transaction.hpp"
+#include "duckdb/transaction/transaction_manager.hpp"
+#include "duckdb/main/config.hpp"
+#include "duckdb/main/database_manager.hpp"
 
 namespace duckdb {
 
@@ -23,8 +27,6 @@
 			// prevent it from being closed after this query, hence
 			// preserving the transaction context for the next query
 			client.transaction.SetAutoCommit(false);
-<<<<<<< HEAD
-=======
 			auto &config = DBConfig::GetConfig(context.client);
 			if (config.options.immediate_transaction_mode) {
 				// if immediate transaction mode is enabled then start all transactions immediately
@@ -33,7 +35,6 @@
 					context.client.transaction.ActiveTransaction().GetTransaction(db.get());
 				}
 			}
->>>>>>> 431627ef
 		} else {
 			throw TransactionException("cannot start a transaction within a transaction");
 		}
