#include "duckdb/execution/window_segment_tree.hpp"

#include "duckdb/common/algorithm.hpp"
#include "duckdb/common/helper.hpp"
#include "duckdb/common/vector_operations/vector_operations.hpp"

#include <utility>

namespace duckdb {

//===--------------------------------------------------------------------===//
// WindowAggregateState
//===--------------------------------------------------------------------===//

<<<<<<< HEAD
WindowAggregateState::WindowAggregateState(AggregateObject aggr, const LogicalType &result_type_p)
    : aggr(std::move(aggr)), result_type(result_type_p), state(aggr.function.state_size()),
      statev(Value::POINTER(CastPointerToValue(state.data()))),
      statep(Value::POINTER(CastPointerToValue(state.data()))), allocator(Allocator::DefaultAllocator()) {
	statev.SetVectorType(VectorType::FLAT_VECTOR); // Prevent conversion of results to constants
=======
WindowAggregateState::WindowAggregateState(AggregateObject aggr, const LogicalType &result_type_p,
                                           idx_t partition_count_p)
    : aggr(std::move(aggr)), result_type(result_type_p), partition_count(partition_count_p),
      state_size(aggr.function.state_size()), state(state_size),
      statef(Value::POINTER(CastPointerToValue(state.data()))), filter_pos(0) {
	statef.SetVectorType(VectorType::FLAT_VECTOR); // Prevent conversion of results to constants
>>>>>>> 09fd4e34
}

WindowAggregateState::~WindowAggregateState() {
}

void WindowAggregateState::AggregateInit() {
	aggr.function.initialize(state.data());
}

void WindowAggregateState::AggegateFinal(Vector &result, idx_t rid) {
<<<<<<< HEAD
	AggregateInputData aggr_input_data(aggr.GetFunctionData(), allocator);
	aggr.function.finalize(statev, aggr_input_data, result, 1, rid);
=======
	AggregateInputData aggr_input_data(aggr.GetFunctionData(), Allocator::DefaultAllocator());
	aggr.function.finalize(statef, aggr_input_data, result, 1, rid);
>>>>>>> 09fd4e34

	if (aggr.function.destructor) {
		aggr.function.destructor(statef, aggr_input_data, 1);
	}
}

void WindowAggregateState::Sink(DataChunk &payload_chunk, SelectionVector *filter_sel, idx_t filtered) {
	if (!inputs.ColumnCount() && payload_chunk.ColumnCount()) {
		inputs.Initialize(Allocator::DefaultAllocator(), payload_chunk.GetTypes());
	}
	if (inputs.ColumnCount()) {
		inputs.Append(payload_chunk, true);
	}
	if (filter_sel) {
		//	Lazy instantiation
		if (!filter_mask.IsMaskSet()) {
			// 	Start with all invalid and set the ones that pass
			filter_bits.resize(ValidityMask::ValidityMaskSize(partition_count), 0);
			filter_mask.Initialize(filter_bits.data());
		}
		for (idx_t f = 0; f < filtered; ++f) {
			filter_mask.SetValid(filter_pos + filter_sel->get_index(f));
		}
		filter_pos += payload_chunk.size();
	}
}

void WindowAggregateState::Finalize() {
}

void WindowAggregateState::Compute(Vector &result, idx_t rid, idx_t start, idx_t end) {
}

void WindowAggregateState::Evaluate(const idx_t *begins, const idx_t *ends, Vector &result, idx_t count) {
	auto &rmask = FlatVector::Validity(result);
	for (idx_t i = 0; i < count; ++i) {
		const auto begin = begins[i];
		const auto end = ends[i];
		if (begin >= end) {
			rmask.SetInvalid(i);
			continue;
		}
		Compute(result, i, begin, end);
	}
}

//===--------------------------------------------------------------------===//
// WindowConstantAggregate
//===--------------------------------------------------------------------===//

WindowConstantAggregate::WindowConstantAggregate(AggregateObject aggr, const LogicalType &result_type,
                                                 const ValidityMask &partition_mask, const idx_t count)
<<<<<<< HEAD
    : WindowAggregateState(std::move(aggr), result_type), partition(0), row(0) {
=======
    : WindowAggregateState(std::move(aggr), result_type, count), partition(0), row(0),
      statep(Value::POINTER(CastPointerToValue(state.data()))) {

	matches.Initialize();

>>>>>>> 09fd4e34
	// Locate the partition boundaries
	if (partition_mask.AllValid()) {
		partition_offsets.emplace_back(0);
	} else {
		idx_t entry_idx;
		idx_t shift;
		for (idx_t start = 0; start < count;) {
			partition_mask.GetEntryIndex(start, entry_idx, shift);

			//	If start is aligned with the start of a block,
			//	and the block is blank, then skip forward one block.
			const auto block = partition_mask.GetValidityEntry(entry_idx);
			if (partition_mask.NoneValid(block) && !shift) {
				start += ValidityMask::BITS_PER_VALUE;
				continue;
			}

			// Loop over the block
			for (; shift < ValidityMask::BITS_PER_VALUE && start < count; ++shift, ++start) {
				if (partition_mask.RowIsValid(block, shift)) {
					partition_offsets.emplace_back(start);
				}
			}
		}
	}

	//	Initialise the vector for caching the results
	results = make_uniq<Vector>(result_type, partition_offsets.size());
	partition_offsets.emplace_back(count);

	//	Start the first aggregate
	AggregateInit();
}

void WindowConstantAggregate::Sink(DataChunk &payload_chunk, SelectionVector *filter_sel, idx_t filtered) {
	const auto chunk_begin = row;
	const auto chunk_end = chunk_begin + payload_chunk.size();

	if (!inputs.ColumnCount() && payload_chunk.ColumnCount()) {
		inputs.Initialize(Allocator::DefaultAllocator(), payload_chunk.GetTypes());
	}

	AggregateInputData aggr_input_data(aggr.GetFunctionData(), allocator);
	idx_t begin = 0;
	idx_t filter_idx = 0;
	auto partition_end = partition_offsets[partition + 1];
	while (row < chunk_end) {
		if (row == partition_end) {
			AggegateFinal(*results, partition++);
			AggregateInit();
			partition_end = partition_offsets[partition + 1];
		}
		partition_end = MinValue(partition_end, chunk_end);
		auto end = partition_end - chunk_begin;

		inputs.Reset();
		if (filter_sel) {
			// 	Slice to any filtered rows in [begin, end)
			SelectionVector sel;

			//	Find the first value in [begin, end)
			for (; filter_idx < filtered; ++filter_idx) {
				auto idx = filter_sel->get_index(filter_idx);
				if (idx >= begin) {
					break;
				}
			}

			//	Find the first value in [end, filtered)
			sel.Initialize(filter_sel->data() + filter_idx);
			idx_t nsel = 0;
			for (; filter_idx < filtered; ++filter_idx, ++nsel) {
				auto idx = filter_sel->get_index(filter_idx);
				if (idx >= end) {
					break;
				}
			}

			if (nsel != inputs.size()) {
				inputs.Slice(payload_chunk, sel, nsel);
			}
		} else {
			//	Slice to [begin, end)
			if (begin) {
				for (idx_t c = 0; c < payload_chunk.ColumnCount(); ++c) {
					inputs.data[c].Slice(payload_chunk.data[c], begin, end);
				}
			} else {
				inputs.Reference(payload_chunk);
			}
			inputs.SetCardinality(end - begin);
		}

		//	Aggregate the filtered rows into a single state
		const auto count = inputs.size();
		if (aggr.function.simple_update) {
			aggr.function.simple_update(inputs.data.data(), aggr_input_data, inputs.ColumnCount(), state.data(), count);
		} else {
			aggr.function.update(inputs.data.data(), aggr_input_data, inputs.ColumnCount(), statep, count);
		}

		//	Skip filtered rows too!
		row += end - begin;
		begin = end;
	}
}

void WindowConstantAggregate::Finalize() {
	AggegateFinal(*results, partition++);

	partition = 0;
	row = 0;
}

void WindowConstantAggregate::Evaluate(const idx_t *begins, const idx_t *ends, Vector &target, idx_t count) {
	//	Chunk up the constants and copy them one at a time
	idx_t matched = 0;
	idx_t target_offset = 0;
	for (idx_t i = 0; i < count; ++i) {
		const auto begin = begins[i];
		//	Find the partition containing [begin, end)
		while (partition_offsets[partition + 1] <= begin) {
			//	Flush the previous partition's data
			if (matched) {
				VectorOperations::Copy(*results, target, matches, matched, 0, target_offset);
				target_offset += matched;
				matched = 0;
			}
			++partition;
		}

		matches.set_index(matched++, partition);
	}

	//	Flush the last partition
	if (matched) {
		VectorOperations::Copy(*results, target, matches, matched, 0, target_offset);
	}
}

//===--------------------------------------------------------------------===//
// WindowCustomAggregate
//===--------------------------------------------------------------------===//
WindowCustomAggregate::WindowCustomAggregate(AggregateObject aggr, const LogicalType &result_type, idx_t count)
    : WindowAggregateState(std::move(aggr), result_type, count) {
	// if we have a frame-by-frame method, share the single state
	AggregateInit();
}

WindowCustomAggregate::~WindowCustomAggregate() {
	if (aggr.function.destructor) {
		AggregateInputData aggr_input_data(aggr.GetFunctionData(), Allocator::DefaultAllocator());
		aggr.function.destructor(statef, aggr_input_data, 1);
	}
}

void WindowCustomAggregate::Compute(Vector &result, idx_t rid, idx_t begin, idx_t end) {
	// Frame boundaries
	auto prev = frame;
	frame = FrameBounds(begin, end);

	// Extract the range
	AggregateInputData aggr_input_data(aggr.GetFunctionData(), Allocator::DefaultAllocator());
	aggr.function.window(inputs.data.data(), filter_mask, aggr_input_data, inputs.ColumnCount(), state.data(), frame,
	                     prev, result, rid, 0);
}

//===--------------------------------------------------------------------===//
// WindowSegmentTree
//===--------------------------------------------------------------------===//
WindowSegmentTree::WindowSegmentTree(AggregateObject aggr, const LogicalType &result_type, idx_t count,
                                     WindowAggregationMode mode_p)
    : WindowAggregateState(std::move(aggr), result_type, count),
      statep(Value::POINTER(CastPointerToValue(state.data()))), frame(0, 0), statel(LogicalType::POINTER),
<<<<<<< HEAD
      statef(Value::POINTER(CastPointerToValue(state.data()))), flush_count(0), internal_nodes(0), input_ref(input),
      filter_mask(filter_mask_p), mode(mode_p), allocator(Allocator::DefaultAllocator()) {
=======
      flush_count(0), internal_nodes(0), mode(mode_p) {
	state.resize(state_size * STANDARD_VECTOR_SIZE);
>>>>>>> 09fd4e34
	statep.Flatten(STANDARD_VECTOR_SIZE);

	//	Build the finalise vector that just points to the result states
	data_ptr_t state_ptr = state.data();
	D_ASSERT(statef.GetVectorType() == VectorType::FLAT_VECTOR);
	statef.SetVectorType(VectorType::CONSTANT_VECTOR);
	statef.Flatten(STANDARD_VECTOR_SIZE);
	auto fdata = FlatVector::GetData<data_ptr_t>(statef);
	for (idx_t i = 0; i < STANDARD_VECTOR_SIZE; ++i) {
		fdata[i] = state_ptr;
		state_ptr += state_size;
	}
}

void WindowSegmentTree::Finalize() {
	if (inputs.ColumnCount() > 0) {
		leaves.Initialize(Allocator::DefaultAllocator(), inputs.GetTypes());
		filter_sel.Initialize();
		if (aggr.function.combine && UseCombineAPI()) {
			ConstructTree();
		}
	}
}

WindowSegmentTree::~WindowSegmentTree() {
	if (!aggr.function.destructor) {
		// nothing to destroy
		return;
	}
	AggregateInputData aggr_input_data(aggr.GetFunctionData(), allocator);
	// call the destructor for all the intermediate states
	data_ptr_t address_data[STANDARD_VECTOR_SIZE];
	Vector addresses(LogicalType::POINTER, data_ptr_cast(address_data));
	idx_t count = 0;
	for (idx_t i = 0; i < internal_nodes; i++) {
		address_data[count++] = data_ptr_t(levels_flat_native.get() + i * state_size);
		if (count == STANDARD_VECTOR_SIZE) {
			aggr.function.destructor(addresses, aggr_input_data, count);
			count = 0;
		}
	}
	if (count > 0) {
		aggr.function.destructor(addresses, aggr_input_data, count);
	}
<<<<<<< HEAD

	if (aggr.function.window && UseWindowAPI()) {
		aggr.function.destructor(statef, aggr_input_data, 1);
	}
}

void WindowSegmentTree::AggregateInit() {
	aggr.function.initialize(state.data());
}

void WindowSegmentTree::AggegateFinal(Vector &result, idx_t rid) {
	AggregateInputData aggr_input_data(aggr.GetFunctionData(), allocator);
	aggr.function.finalize(statef, aggr_input_data, result, 1, rid);

	if (aggr.function.destructor) {
		aggr.function.destructor(statef, aggr_input_data, 1);
	}
=======
>>>>>>> 09fd4e34
}

void WindowSegmentTree::FlushStates(bool combining) {
	if (!flush_count) {
		return;
	}

<<<<<<< HEAD
	AggregateInputData aggr_input_data(aggr.GetFunctionData(), allocator);
	if (l_idx) {
=======
	AggregateInputData aggr_input_data(aggr.GetFunctionData(), Allocator::DefaultAllocator());
	if (combining) {
>>>>>>> 09fd4e34
		statel.Verify(flush_count);
		aggr.function.combine(statel, statep, aggr_input_data, flush_count);
	} else {
		leaves.Reference(inputs);
		leaves.Slice(filter_sel, flush_count);
		aggr.function.update(&leaves.data[0], aggr_input_data, leaves.ColumnCount(), statep, flush_count);
	}

	flush_count = 0;
}

void WindowSegmentTree::ExtractFrame(idx_t begin, idx_t end, data_ptr_t state_ptr) {
	const auto count = end - begin;
	D_ASSERT(count <= TREE_FANOUT);

	//	If we are not filtering,
	//	just update the shared dictionary selection to the range
	//	Otherwise set it to the input rows that pass the filter
	auto states = FlatVector::GetData<data_ptr_t>(statep);
	if (filter_mask.AllValid()) {
		for (idx_t i = 0; i < count; ++i) {
			states[flush_count] = state_ptr;
			filter_sel.set_index(flush_count++, begin + i);
			if (flush_count >= STANDARD_VECTOR_SIZE) {
				FlushStates(false);
			}
		}
	} else {
		for (idx_t i = begin; i < end; ++i) {
			if (filter_mask.RowIsValid(i)) {
				states[flush_count] = state_ptr;
				filter_sel.set_index(flush_count++, i);
				if (flush_count >= STANDARD_VECTOR_SIZE) {
					FlushStates(false);
				}
			}
		}
	}
}

void WindowSegmentTree::WindowSegmentValue(idx_t l_idx, idx_t begin, idx_t end, data_ptr_t state_ptr) {
	D_ASSERT(begin <= end);
	if (begin == end || inputs.ColumnCount() == 0) {
		return;
	}

	const auto count = end - begin;
	if (l_idx == 0) {
		ExtractFrame(begin, end, state_ptr);
	} else {
		// find out where the states begin
		data_ptr_t begin_ptr = levels_flat_native.get() + state_size * (begin + levels_flat_start[l_idx - 1]);
		// set up a vector of pointers that point towards the set of states
		auto ldata = FlatVector::GetData<data_ptr_t>(statel);
		auto pdata = FlatVector::GetData<data_ptr_t>(statep);
		for (idx_t i = 0; i < count; i++) {
			pdata[flush_count] = state_ptr;
			ldata[flush_count++] = begin_ptr;
			begin_ptr += state_size;
			if (flush_count >= STANDARD_VECTOR_SIZE) {
				FlushStates(l_idx);
			}
		}
	}
}

void WindowSegmentTree::ConstructTree() {
	D_ASSERT(inputs.ColumnCount() > 0);

	// compute space required to store internal nodes of segment tree
	internal_nodes = 0;
	idx_t level_nodes = inputs.size();
	do {
		level_nodes = (level_nodes + (TREE_FANOUT - 1)) / TREE_FANOUT;
		internal_nodes += level_nodes;
	} while (level_nodes > 1);
	levels_flat_native = make_unsafe_uniq_array<data_t>(internal_nodes * state_size);
	levels_flat_start.push_back(0);

	idx_t levels_flat_offset = 0;
	idx_t level_current = 0;
	// level 0 is data itself
	idx_t level_size;
	// iterate over the levels of the segment tree
	while ((level_size =
	            (level_current == 0 ? inputs.size() : levels_flat_offset - levels_flat_start[level_current - 1])) > 1) {
		for (idx_t pos = 0; pos < level_size; pos += TREE_FANOUT) {
			// compute the aggregate for this entry in the segment tree
			data_ptr_t state_ptr = levels_flat_native.get() + (levels_flat_offset * state_size);
			aggr.function.initialize(state_ptr);
			WindowSegmentValue(level_current, pos, MinValue(level_size, pos + TREE_FANOUT), state_ptr);
			FlushStates(level_current > 0);

			levels_flat_offset++;
		}

		levels_flat_start.push_back(levels_flat_offset);
		level_current++;
	}

	// Corner case: single element in the window
	if (levels_flat_offset == 0) {
		aggr.function.initialize(levels_flat_native.get());
	}
}

<<<<<<< HEAD
void WindowSegmentTree::Compute(Vector &result, idx_t rid, idx_t begin, idx_t end) {
	D_ASSERT(input_ref);

	// If we have a window function, use that
	// TODO: Move another accelerator
	if (aggr.function.window && UseWindowAPI()) {
		// Frame boundaries
		auto prev = frame;
		frame = FrameBounds(begin, end);

		// Extract the range
		AggregateInputData aggr_input_data(aggr.GetFunctionData(), allocator);
		aggr.function.window(input_ref->data.data(), filter_mask, aggr_input_data, inputs.ColumnCount(), state.data(),
		                     frame, prev, result, rid, 0);
		return;
	}

	AggregateInit();
	idx_t l_idx = 0;

	// Aggregate everything at once if we can't combine states
	// TODO: Move to another accelerator?
	if (!aggr.function.combine || !UseCombineAPI()) {
		WindowSegmentValue(l_idx, begin, end);
		FlushStates(l_idx);
		AggegateFinal(result, rid);
		return;
	}
=======
void WindowSegmentTree::Evaluate(const idx_t *begins, const idx_t *ends, Vector &result, idx_t count) {
	//	First pass: aggregate the ragged leaves
	//	(or everything if we can't combine)
	const auto cant_combine = (!aggr.function.combine || !UseCombineAPI());
	auto fdata = FlatVector::GetData<data_ptr_t>(statef);
	for (idx_t i = 0; i < count; ++i) {
		auto state_ptr = fdata[i];
		aggr.function.initialize(state_ptr);

		const auto begin = begins[i];
		const auto end = ends[i];
		if (begin >= end) {
			continue;
		}
>>>>>>> 09fd4e34

		// Aggregate everything at once if we can't combine states
		idx_t parent_begin = begin / TREE_FANOUT;
		idx_t parent_end = end / TREE_FANOUT;
		if (parent_begin == parent_end || cant_combine) {
			WindowSegmentValue(0, begin, end, state_ptr);
			continue;
		}

		idx_t group_begin = parent_begin * TREE_FANOUT;
		if (begin != group_begin) {
			WindowSegmentValue(0, begin, group_begin + TREE_FANOUT, state_ptr);
			parent_begin++;
		}
		idx_t group_end = parent_end * TREE_FANOUT;
		if (end != group_end) {
			WindowSegmentValue(0, group_end, end, state_ptr);
		}
	}
	FlushStates(false);

	//	Second pass: aggregate the segment tree nodes
	for (idx_t i = 0; i < count; ++i) {
		if (cant_combine) {
			break;
		}
		auto state_ptr = fdata[i];

		auto begin = begins[i];
		auto end = ends[i];
		if (begin >= end) {
			continue;
		}

		//	Skip level 0
		idx_t l_idx = 0;
		for (; l_idx < levels_flat_start.size() + 1; l_idx++) {
			idx_t parent_begin = begin / TREE_FANOUT;
			idx_t parent_end = end / TREE_FANOUT;
			if (parent_begin == parent_end) {
				if (l_idx) {
					WindowSegmentValue(l_idx, begin, end, state_ptr);
				}
				break;
			}
			idx_t group_begin = parent_begin * TREE_FANOUT;
			if (begin != group_begin) {
				if (l_idx) {
					WindowSegmentValue(l_idx, begin, group_begin + TREE_FANOUT, state_ptr);
				}
				parent_begin++;
			}
			idx_t group_end = parent_end * TREE_FANOUT;
			if (end != group_end) {
				if (l_idx) {
					WindowSegmentValue(l_idx, group_end, end, state_ptr);
				}
			}
			begin = parent_begin;
			end = parent_end;
		}
	}
	FlushStates(true);

	//	Finalise the result aggregates
	AggregateInputData aggr_input_data(aggr.GetFunctionData(), Allocator::DefaultAllocator());
	aggr.function.finalize(statef, aggr_input_data, result, count, 0);

	//	Destruct the result aggregates
	if (aggr.function.destructor) {
		aggr.function.destructor(statef, aggr_input_data, count);
	}

	//	Set the validity mask on  the invalid rows
	auto &rmask = FlatVector::Validity(result);
	for (idx_t i = 0; i < count; ++i) {
		const auto begin = begins[i];
		const auto end = ends[i];

		if (begin >= end) {
			rmask.SetInvalid(i);
		}
	}
}

} // namespace duckdb<|MERGE_RESOLUTION|>--- conflicted
+++ resolved
@@ -11,21 +11,13 @@
 //===--------------------------------------------------------------------===//
 // WindowAggregateState
 //===--------------------------------------------------------------------===//
-
-<<<<<<< HEAD
-WindowAggregateState::WindowAggregateState(AggregateObject aggr, const LogicalType &result_type_p)
-    : aggr(std::move(aggr)), result_type(result_type_p), state(aggr.function.state_size()),
-      statev(Value::POINTER(CastPointerToValue(state.data()))),
-      statep(Value::POINTER(CastPointerToValue(state.data()))), allocator(Allocator::DefaultAllocator()) {
-	statev.SetVectorType(VectorType::FLAT_VECTOR); // Prevent conversion of results to constants
-=======
 WindowAggregateState::WindowAggregateState(AggregateObject aggr, const LogicalType &result_type_p,
                                            idx_t partition_count_p)
     : aggr(std::move(aggr)), result_type(result_type_p), partition_count(partition_count_p),
       state_size(aggr.function.state_size()), state(state_size),
-      statef(Value::POINTER(CastPointerToValue(state.data()))), filter_pos(0) {
+      statef(Value::POINTER(CastPointerToValue(state.data()))), filter_pos(0),
+      allocator(Allocator::DefaultAllocator()) {
 	statef.SetVectorType(VectorType::FLAT_VECTOR); // Prevent conversion of results to constants
->>>>>>> 09fd4e34
 }
 
 WindowAggregateState::~WindowAggregateState() {
@@ -36,13 +28,8 @@
 }
 
 void WindowAggregateState::AggegateFinal(Vector &result, idx_t rid) {
-<<<<<<< HEAD
 	AggregateInputData aggr_input_data(aggr.GetFunctionData(), allocator);
-	aggr.function.finalize(statev, aggr_input_data, result, 1, rid);
-=======
-	AggregateInputData aggr_input_data(aggr.GetFunctionData(), Allocator::DefaultAllocator());
 	aggr.function.finalize(statef, aggr_input_data, result, 1, rid);
->>>>>>> 09fd4e34
 
 	if (aggr.function.destructor) {
 		aggr.function.destructor(statef, aggr_input_data, 1);
@@ -95,15 +82,10 @@
 
 WindowConstantAggregate::WindowConstantAggregate(AggregateObject aggr, const LogicalType &result_type,
                                                  const ValidityMask &partition_mask, const idx_t count)
-<<<<<<< HEAD
-    : WindowAggregateState(std::move(aggr), result_type), partition(0), row(0) {
-=======
     : WindowAggregateState(std::move(aggr), result_type, count), partition(0), row(0),
       statep(Value::POINTER(CastPointerToValue(state.data()))) {
-
 	matches.Initialize();
 
->>>>>>> 09fd4e34
 	// Locate the partition boundaries
 	if (partition_mask.AllValid()) {
 		partition_offsets.emplace_back(0);
@@ -255,7 +237,7 @@
 
 WindowCustomAggregate::~WindowCustomAggregate() {
 	if (aggr.function.destructor) {
-		AggregateInputData aggr_input_data(aggr.GetFunctionData(), Allocator::DefaultAllocator());
+		AggregateInputData aggr_input_data(aggr.GetFunctionData(), allocator);
 		aggr.function.destructor(statef, aggr_input_data, 1);
 	}
 }
@@ -266,7 +248,7 @@
 	frame = FrameBounds(begin, end);
 
 	// Extract the range
-	AggregateInputData aggr_input_data(aggr.GetFunctionData(), Allocator::DefaultAllocator());
+	AggregateInputData aggr_input_data(aggr.GetFunctionData(), allocator);
 	aggr.function.window(inputs.data.data(), filter_mask, aggr_input_data, inputs.ColumnCount(), state.data(), frame,
 	                     prev, result, rid, 0);
 }
@@ -278,13 +260,8 @@
                                      WindowAggregationMode mode_p)
     : WindowAggregateState(std::move(aggr), result_type, count),
       statep(Value::POINTER(CastPointerToValue(state.data()))), frame(0, 0), statel(LogicalType::POINTER),
-<<<<<<< HEAD
-      statef(Value::POINTER(CastPointerToValue(state.data()))), flush_count(0), internal_nodes(0), input_ref(input),
-      filter_mask(filter_mask_p), mode(mode_p), allocator(Allocator::DefaultAllocator()) {
-=======
-      flush_count(0), internal_nodes(0), mode(mode_p) {
+      flush_count(0), internal_nodes(0), mode(mode_p), allocator(Allocator::DefaultAllocator()) {
 	state.resize(state_size * STANDARD_VECTOR_SIZE);
->>>>>>> 09fd4e34
 	statep.Flatten(STANDARD_VECTOR_SIZE);
 
 	//	Build the finalise vector that just points to the result states
@@ -329,26 +306,6 @@
 	if (count > 0) {
 		aggr.function.destructor(addresses, aggr_input_data, count);
 	}
-<<<<<<< HEAD
-
-	if (aggr.function.window && UseWindowAPI()) {
-		aggr.function.destructor(statef, aggr_input_data, 1);
-	}
-}
-
-void WindowSegmentTree::AggregateInit() {
-	aggr.function.initialize(state.data());
-}
-
-void WindowSegmentTree::AggegateFinal(Vector &result, idx_t rid) {
-	AggregateInputData aggr_input_data(aggr.GetFunctionData(), allocator);
-	aggr.function.finalize(statef, aggr_input_data, result, 1, rid);
-
-	if (aggr.function.destructor) {
-		aggr.function.destructor(statef, aggr_input_data, 1);
-	}
-=======
->>>>>>> 09fd4e34
 }
 
 void WindowSegmentTree::FlushStates(bool combining) {
@@ -356,13 +313,8 @@
 		return;
 	}
 
-<<<<<<< HEAD
 	AggregateInputData aggr_input_data(aggr.GetFunctionData(), allocator);
-	if (l_idx) {
-=======
-	AggregateInputData aggr_input_data(aggr.GetFunctionData(), Allocator::DefaultAllocator());
 	if (combining) {
->>>>>>> 09fd4e34
 		statel.Verify(flush_count);
 		aggr.function.combine(statel, statep, aggr_input_data, flush_count);
 	} else {
@@ -469,36 +421,6 @@
 	}
 }
 
-<<<<<<< HEAD
-void WindowSegmentTree::Compute(Vector &result, idx_t rid, idx_t begin, idx_t end) {
-	D_ASSERT(input_ref);
-
-	// If we have a window function, use that
-	// TODO: Move another accelerator
-	if (aggr.function.window && UseWindowAPI()) {
-		// Frame boundaries
-		auto prev = frame;
-		frame = FrameBounds(begin, end);
-
-		// Extract the range
-		AggregateInputData aggr_input_data(aggr.GetFunctionData(), allocator);
-		aggr.function.window(input_ref->data.data(), filter_mask, aggr_input_data, inputs.ColumnCount(), state.data(),
-		                     frame, prev, result, rid, 0);
-		return;
-	}
-
-	AggregateInit();
-	idx_t l_idx = 0;
-
-	// Aggregate everything at once if we can't combine states
-	// TODO: Move to another accelerator?
-	if (!aggr.function.combine || !UseCombineAPI()) {
-		WindowSegmentValue(l_idx, begin, end);
-		FlushStates(l_idx);
-		AggegateFinal(result, rid);
-		return;
-	}
-=======
 void WindowSegmentTree::Evaluate(const idx_t *begins, const idx_t *ends, Vector &result, idx_t count) {
 	//	First pass: aggregate the ragged leaves
 	//	(or everything if we can't combine)
@@ -513,7 +435,6 @@
 		if (begin >= end) {
 			continue;
 		}
->>>>>>> 09fd4e34
 
 		// Aggregate everything at once if we can't combine states
 		idx_t parent_begin = begin / TREE_FANOUT;
@@ -579,7 +500,7 @@
 	FlushStates(true);
 
 	//	Finalise the result aggregates
-	AggregateInputData aggr_input_data(aggr.GetFunctionData(), Allocator::DefaultAllocator());
+	AggregateInputData aggr_input_data(aggr.GetFunctionData(), allocator);
 	aggr.function.finalize(statef, aggr_input_data, result, count, 0);
 
 	//	Destruct the result aggregates
