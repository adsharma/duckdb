--- conflicted
+++ resolved
@@ -18,14 +18,7 @@
   perfect_aggregate_hashtable.cpp
   physical_operator.cpp
   physical_plan_generator.cpp
-<<<<<<< HEAD
-  radix_partitioned_hashtable.cpp
-  reservoir_sample.cpp
-  base_reservoir_sample.cpp
-  ingestion_sample.cpp)
-=======
   radix_partitioned_hashtable.cpp)
->>>>>>> 8358d81c
 set(ALL_OBJECT_FILES
     ${ALL_OBJECT_FILES} $<TARGET_OBJECTS:duckdb_execution>
     PARENT_SCOPE)