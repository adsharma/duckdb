#include "duckdb/function/aggregate/distributive_functions.hpp"
#include "duckdb/common/exception.hpp"
#include "duckdb/common/vector_operations/vector_operations.hpp"
#include "duckdb/planner/expression.hpp"

namespace duckdb {

template <class T>
struct FirstState {
	T value;
	bool is_set;
	bool is_null;
};

struct FirstFunctionBase {
	template <class STATE>
	static void Initialize(STATE &state) {
		state.is_set = false;
		state.is_null = false;
	}

	static bool IgnoreNull() {
		return false;
	}
};

template <bool LAST, bool SKIP_NULLS>
struct FirstFunction : public FirstFunctionBase {
	template <class INPUT_TYPE, class STATE, class OP>
	static void Operation(STATE &state, const INPUT_TYPE &input, AggregateUnaryInput &unary_input) {
		if (LAST || !state.is_set) {
			if (!unary_input.RowIsValid()) {
				if (!SKIP_NULLS) {
					state.is_set = true;
				}
				state.is_null = true;
			} else {
				state.is_set = true;
				state.is_null = false;
				state.value = input;
			}
		}
	}

	template <class INPUT_TYPE, class STATE, class OP>
	static void ConstantOperation(STATE &state, const INPUT_TYPE &input, AggregateUnaryInput &unary_input,
	                              idx_t count) {
		Operation<INPUT_TYPE, STATE, OP>(state, input, unary_input);
	}

	template <class STATE, class OP>
	static void Combine(const STATE &source, STATE &target, AggregateInputData &) {
		if (!target.is_set) {
			target = source;
		}
	}

	template <class T, class STATE>
	static void Finalize(STATE &state, T &target, AggregateFinalizeData &finalize_data) {
		if (!state.is_set || state.is_null) {
			finalize_data.ReturnNull();
		} else {
			target = state.value;
		}
	}
};

template <bool LAST, bool SKIP_NULLS>
struct FirstFunctionString : public FirstFunctionBase {
	template <class STATE>
	static void SetValue(STATE &state, AggregateInputData &input_data, string_t value, bool is_null) {
		if (LAST && state.is_set) {
			Destroy(state, input_data);
		}
		if (is_null) {
			if (!SKIP_NULLS) {
				state.is_set = true;
				state.is_null = true;
			}
		} else {
<<<<<<< HEAD
			state->is_set = true;
			state->is_null = false;
=======
			state.is_set = true;
			state.is_null = false;
>>>>>>> da69aeaa
			if (value.IsInlined()) {
				state.value = value;
			} else {
				// non-inlined string, need to allocate space for it
				auto len = value.GetSize();
				auto ptr = new char[len];
				memcpy(ptr, value.GetData(), len);

				state.value = string_t(ptr, len);
			}
		}
	}

	template <class INPUT_TYPE, class STATE, class OP>
	static void Operation(STATE &state, const INPUT_TYPE &input, AggregateUnaryInput &unary_input) {
		if (LAST || !state.is_set) {
			SetValue(state, unary_input.input, input, !unary_input.RowIsValid());
		}
	}

	template <class INPUT_TYPE, class STATE, class OP>
	static void ConstantOperation(STATE &state, const INPUT_TYPE &input, AggregateUnaryInput &unary_input,
	                              idx_t count) {
		Operation<INPUT_TYPE, STATE, OP>(state, input, unary_input);
	}

	template <class STATE, class OP>
	static void Combine(const STATE &source, STATE &target, AggregateInputData &input_data) {
		if (source.is_set && (LAST || !target.is_set)) {
			SetValue(target, input_data, source.value, source.is_null);
		}
	}

	template <class T, class STATE>
	static void Finalize(STATE &state, T &target, AggregateFinalizeData &finalize_data) {
		if (!state.is_set || state.is_null) {
			finalize_data.ReturnNull();
		} else {
			target = StringVector::AddStringOrBlob(finalize_data.result, state.value);
		}
	}

	template <class STATE>
	static void Destroy(STATE &state, AggregateInputData &aggr_input_data) {
		if (state.is_set && !state.is_null && !state.value.IsInlined()) {
			delete[] state.value.GetData();
		}
	}
};

struct FirstStateVector {
	Vector *value;
};

template <bool LAST, bool SKIP_NULLS>
struct FirstVectorFunction {
	template <class STATE>
	static void Initialize(STATE &state) {
		state.value = nullptr;
	}

	template <class STATE>
	static void Destroy(STATE &state, AggregateInputData &aggr_input_data) {
		if (state.value) {
			delete state.value;
		}
	}
	static bool IgnoreNull() {
		return SKIP_NULLS;
	}

	template <class STATE>
	static void SetValue(STATE &state, Vector &input, const idx_t idx) {
		if (!state.value) {
			state.value = new Vector(input.GetType());
			state.value->SetVectorType(VectorType::CONSTANT_VECTOR);
		}
		sel_t selv = idx;
		SelectionVector sel(&selv);
		VectorOperations::Copy(input, *state.value, sel, 1, 0, 0);
	}

	static void Update(Vector inputs[], AggregateInputData &, idx_t input_count, Vector &state_vector, idx_t count) {
		auto &input = inputs[0];
		UnifiedVectorFormat idata;
		input.ToUnifiedFormat(count, idata);

		UnifiedVectorFormat sdata;
		state_vector.ToUnifiedFormat(count, sdata);

		auto states = UnifiedVectorFormat::GetData<FirstStateVector *>(sdata);
		for (idx_t i = 0; i < count; i++) {
			const auto idx = idata.sel->get_index(i);
			if (SKIP_NULLS && !idata.validity.RowIsValid(idx)) {
				continue;
			}
			auto &state = *states[sdata.sel->get_index(i)];
			if (LAST || !state.value) {
				SetValue(state, input, i);
			}
		}
	}

	template <class STATE, class OP>
	static void Combine(const STATE &source, STATE &target, AggregateInputData &) {
		if (source.value && (LAST || !target.value)) {
			SetValue(target, *source.value, 0);
		}
	}

	template <class STATE>
	static void Finalize(STATE &state, AggregateFinalizeData &finalize_data) {
		if (!state.value) {
			finalize_data.ReturnNull();
		} else {
			VectorOperations::Copy(*state.value, finalize_data.result, 1, 0, finalize_data.result_idx);
		}
	}

	static unique_ptr<FunctionData> Bind(ClientContext &context, AggregateFunction &function,
	                                     vector<unique_ptr<Expression>> &arguments) {
		function.arguments[0] = arguments[0]->return_type;
		function.return_type = arguments[0]->return_type;
		return nullptr;
	}
};

template <class T, bool LAST, bool SKIP_NULLS>
static AggregateFunction GetFirstAggregateTemplated(LogicalType type) {
	return AggregateFunction::UnaryAggregate<FirstState<T>, T, T, FirstFunction<LAST, SKIP_NULLS>>(type, type);
}

template <bool LAST, bool SKIP_NULLS>
static AggregateFunction GetFirstFunction(const LogicalType &type);

template <bool LAST, bool SKIP_NULLS>
AggregateFunction GetDecimalFirstFunction(const LogicalType &type) {
	D_ASSERT(type.id() == LogicalTypeId::DECIMAL);
	switch (type.InternalType()) {
	case PhysicalType::INT16:
		return GetFirstFunction<LAST, SKIP_NULLS>(LogicalType::SMALLINT);
	case PhysicalType::INT32:
		return GetFirstFunction<LAST, SKIP_NULLS>(LogicalType::INTEGER);
	case PhysicalType::INT64:
		return GetFirstFunction<LAST, SKIP_NULLS>(LogicalType::BIGINT);
	default:
		return GetFirstFunction<LAST, SKIP_NULLS>(LogicalType::HUGEINT);
	}
}

template <bool LAST, bool SKIP_NULLS>
static AggregateFunction GetFirstFunction(const LogicalType &type) {
	switch (type.id()) {
	case LogicalTypeId::BOOLEAN:
		return GetFirstAggregateTemplated<int8_t, LAST, SKIP_NULLS>(type);
	case LogicalTypeId::TINYINT:
		return GetFirstAggregateTemplated<int8_t, LAST, SKIP_NULLS>(type);
	case LogicalTypeId::SMALLINT:
		return GetFirstAggregateTemplated<int16_t, LAST, SKIP_NULLS>(type);
	case LogicalTypeId::INTEGER:
	case LogicalTypeId::DATE:
		return GetFirstAggregateTemplated<int32_t, LAST, SKIP_NULLS>(type);
	case LogicalTypeId::BIGINT:
	case LogicalTypeId::TIME:
	case LogicalTypeId::TIMESTAMP:
	case LogicalTypeId::TIME_TZ:
	case LogicalTypeId::TIMESTAMP_TZ:
		return GetFirstAggregateTemplated<int64_t, LAST, SKIP_NULLS>(type);
	case LogicalTypeId::UTINYINT:
		return GetFirstAggregateTemplated<uint8_t, LAST, SKIP_NULLS>(type);
	case LogicalTypeId::USMALLINT:
		return GetFirstAggregateTemplated<uint16_t, LAST, SKIP_NULLS>(type);
	case LogicalTypeId::UINTEGER:
		return GetFirstAggregateTemplated<uint32_t, LAST, SKIP_NULLS>(type);
	case LogicalTypeId::UBIGINT:
		return GetFirstAggregateTemplated<uint64_t, LAST, SKIP_NULLS>(type);
	case LogicalTypeId::HUGEINT:
		return GetFirstAggregateTemplated<hugeint_t, LAST, SKIP_NULLS>(type);
	case LogicalTypeId::FLOAT:
		return GetFirstAggregateTemplated<float, LAST, SKIP_NULLS>(type);
	case LogicalTypeId::DOUBLE:
		return GetFirstAggregateTemplated<double, LAST, SKIP_NULLS>(type);
	case LogicalTypeId::INTERVAL:
		return GetFirstAggregateTemplated<interval_t, LAST, SKIP_NULLS>(type);
	case LogicalTypeId::VARCHAR:
	case LogicalTypeId::BLOB:
		return AggregateFunction::UnaryAggregateDestructor<FirstState<string_t>, string_t, string_t,
		                                                   FirstFunctionString<LAST, SKIP_NULLS>>(type, type);
	case LogicalTypeId::DECIMAL: {
		type.Verify();
		AggregateFunction function = GetDecimalFirstFunction<LAST, SKIP_NULLS>(type);
		function.arguments[0] = type;
		function.return_type = type;
		// TODO set_key here?
		return function;
	}
	default: {
		using OP = FirstVectorFunction<LAST, SKIP_NULLS>;
		return AggregateFunction({type}, type, AggregateFunction::StateSize<FirstStateVector>,
		                         AggregateFunction::StateInitialize<FirstStateVector, OP>, OP::Update,
		                         AggregateFunction::StateCombine<FirstStateVector, OP>,
		                         AggregateFunction::StateVoidFinalize<FirstStateVector, OP>, nullptr, OP::Bind,
		                         AggregateFunction::StateDestroy<FirstStateVector, OP>, nullptr, nullptr);
	}
	}
}

AggregateFunction FirstFun::GetFunction(const LogicalType &type) {
	auto fun = GetFirstFunction<false, false>(type);
	fun.name = "first";
	return fun;
}

template <bool LAST, bool SKIP_NULLS>
unique_ptr<FunctionData> BindDecimalFirst(ClientContext &context, AggregateFunction &function,
                                          vector<unique_ptr<Expression>> &arguments) {
	auto decimal_type = arguments[0]->return_type;
	auto name = std::move(function.name);
	function = GetFirstFunction<LAST, SKIP_NULLS>(decimal_type);
	function.name = std::move(name);
	function.return_type = decimal_type;
	return nullptr;
}

template <bool LAST, bool SKIP_NULLS>
static AggregateFunction GetFirstOperator(const LogicalType &type) {
	if (type.id() == LogicalTypeId::DECIMAL) {
		throw InternalException("FIXME: this shouldn't happen...");
	}
	return GetFirstFunction<LAST, SKIP_NULLS>(type);
}

template <bool LAST, bool SKIP_NULLS>
unique_ptr<FunctionData> BindFirst(ClientContext &context, AggregateFunction &function,
                                   vector<unique_ptr<Expression>> &arguments) {
	auto input_type = arguments[0]->return_type;
	auto name = std::move(function.name);
	function = GetFirstOperator<LAST, SKIP_NULLS>(input_type);
	function.name = std::move(name);
	if (function.bind) {
		return function.bind(context, function, arguments);
	} else {
		return nullptr;
	}
}

template <bool LAST, bool SKIP_NULLS>
static void AddFirstOperator(AggregateFunctionSet &set) {
	set.AddFunction(AggregateFunction({LogicalTypeId::DECIMAL}, LogicalTypeId::DECIMAL, nullptr, nullptr, nullptr,
	                                  nullptr, nullptr, nullptr, BindDecimalFirst<LAST, SKIP_NULLS>));
	set.AddFunction(AggregateFunction({LogicalType::ANY}, LogicalType::ANY, nullptr, nullptr, nullptr, nullptr, nullptr,
	                                  nullptr, BindFirst<LAST, SKIP_NULLS>));
}

void FirstFun::RegisterFunction(BuiltinFunctions &set) {
	AggregateFunctionSet first("first");
	AggregateFunctionSet last("last");
	AggregateFunctionSet any_value("any_value");

	AddFirstOperator<false, false>(first);
	AddFirstOperator<true, false>(last);
	AddFirstOperator<false, true>(any_value);

	set.AddFunction(first);
	first.name = "arbitrary";
	set.AddFunction(first);

	set.AddFunction(last);

	set.AddFunction(any_value);
}

} // namespace duckdb<|MERGE_RESOLUTION|>--- conflicted
+++ resolved
@@ -78,13 +78,8 @@
 				state.is_null = true;
 			}
 		} else {
-<<<<<<< HEAD
-			state->is_set = true;
-			state->is_null = false;
-=======
 			state.is_set = true;
 			state.is_null = false;
->>>>>>> da69aeaa
 			if (value.IsInlined()) {
 				state.value = value;
 			} else {
