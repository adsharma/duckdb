#include "duckdb/function/table/arrow.hpp"
#include "duckdb/common/limits.hpp"
#include "duckdb/common/operator/multiply.hpp"
#include "duckdb/common/types/hugeint.hpp"
#include "duckdb/common/types/arrow_aux_data.hpp"
#include "duckdb/function/scalar/nested_functions.hpp"

namespace duckdb {

static void ShiftRight(unsigned char *ar, int size, int shift) {
	int carry = 0;
	while (shift--) {
		for (int i = size - 1; i >= 0; --i) {
			int next = (ar[i] & 1) ? 0x80 : 0;
			ar[i] = carry | (ar[i] >> 1);
			carry = next;
		}
	}
}

template <class T>
T *ArrowBufferData(ArrowArray &array, idx_t buffer_idx) {
	return (T *)array.buffers[buffer_idx]; // NOLINT
}

static void GetValidityMask(ValidityMask &mask, ArrowArray &array, ArrowScanLocalState &scan_state, idx_t size,
                            int64_t nested_offset = -1, bool add_null = false) {
	// In certains we don't need to or cannot copy arrow's validity mask to duckdb.
	//
	// The conditions where we do want to copy arrow's mask to duckdb are:
	// 1. nulls exist
	// 2. n_buffers > 0, meaning the array's arrow type is not `null`
	// 3. the validity buffer (the first buffer) is not a nullptr
	if (array.null_count != 0 && array.n_buffers > 0 && array.buffers[0]) {
		auto bit_offset = scan_state.chunk_offset + array.offset;
		if (nested_offset != -1) {
			bit_offset = nested_offset;
		}
		mask.EnsureWritable();
#if STANDARD_VECTOR_SIZE > 64
		auto n_bitmask_bytes = (size + 8 - 1) / 8;
		if (bit_offset % 8 == 0) {
			//! just memcpy nullmask
			memcpy((void *)mask.GetData(), ArrowBufferData<uint8_t>(array, 0) + bit_offset / 8, n_bitmask_bytes);
		} else {
			//! need to re-align nullmask
			vector<uint8_t> temp_nullmask(n_bitmask_bytes + 1);
			memcpy(temp_nullmask.data(), ArrowBufferData<uint8_t>(array, 0) + bit_offset / 8, n_bitmask_bytes + 1);
			ShiftRight(temp_nullmask.data(), n_bitmask_bytes + 1,
			           bit_offset % 8); //! why this has to be a right shift is a mystery to me
			memcpy((void *)mask.GetData(), data_ptr_cast(temp_nullmask.data()), n_bitmask_bytes);
		}
#else
		auto byte_offset = bit_offset / 8;
		auto source_data = ArrowBufferData<uint8_t>(array, 0);
		bit_offset %= 8;
		for (idx_t i = 0; i < size; i++) {
			mask.Set(i, source_data[byte_offset] & (1 << bit_offset));
			bit_offset++;
			if (bit_offset == 8) {
				bit_offset = 0;
				byte_offset++;
			}
		}
#endif
	}
	if (add_null) {
		//! We are setting a validity mask of the data part of dictionary vector
		//! For some reason, Nulls are allowed to be indexes, hence we need to set the last element here to be null
		//! We might have to resize the mask
		mask.Resize(size, size + 1);
		mask.SetInvalid(size);
	}
}

static void SetValidityMask(Vector &vector, ArrowArray &array, ArrowScanLocalState &scan_state, idx_t size,
                            int64_t nested_offset, bool add_null = false) {
	D_ASSERT(vector.GetVectorType() == VectorType::FLAT_VECTOR);
	auto &mask = FlatVector::Validity(vector);
	GetValidityMask(mask, array, scan_state, size, nested_offset, add_null);
}

static void ColumnArrowToDuckDB(Vector &vector, ArrowArray &array, ArrowArrayScanState &scan_state, idx_t size,
                                const ArrowType &arrow_type, int64_t nested_offset = -1,
                                ValidityMask *parent_mask = nullptr, uint64_t parent_offset = 0);

static void ArrowToDuckDBList(Vector &vector, ArrowArray &array, ArrowArrayScanState &array_state, idx_t size,
                              const ArrowType &arrow_type, int64_t nested_offset, ValidityMask *parent_mask) {
	auto size_type = arrow_type.GetSizeType();
	idx_t list_size = 0;
	auto &scan_state = array_state.state;

	SetValidityMask(vector, array, scan_state, size, nested_offset);
	idx_t start_offset = 0;
	idx_t cur_offset = 0;
	if (size_type == ArrowVariableSizeType::FIXED_SIZE) {
		auto fixed_size = arrow_type.FixedSize();
		//! Have to check validity mask before setting this up
		idx_t offset = (scan_state.chunk_offset + array.offset) * fixed_size;
		if (nested_offset != -1) {
			offset = fixed_size * nested_offset;
		}
		start_offset = offset;
		auto list_data = FlatVector::GetData<list_entry_t>(vector);
		for (idx_t i = 0; i < size; i++) {
			auto &le = list_data[i];
			le.offset = cur_offset;
			le.length = fixed_size;
			cur_offset += fixed_size;
		}
		list_size = start_offset + cur_offset;
	} else if (size_type == ArrowVariableSizeType::NORMAL) {
		auto offsets = ArrowBufferData<uint32_t>(array, 1) + array.offset + scan_state.chunk_offset;
		if (nested_offset != -1) {
			offsets = ArrowBufferData<uint32_t>(array, 1) + nested_offset;
		}
		start_offset = offsets[0];
		auto list_data = FlatVector::GetData<list_entry_t>(vector);
		for (idx_t i = 0; i < size; i++) {
			auto &le = list_data[i];
			le.offset = cur_offset;
			le.length = offsets[i + 1] - offsets[i];
			cur_offset += le.length;
		}
		list_size = offsets[size];
	} else {
		auto offsets = ArrowBufferData<uint64_t>(array, 1) + array.offset + scan_state.chunk_offset;
		if (nested_offset != -1) {
			offsets = ArrowBufferData<uint64_t>(array, 1) + nested_offset;
		}
		start_offset = offsets[0];
		auto list_data = FlatVector::GetData<list_entry_t>(vector);
		for (idx_t i = 0; i < size; i++) {
			auto &le = list_data[i];
			le.offset = cur_offset;
			le.length = offsets[i + 1] - offsets[i];
			cur_offset += le.length;
		}
		list_size = offsets[size];
	}
	list_size -= start_offset;
	ListVector::Reserve(vector, list_size);
	ListVector::SetListSize(vector, list_size);
	auto &child_vector = ListVector::GetEntry(vector);
	SetValidityMask(child_vector, *array.children[0], scan_state, list_size, start_offset);
	auto &list_mask = FlatVector::Validity(vector);
	if (parent_mask) {
		//! Since this List is owned by a struct we must guarantee their validity map matches on Null
		if (!parent_mask->AllValid()) {
			for (idx_t i = 0; i < size; i++) {
				if (!parent_mask->RowIsValid(i)) {
					list_mask.SetInvalid(i);
				}
			}
		}
	}
	auto &child_state = array_state.GetChild(0);
	auto &child_array = *array.children[0];
	auto &child_type = arrow_type[0];
	if (list_size == 0 && start_offset == 0) {
		ColumnArrowToDuckDB(child_vector, child_array, child_state, list_size, child_type, -1);
	} else {
		if (child_array.dictionary) {
			// TODO: add support for offsets
			ColumnArrowToDuckDBDictionary(child_vector, child_array, child_state, list_size, child_type);
		} else {
			ColumnArrowToDuckDB(child_vector, child_array, child_state, list_size, child_type, start_offset);
		}
	}
}

static void ArrowToDuckDBBlob(Vector &vector, ArrowArray &array, ArrowScanLocalState &scan_state, idx_t size,
                              const ArrowType &arrow_type, int64_t nested_offset) {
	auto size_type = arrow_type.GetSizeType();
	SetValidityMask(vector, array, scan_state, size, nested_offset);
	if (size_type == ArrowVariableSizeType::FIXED_SIZE) {
		auto fixed_size = arrow_type.FixedSize();
		//! Have to check validity mask before setting this up
		idx_t offset = (scan_state.chunk_offset + array.offset) * fixed_size;
		if (nested_offset != -1) {
			offset = fixed_size * nested_offset;
		}
		auto cdata = ArrowBufferData<char>(array, 1);
		for (idx_t row_idx = 0; row_idx < size; row_idx++) {
			if (FlatVector::IsNull(vector, row_idx)) {
				continue;
			}
			auto bptr = cdata + offset;
			auto blob_len = fixed_size;
			FlatVector::GetData<string_t>(vector)[row_idx] = StringVector::AddStringOrBlob(vector, bptr, blob_len);
			offset += blob_len;
		}
	} else if (size_type == ArrowVariableSizeType::NORMAL) {
		auto offsets = ArrowBufferData<uint32_t>(array, 1) + array.offset + scan_state.chunk_offset;
		if (nested_offset != -1) {
			offsets = ArrowBufferData<uint32_t>(array, 1) + array.offset + nested_offset;
		}
		auto cdata = ArrowBufferData<char>(array, 2);
		for (idx_t row_idx = 0; row_idx < size; row_idx++) {
			if (FlatVector::IsNull(vector, row_idx)) {
				continue;
			}
			auto bptr = cdata + offsets[row_idx];
			auto blob_len = offsets[row_idx + 1] - offsets[row_idx];
			FlatVector::GetData<string_t>(vector)[row_idx] = StringVector::AddStringOrBlob(vector, bptr, blob_len);
		}
	} else {
		//! Check if last offset is higher than max uint32
		if (ArrowBufferData<uint64_t>(array, 1)[array.length] > NumericLimits<uint32_t>::Maximum()) { // LCOV_EXCL_START
			throw ConversionException("DuckDB does not support Blobs over 4GB");
		} // LCOV_EXCL_STOP
		auto offsets = ArrowBufferData<uint64_t>(array, 1) + array.offset + scan_state.chunk_offset;
		if (nested_offset != -1) {
			offsets = ArrowBufferData<uint64_t>(array, 1) + array.offset + nested_offset;
		}
		auto cdata = ArrowBufferData<char>(array, 2);
		for (idx_t row_idx = 0; row_idx < size; row_idx++) {
			if (FlatVector::IsNull(vector, row_idx)) {
				continue;
			}
			auto bptr = cdata + offsets[row_idx];
			auto blob_len = offsets[row_idx + 1] - offsets[row_idx];
			FlatVector::GetData<string_t>(vector)[row_idx] = StringVector::AddStringOrBlob(vector, bptr, blob_len);
		}
	}
}

static void ArrowToDuckDBMapVerify(Vector &vector, idx_t count) {
	auto valid_check = MapVector::CheckMapValidity(vector, count);
	switch (valid_check) {
	case MapInvalidReason::VALID:
		break;
	case MapInvalidReason::DUPLICATE_KEY: {
		throw InvalidInputException("Arrow map contains duplicate key, which isn't supported by DuckDB map type");
	}
	case MapInvalidReason::NULL_KEY: {
		throw InvalidInputException("Arrow map contains NULL as map key, which isn't supported by DuckDB map type");
	}
	case MapInvalidReason::NULL_KEY_LIST: {
		throw InvalidInputException("Arrow map contains NULL as key list, which isn't supported by DuckDB map type");
	}
	default: {
		throw InternalException("MapInvalidReason not implemented");
	}
	}
}

template <class T>
static void SetVectorString(Vector &vector, idx_t size, char *cdata, T *offsets) {
	auto strings = FlatVector::GetData<string_t>(vector);
	for (idx_t row_idx = 0; row_idx < size; row_idx++) {
		if (FlatVector::IsNull(vector, row_idx)) {
			continue;
		}
		auto cptr = cdata + offsets[row_idx];
		auto str_len = offsets[row_idx + 1] - offsets[row_idx];
		if (str_len > NumericLimits<uint32_t>::Maximum()) { // LCOV_EXCL_START
			throw ConversionException("DuckDB does not support Strings over 4GB");
		} // LCOV_EXCL_STOP
		strings[row_idx] = string_t(cptr, str_len);
	}
}

static void DirectConversion(Vector &vector, ArrowArray &array, ArrowScanLocalState &scan_state, int64_t nested_offset,
                             uint64_t parent_offset) {
	auto internal_type = GetTypeIdSize(vector.GetType().InternalType());
	auto data_ptr =
	    ArrowBufferData<data_t>(array, 1) + internal_type * (scan_state.chunk_offset + array.offset + parent_offset);
	if (nested_offset != -1) {
		data_ptr = ArrowBufferData<data_t>(array, 1) + internal_type * (array.offset + nested_offset + parent_offset);
	}
	FlatVector::SetData(vector, data_ptr);
}

template <class T>
static void TimeConversion(Vector &vector, ArrowArray &array, ArrowScanLocalState &scan_state, int64_t nested_offset,
                           idx_t size, int64_t conversion) {
	auto tgt_ptr = FlatVector::GetData<dtime_t>(vector);
	auto &validity_mask = FlatVector::Validity(vector);
	auto src_ptr = (T *)array.buffers[1] + scan_state.chunk_offset + array.offset;
	if (nested_offset != -1) {
		src_ptr = (T *)array.buffers[1] + nested_offset + array.offset;
	}
	for (idx_t row = 0; row < size; row++) {
		if (!validity_mask.RowIsValid(row)) {
			continue;
		}
		if (!TryMultiplyOperator::Operation((int64_t)src_ptr[row], conversion, tgt_ptr[row].micros)) {
			throw ConversionException("Could not convert Time to Microsecond");
		}
	}
}

static void TimestampTZConversion(Vector &vector, ArrowArray &array, ArrowScanLocalState &scan_state,
                                  int64_t nested_offset, idx_t size, int64_t conversion) {
	auto tgt_ptr = FlatVector::GetData<timestamp_t>(vector);
	auto &validity_mask = FlatVector::Validity(vector);
	auto src_ptr = ArrowBufferData<int64_t>(array, 1) + scan_state.chunk_offset + array.offset;
	if (nested_offset != -1) {
		src_ptr = ArrowBufferData<int64_t>(array, 1) + nested_offset + array.offset;
	}
	for (idx_t row = 0; row < size; row++) {
		if (!validity_mask.RowIsValid(row)) {
			continue;
		}
		if (!TryMultiplyOperator::Operation(src_ptr[row], conversion, tgt_ptr[row].value)) {
			throw ConversionException("Could not convert TimestampTZ to Microsecond");
		}
	}
}

static void IntervalConversionUs(Vector &vector, ArrowArray &array, ArrowScanLocalState &scan_state,
                                 int64_t nested_offset, idx_t size, int64_t conversion) {
	auto tgt_ptr = FlatVector::GetData<interval_t>(vector);
	auto src_ptr = ArrowBufferData<int64_t>(array, 1) + scan_state.chunk_offset + array.offset;
	if (nested_offset != -1) {
		src_ptr = ArrowBufferData<int64_t>(array, 1) + nested_offset + array.offset;
	}
	for (idx_t row = 0; row < size; row++) {
		tgt_ptr[row].days = 0;
		tgt_ptr[row].months = 0;
		if (!TryMultiplyOperator::Operation(src_ptr[row], conversion, tgt_ptr[row].micros)) {
			throw ConversionException("Could not convert Interval to Microsecond");
		}
	}
}

static void IntervalConversionMonths(Vector &vector, ArrowArray &array, ArrowScanLocalState &scan_state,
                                     int64_t nested_offset, idx_t size) {
	auto tgt_ptr = FlatVector::GetData<interval_t>(vector);
	auto src_ptr = ArrowBufferData<int32_t>(array, 1) + scan_state.chunk_offset + array.offset;
	if (nested_offset != -1) {
		src_ptr = ArrowBufferData<int32_t>(array, 1) + nested_offset + array.offset;
	}
	for (idx_t row = 0; row < size; row++) {
		tgt_ptr[row].days = 0;
		tgt_ptr[row].micros = 0;
		tgt_ptr[row].months = src_ptr[row];
	}
}

static void IntervalConversionMonthDayNanos(Vector &vector, ArrowArray &array, ArrowScanLocalState &scan_state,
                                            int64_t nested_offset, idx_t size) {
	auto tgt_ptr = FlatVector::GetData<interval_t>(vector);
	auto src_ptr = ArrowBufferData<ArrowInterval>(array, 1) + scan_state.chunk_offset + array.offset;
	if (nested_offset != -1) {
		src_ptr = ArrowBufferData<ArrowInterval>(array, 1) + nested_offset + array.offset;
	}
	for (idx_t row = 0; row < size; row++) {
		tgt_ptr[row].days = src_ptr[row].days;
		tgt_ptr[row].micros = src_ptr[row].nanoseconds / Interval::NANOS_PER_MICRO;
		tgt_ptr[row].months = src_ptr[row].months;
	}
}

static void ColumnArrowToDuckDB(Vector &vector, ArrowArray &array, ArrowArrayScanState &array_state, idx_t size,
                                const ArrowType &arrow_type, int64_t nested_offset, ValidityMask *parent_mask,
                                uint64_t parent_offset) {
	auto &scan_state = array_state.state;
	D_ASSERT(!array.dictionary);
	switch (vector.GetType().id()) {
	case LogicalTypeId::SQLNULL:
		vector.Reference(Value());
		break;
	case LogicalTypeId::BOOLEAN: {
		//! Arrow bit-packs boolean values
		//! Lets first figure out where we are in the source array
		auto src_ptr = ArrowBufferData<uint8_t>(array, 1) + (scan_state.chunk_offset + array.offset) / 8;

		if (nested_offset != -1) {
			src_ptr = ArrowBufferData<uint8_t>(array, 1) + (nested_offset + array.offset) / 8;
		}
		auto tgt_ptr = (uint8_t *)FlatVector::GetData(vector);
		int src_pos = 0;
		idx_t cur_bit = scan_state.chunk_offset % 8;
		if (nested_offset != -1) {
			cur_bit = nested_offset % 8;
		}
		for (idx_t row = 0; row < size; row++) {
			if ((src_ptr[src_pos] & (1 << cur_bit)) == 0) {
				tgt_ptr[row] = 0;
			} else {
				tgt_ptr[row] = 1;
			}
			cur_bit++;
			if (cur_bit == 8) {
				src_pos++;
				cur_bit = 0;
			}
		}
		break;
	}
	case LogicalTypeId::TINYINT:
	case LogicalTypeId::SMALLINT:
	case LogicalTypeId::INTEGER:
	case LogicalTypeId::FLOAT:
	case LogicalTypeId::DOUBLE:
	case LogicalTypeId::UTINYINT:
	case LogicalTypeId::USMALLINT:
	case LogicalTypeId::UINTEGER:
	case LogicalTypeId::UBIGINT:
	case LogicalTypeId::BIGINT:
	case LogicalTypeId::HUGEINT:
	case LogicalTypeId::TIMESTAMP:
	case LogicalTypeId::TIMESTAMP_SEC:
	case LogicalTypeId::TIMESTAMP_MS:
	case LogicalTypeId::TIMESTAMP_NS: {
		DirectConversion(vector, array, scan_state, nested_offset, parent_offset);
		break;
	}
	case LogicalTypeId::VARCHAR: {
		auto size_type = arrow_type.GetSizeType();
		auto cdata = ArrowBufferData<char>(array, 2);
		if (size_type == ArrowVariableSizeType::SUPER_SIZE) {
			auto offsets = ArrowBufferData<uint64_t>(array, 1) + array.offset + scan_state.chunk_offset;
			if (nested_offset != -1) {
				offsets = ArrowBufferData<uint64_t>(array, 1) + array.offset + nested_offset;
			}
			SetVectorString(vector, size, cdata, offsets);
		} else {
			auto offsets = ArrowBufferData<uint32_t>(array, 1) + array.offset + scan_state.chunk_offset;
			if (nested_offset != -1) {
				offsets = ArrowBufferData<uint32_t>(array, 1) + array.offset + nested_offset;
			}
			SetVectorString(vector, size, cdata, offsets);
		}
		break;
	}
	case LogicalTypeId::DATE: {

		auto precision = arrow_type.GetDateTimeType();
		switch (precision) {
		case ArrowDateTimeType::DAYS: {
			DirectConversion(vector, array, scan_state, nested_offset, parent_offset);
			break;
		}
		case ArrowDateTimeType::MILLISECONDS: {
			//! convert date from nanoseconds to days
			auto src_ptr = ArrowBufferData<uint64_t>(array, 1) + scan_state.chunk_offset + array.offset;
			if (nested_offset != -1) {
				src_ptr = ArrowBufferData<uint64_t>(array, 1) + nested_offset + array.offset;
			}
			auto tgt_ptr = FlatVector::GetData<date_t>(vector);
			for (idx_t row = 0; row < size; row++) {
				tgt_ptr[row] = date_t(int64_t(src_ptr[row]) / static_cast<int64_t>(1000 * 60 * 60 * 24));
			}
			break;
		}
		default:
			throw NotImplementedException("Unsupported precision for Date Type ");
		}
		break;
	}
	case LogicalTypeId::TIME: {
		auto precision = arrow_type.GetDateTimeType();
		switch (precision) {
		case ArrowDateTimeType::SECONDS: {
			TimeConversion<int32_t>(vector, array, scan_state, nested_offset, size, 1000000);
			break;
		}
		case ArrowDateTimeType::MILLISECONDS: {
			TimeConversion<int32_t>(vector, array, scan_state, nested_offset, size, 1000);
			break;
		}
		case ArrowDateTimeType::MICROSECONDS: {
			TimeConversion<int64_t>(vector, array, scan_state, nested_offset, size, 1);
			break;
		}
		case ArrowDateTimeType::NANOSECONDS: {
			auto tgt_ptr = FlatVector::GetData<dtime_t>(vector);
			auto src_ptr = ArrowBufferData<int64_t>(array, 1) + scan_state.chunk_offset + array.offset;
			if (nested_offset != -1) {
				src_ptr = ArrowBufferData<int64_t>(array, 1) + nested_offset + array.offset;
			}
			for (idx_t row = 0; row < size; row++) {
				tgt_ptr[row].micros = src_ptr[row] / 1000;
			}
			break;
		}
		default:
			throw NotImplementedException("Unsupported precision for Time Type ");
		}
		break;
	}
	case LogicalTypeId::TIMESTAMP_TZ: {
		auto precision = arrow_type.GetDateTimeType();
		switch (precision) {
		case ArrowDateTimeType::SECONDS: {
			TimestampTZConversion(vector, array, scan_state, nested_offset, size, 1000000);
			break;
		}
		case ArrowDateTimeType::MILLISECONDS: {
			TimestampTZConversion(vector, array, scan_state, nested_offset, size, 1000);
			break;
		}
		case ArrowDateTimeType::MICROSECONDS: {
			DirectConversion(vector, array, scan_state, nested_offset, parent_offset);
			break;
		}
		case ArrowDateTimeType::NANOSECONDS: {
			auto tgt_ptr = FlatVector::GetData<timestamp_t>(vector);
			auto src_ptr = ArrowBufferData<int64_t>(array, 1) + scan_state.chunk_offset + array.offset;
			if (nested_offset != -1) {
				src_ptr = ArrowBufferData<int64_t>(array, 1) + nested_offset + array.offset;
			}
			for (idx_t row = 0; row < size; row++) {
				tgt_ptr[row].value = src_ptr[row] / 1000;
			}
			break;
		}
		default:
			throw NotImplementedException("Unsupported precision for TimestampTZ Type ");
		}
		break;
	}
	case LogicalTypeId::INTERVAL: {
		auto precision = arrow_type.GetDateTimeType();
		switch (precision) {
		case ArrowDateTimeType::SECONDS: {
			IntervalConversionUs(vector, array, scan_state, nested_offset, size, 1000000);
			break;
		}
		case ArrowDateTimeType::DAYS:
		case ArrowDateTimeType::MILLISECONDS: {
			IntervalConversionUs(vector, array, scan_state, nested_offset, size, 1000);
			break;
		}
		case ArrowDateTimeType::MICROSECONDS: {
			IntervalConversionUs(vector, array, scan_state, nested_offset, size, 1);
			break;
		}
		case ArrowDateTimeType::NANOSECONDS: {
			auto tgt_ptr = FlatVector::GetData<interval_t>(vector);
			auto src_ptr = ArrowBufferData<int64_t>(array, 1) + scan_state.chunk_offset + array.offset;
			if (nested_offset != -1) {
				src_ptr = ArrowBufferData<int64_t>(array, 1) + nested_offset + array.offset;
			}
			for (idx_t row = 0; row < size; row++) {
				tgt_ptr[row].micros = src_ptr[row] / 1000;
				tgt_ptr[row].days = 0;
				tgt_ptr[row].months = 0;
			}
			break;
		}
		case ArrowDateTimeType::MONTHS: {
			IntervalConversionMonths(vector, array, scan_state, nested_offset, size);
			break;
		}
		case ArrowDateTimeType::MONTH_DAY_NANO: {
			IntervalConversionMonthDayNanos(vector, array, scan_state, nested_offset, size);
			break;
		}
		default:
			throw NotImplementedException("Unsupported precision for Interval/Duration Type ");
		}
		break;
	}
	case LogicalTypeId::DECIMAL: {
		auto val_mask = FlatVector::Validity(vector);
		//! We have to convert from INT128
		auto src_ptr = ArrowBufferData<hugeint_t>(array, 1) + scan_state.chunk_offset + array.offset;
		if (nested_offset != -1) {
			src_ptr = ArrowBufferData<hugeint_t>(array, 1) + nested_offset + array.offset;
		}
		switch (vector.GetType().InternalType()) {
		case PhysicalType::INT16: {
			auto tgt_ptr = FlatVector::GetData<int16_t>(vector);
			for (idx_t row = 0; row < size; row++) {
				if (val_mask.RowIsValid(row)) {
					auto result = Hugeint::TryCast(src_ptr[row], tgt_ptr[row]);
					D_ASSERT(result);
					(void)result;
				}
			}
			break;
		}
		case PhysicalType::INT32: {
			auto tgt_ptr = FlatVector::GetData<int32_t>(vector);
			for (idx_t row = 0; row < size; row++) {
				if (val_mask.RowIsValid(row)) {
					auto result = Hugeint::TryCast(src_ptr[row], tgt_ptr[row]);
					D_ASSERT(result);
					(void)result;
				}
			}
			break;
		}
		case PhysicalType::INT64: {
			auto tgt_ptr = FlatVector::GetData<int64_t>(vector);
			for (idx_t row = 0; row < size; row++) {
				if (val_mask.RowIsValid(row)) {
					auto result = Hugeint::TryCast(src_ptr[row], tgt_ptr[row]);
					D_ASSERT(result);
					(void)result;
				}
			}
			break;
		}
		case PhysicalType::INT128: {
			FlatVector::SetData(vector,
			                    ArrowBufferData<data_t>(array, 1) + GetTypeIdSize(vector.GetType().InternalType()) *
			                                                            (scan_state.chunk_offset + array.offset));
			break;
		}
		default:
			throw NotImplementedException("Unsupported physical type for Decimal: %s",
			                              TypeIdToString(vector.GetType().InternalType()));
		}
		break;
	}
	case LogicalTypeId::BLOB: {
		ArrowToDuckDBBlob(vector, array, scan_state, size, arrow_type, nested_offset);
		break;
	}
	case LogicalTypeId::LIST: {
		ArrowToDuckDBList(vector, array, array_state, size, arrow_type, nested_offset, parent_mask);
		break;
	}
	case LogicalTypeId::MAP: {
		ArrowToDuckDBList(vector, array, array_state, size, arrow_type, nested_offset, parent_mask);
		ArrowToDuckDBMapVerify(vector, size);
		break;
	}
	case LogicalTypeId::STRUCT: {
		//! Fill the children
		auto &child_entries = StructVector::GetEntries(vector);
		auto &struct_validity_mask = FlatVector::Validity(vector);
		for (int64_t child_idx = 0; child_idx < array.n_children; child_idx++) {
			auto &child_entry = *child_entries[child_idx];
			auto &child_array = *array.children[child_idx];
			auto &child_type = arrow_type[child_idx];
			auto &child_state = array_state.GetChild(child_idx);

			SetValidityMask(child_entry, child_array, scan_state, size, nested_offset);
			if (!struct_validity_mask.AllValid()) {
				auto &child_validity_mark = FlatVector::Validity(child_entry);
				for (idx_t i = 0; i < size; i++) {
					if (!struct_validity_mask.RowIsValid(i)) {
						child_validity_mark.SetInvalid(i);
					}
				}
			}
			if (child_array.dictionary) {
				// TODO: add support for offsets
				ColumnArrowToDuckDBDictionary(child_entry, child_array, child_state, size, child_type);
			} else {
				ColumnArrowToDuckDB(child_entry, child_array, child_state, size, child_type, nested_offset,
				                    &struct_validity_mask, array.offset);
			}
		}
		break;
	}
	case LogicalTypeId::UNION: {
		auto type_ids = ArrowBufferData<int8_t>(array, array.n_buffers == 1 ? 0 : 1);
		D_ASSERT(type_ids);
		auto members = UnionType::CopyMemberTypes(vector.GetType());

		auto &validity_mask = FlatVector::Validity(vector);

		duckdb::vector<Vector> children;
<<<<<<< HEAD
		for (int64_t child_idx = 0; child_idx < array.n_children; child_idx++) {
			Vector child(members[child_idx].second);
			auto &child_array = *array.children[child_idx];
			auto &child_state = array_state.GetChild(child_idx);
			auto &child_type = arrow_type[child_idx];
=======
		for (idx_t type_idx = 0; type_idx < static_cast<idx_t>(array.n_children); type_idx++) {
			Vector child(members[type_idx].second);
			auto arrow_array = array.children[type_idx];
			auto &child_type = arrow_type[type_idx];
>>>>>>> 36947e3c

			SetValidityMask(child, child_array, scan_state, size, nested_offset);

<<<<<<< HEAD
			if (child_array.dictionary) {
				ColumnArrowToDuckDBDictionary(child, child_array, child_state, size, child_type);
			} else {
				// FIXME: should this be 'arrow_type' and not 'child_type' ?
				ColumnArrowToDuckDB(child, child_array, child_state, size, arrow_type, nested_offset, &validity_mask);
			}
=======
			ColumnArrowToDuckDB(child, *arrow_array, scan_state, size, child_type, nested_offset, &validity_mask);
>>>>>>> 36947e3c

			children.push_back(std::move(child));
		}

		for (idx_t row_idx = 0; row_idx < size; row_idx++) {
			auto tag = type_ids[row_idx];

			auto out_of_range = tag < 0 || tag >= array.n_children;
			if (out_of_range) {
				throw InvalidInputException("Arrow union tag out of range: %d", tag);
			}

			const Value &value = children[tag].GetValue(row_idx);
			vector.SetValue(row_idx, value.IsNull() ? Value() : Value::UNION(members, tag, value));
		}

		break;
	}
	default:
		throw NotImplementedException("Unsupported type for arrow conversion: %s", vector.GetType().ToString());
	}
}

template <class T>
static void SetSelectionVectorLoop(SelectionVector &sel, data_ptr_t indices_p, idx_t size) {
	auto indices = reinterpret_cast<T *>(indices_p);
	for (idx_t row = 0; row < size; row++) {
		sel.set_index(row, indices[row]);
	}
}

template <class T>
static void SetSelectionVectorLoopWithChecks(SelectionVector &sel, data_ptr_t indices_p, idx_t size) {

	auto indices = reinterpret_cast<T *>(indices_p);
	for (idx_t row = 0; row < size; row++) {
		if (indices[row] > NumericLimits<uint32_t>::Maximum()) {
			throw ConversionException("DuckDB only supports indices that fit on an uint32");
		}
		sel.set_index(row, indices[row]);
	}
}

template <class T>
static void SetMaskedSelectionVectorLoop(SelectionVector &sel, data_ptr_t indices_p, idx_t size, ValidityMask &mask,
                                         idx_t last_element_pos) {
	auto indices = reinterpret_cast<T *>(indices_p);
	for (idx_t row = 0; row < size; row++) {
		if (mask.RowIsValid(row)) {
			sel.set_index(row, indices[row]);
		} else {
			//! Need to point out to last element
			sel.set_index(row, last_element_pos);
		}
	}
}

static void SetSelectionVector(SelectionVector &sel, data_ptr_t indices_p, LogicalType &logical_type, idx_t size,
                               ValidityMask *mask = nullptr, idx_t last_element_pos = 0) {
	sel.Initialize(size);

	if (mask) {
		switch (logical_type.id()) {
		case LogicalTypeId::UTINYINT:
			SetMaskedSelectionVectorLoop<uint8_t>(sel, indices_p, size, *mask, last_element_pos);
			break;
		case LogicalTypeId::TINYINT:
			SetMaskedSelectionVectorLoop<int8_t>(sel, indices_p, size, *mask, last_element_pos);
			break;
		case LogicalTypeId::USMALLINT:
			SetMaskedSelectionVectorLoop<uint16_t>(sel, indices_p, size, *mask, last_element_pos);
			break;
		case LogicalTypeId::SMALLINT:
			SetMaskedSelectionVectorLoop<int16_t>(sel, indices_p, size, *mask, last_element_pos);
			break;
		case LogicalTypeId::UINTEGER:
			if (last_element_pos > NumericLimits<uint32_t>::Maximum()) {
				//! Its guaranteed that our indices will point to the last element, so just throw an error
				throw ConversionException("DuckDB only supports indices that fit on an uint32");
			}
			SetMaskedSelectionVectorLoop<uint32_t>(sel, indices_p, size, *mask, last_element_pos);
			break;
		case LogicalTypeId::INTEGER:
			SetMaskedSelectionVectorLoop<int32_t>(sel, indices_p, size, *mask, last_element_pos);
			break;
		case LogicalTypeId::UBIGINT:
			if (last_element_pos > NumericLimits<uint32_t>::Maximum()) {
				//! Its guaranteed that our indices will point to the last element, so just throw an error
				throw ConversionException("DuckDB only supports indices that fit on an uint32");
			}
			SetMaskedSelectionVectorLoop<uint64_t>(sel, indices_p, size, *mask, last_element_pos);
			break;
		case LogicalTypeId::BIGINT:
			if (last_element_pos > NumericLimits<uint32_t>::Maximum()) {
				//! Its guaranteed that our indices will point to the last element, so just throw an error
				throw ConversionException("DuckDB only supports indices that fit on an uint32");
			}
			SetMaskedSelectionVectorLoop<int64_t>(sel, indices_p, size, *mask, last_element_pos);
			break;

		default:
			throw NotImplementedException("(Arrow) Unsupported type for selection vectors %s", logical_type.ToString());
		}

	} else {
		switch (logical_type.id()) {
		case LogicalTypeId::UTINYINT:
			SetSelectionVectorLoop<uint8_t>(sel, indices_p, size);
			break;
		case LogicalTypeId::TINYINT:
			SetSelectionVectorLoop<int8_t>(sel, indices_p, size);
			break;
		case LogicalTypeId::USMALLINT:
			SetSelectionVectorLoop<uint16_t>(sel, indices_p, size);
			break;
		case LogicalTypeId::SMALLINT:
			SetSelectionVectorLoop<int16_t>(sel, indices_p, size);
			break;
		case LogicalTypeId::UINTEGER:
			SetSelectionVectorLoop<uint32_t>(sel, indices_p, size);
			break;
		case LogicalTypeId::INTEGER:
			SetSelectionVectorLoop<int32_t>(sel, indices_p, size);
			break;
		case LogicalTypeId::UBIGINT:
			if (last_element_pos > NumericLimits<uint32_t>::Maximum()) {
				//! We need to check if our indexes fit in a uint32_t
				SetSelectionVectorLoopWithChecks<uint64_t>(sel, indices_p, size);
			} else {
				SetSelectionVectorLoop<uint64_t>(sel, indices_p, size);
			}
			break;
		case LogicalTypeId::BIGINT:
			if (last_element_pos > NumericLimits<uint32_t>::Maximum()) {
				//! We need to check if our indexes fit in a uint32_t
				SetSelectionVectorLoopWithChecks<int64_t>(sel, indices_p, size);
			} else {
				SetSelectionVectorLoop<int64_t>(sel, indices_p, size);
			}
			break;
		default:
			throw ConversionException("(Arrow) Unsupported type for selection vectors %s", logical_type.ToString());
		}
	}
}

static void ColumnArrowToDuckDBDictionary(Vector &vector, ArrowArray &array, ArrowArrayScanState &array_state,
                                          idx_t size, const ArrowType &arrow_type) {
	SelectionVector sel;
	auto &scan_state = array_state.state;
	if (!array_state.HasDictionary()) {
		//! We need to set the dictionary data for this column
		auto base_vector = make_uniq<Vector>(vector.GetType(), array.dictionary->length);
		SetValidityMask(*base_vector, *array.dictionary, scan_state, array.dictionary->length, 0, array.null_count > 0);
		ColumnArrowToDuckDB(*base_vector, *array.dictionary, array_state, array.dictionary->length,
		                    arrow_type.GetDictionary());
		array_state.AddDictionary(std::move(base_vector));
	}
	auto dictionary_type = arrow_type.GetDuckType();
	//! Get Pointer to Indices of Dictionary
	auto indices = ArrowBufferData<data_t>(array, 1) +
	               GetTypeIdSize(dictionary_type.InternalType()) * (scan_state.chunk_offset + array.offset);
	if (array.null_count > 0) {
		ValidityMask indices_validity;
		GetValidityMask(indices_validity, array, scan_state, size);
		SetSelectionVector(sel, indices, dictionary_type, size, &indices_validity, array.dictionary->length);
	} else {
		SetSelectionVector(sel, indices, dictionary_type, size);
	}
	vector.Slice(array_state.GetDictionary(), sel, size);
}

void ArrowTableFunction::ArrowToDuckDB(ArrowScanLocalState &scan_state, const arrow_column_map_t &arrow_convert_data,
                                       DataChunk &output, idx_t start, bool arrow_scan_is_projected) {
	for (idx_t idx = 0; idx < output.ColumnCount(); idx++) {
		auto col_idx = scan_state.column_ids[idx];

		// If projection was not pushed down into the arrow scanner, but projection pushdown is enabled on the
		// table function, we need to use original column ids here.
		auto arrow_array_idx = arrow_scan_is_projected ? idx : col_idx;

		if (col_idx == COLUMN_IDENTIFIER_ROW_ID) {
			// This column is skipped by the projection pushdown
			continue;
		}

		auto &array = *scan_state.chunk->arrow_array.children[arrow_array_idx];
		if (!array.release) {
			throw InvalidInputException("arrow_scan: released array passed");
		}
		if (array.length != scan_state.chunk->arrow_array.length) {
			throw InvalidInputException("arrow_scan: array length mismatch");
		}
		// Make sure this Vector keeps the Arrow chunk alive in case we can zero-copy the data
		if (scan_state.arrow_owned_data.find(idx) == scan_state.arrow_owned_data.end()) {
			auto arrow_data = make_shared<ArrowArrayWrapper>();
			arrow_data->arrow_array = scan_state.chunk->arrow_array;
			scan_state.chunk->arrow_array.release = nullptr;
			scan_state.arrow_owned_data[idx] = arrow_data;
		}

		output.data[idx].GetBuffer()->SetAuxiliaryData(make_uniq<ArrowAuxiliaryData>(scan_state.arrow_owned_data[idx]));

		D_ASSERT(arrow_convert_data.find(col_idx) != arrow_convert_data.end());
		auto &arrow_type = *arrow_convert_data.at(col_idx);
		auto &array_state = scan_state.GetState(col_idx);

		if (array.dictionary) {
			ColumnArrowToDuckDBDictionary(output.data[idx], array, array_state, output.size(), arrow_type);
		} else {
			SetValidityMask(output.data[idx], array, scan_state, output.size(), -1);
			ColumnArrowToDuckDB(output.data[idx], array, array_state, output.size(), arrow_type);
		}
	}
}

} // namespace duckdb<|MERGE_RESOLUTION|>--- conflicted
+++ resolved
@@ -83,6 +83,9 @@
 static void ColumnArrowToDuckDB(Vector &vector, ArrowArray &array, ArrowArrayScanState &scan_state, idx_t size,
                                 const ArrowType &arrow_type, int64_t nested_offset = -1,
                                 ValidityMask *parent_mask = nullptr, uint64_t parent_offset = 0);
+
+static void ColumnArrowToDuckDBDictionary(Vector &vector, ArrowArray &array, ArrowArrayScanState &array_state,
+                                          idx_t size, const ArrowType &arrow_type);
 
 static void ArrowToDuckDBList(Vector &vector, ArrowArray &array, ArrowArrayScanState &array_state, idx_t size,
                               const ArrowType &arrow_type, int64_t nested_offset, ValidityMask *parent_mask) {
@@ -658,31 +661,19 @@
 		auto &validity_mask = FlatVector::Validity(vector);
 
 		duckdb::vector<Vector> children;
-<<<<<<< HEAD
 		for (int64_t child_idx = 0; child_idx < array.n_children; child_idx++) {
 			Vector child(members[child_idx].second);
 			auto &child_array = *array.children[child_idx];
 			auto &child_state = array_state.GetChild(child_idx);
 			auto &child_type = arrow_type[child_idx];
-=======
-		for (idx_t type_idx = 0; type_idx < static_cast<idx_t>(array.n_children); type_idx++) {
-			Vector child(members[type_idx].second);
-			auto arrow_array = array.children[type_idx];
-			auto &child_type = arrow_type[type_idx];
->>>>>>> 36947e3c
 
 			SetValidityMask(child, child_array, scan_state, size, nested_offset);
 
-<<<<<<< HEAD
 			if (child_array.dictionary) {
 				ColumnArrowToDuckDBDictionary(child, child_array, child_state, size, child_type);
 			} else {
-				// FIXME: should this be 'arrow_type' and not 'child_type' ?
-				ColumnArrowToDuckDB(child, child_array, child_state, size, arrow_type, nested_offset, &validity_mask);
-			}
-=======
-			ColumnArrowToDuckDB(child, *arrow_array, scan_state, size, child_type, nested_offset, &validity_mask);
->>>>>>> 36947e3c
+				ColumnArrowToDuckDB(child, child_array, child_state, size, child_type, nested_offset, &validity_mask);
+			}
 
 			children.push_back(std::move(child));
 		}
