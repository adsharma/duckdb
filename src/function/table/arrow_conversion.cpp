#include "duckdb/function/table/arrow.hpp"
#include "duckdb/common/limits.hpp"
#include "duckdb/common/operator/multiply.hpp"
#include "duckdb/common/types/hugeint.hpp"
#include "duckdb/common/types/arrow_aux_data.hpp"
#include "duckdb/function/scalar/nested_functions.hpp"

namespace {
using duckdb::idx_t;
struct ArrowConvertDataIndices {
	//! The index that refers to 'variable_sz_type' in ArrowConvertData
	idx_t variable_sized_index;
	//! The index that refers to 'date_time_precision' in ArrowConvertData
	idx_t datetime_precision_index;
};
} // namespace

namespace duckdb {

static void ShiftRight(unsigned char *ar, int size, int shift) {
	int carry = 0;
	while (shift--) {
		for (int i = size - 1; i >= 0; --i) {
			int next = (ar[i] & 1) ? 0x80 : 0;
			ar[i] = carry | (ar[i] >> 1);
			carry = next;
		}
	}
}

<<<<<<< HEAD
void GetValidityMask(ValidityMask &mask, ArrowArray &array, ArrowScanLocalState &scan_state, idx_t size,
                     int64_t nested_offset = -1, bool add_null = false) {
=======
template <class T>
T *ArrowBufferData(ArrowArray &array, idx_t buffer_idx) {
	return (T *)array.buffers[buffer_idx]; // NOLINT
}

static void GetValidityMask(ValidityMask &mask, ArrowArray &array, ArrowScanLocalState &scan_state, idx_t size,
                            int64_t nested_offset = -1, bool add_null = false) {
>>>>>>> da69aeaa
	// In certains we don't need to or cannot copy arrow's validity mask to duckdb.
	//
	// The conditions where we do want to copy arrow's mask to duckdb are:
	// 1. nulls exist
	// 2. n_buffers > 0, meaning the array's arrow type is not `null`
	// 3. the validity buffer (the first buffer) is not a nullptr
	if (array.null_count != 0 && array.n_buffers > 0 && array.buffers[0]) {
		auto bit_offset = scan_state.chunk_offset + array.offset;
		if (nested_offset != -1) {
			bit_offset = nested_offset;
		}
		mask.EnsureWritable();
#if STANDARD_VECTOR_SIZE > 64
		auto n_bitmask_bytes = (size + 8 - 1) / 8;
		if (bit_offset % 8 == 0) {
			//! just memcpy nullmask
			memcpy((void *)mask.GetData(), ArrowBufferData<uint8_t>(array, 0) + bit_offset / 8, n_bitmask_bytes);
		} else {
			//! need to re-align nullmask
			vector<uint8_t> temp_nullmask(n_bitmask_bytes + 1);
			memcpy(temp_nullmask.data(), ArrowBufferData<uint8_t>(array, 0) + bit_offset / 8, n_bitmask_bytes + 1);
			ShiftRight(temp_nullmask.data(), n_bitmask_bytes + 1,
			           bit_offset % 8); //! why this has to be a right shift is a mystery to me
			memcpy((void *)mask.GetData(), data_ptr_cast(temp_nullmask.data()), n_bitmask_bytes);
		}
#else
		auto byte_offset = bit_offset / 8;
		auto source_data = ArrowBufferData<uint8_t>(array, 0);
		bit_offset %= 8;
		for (idx_t i = 0; i < size; i++) {
			mask.Set(i, source_data[byte_offset] & (1 << bit_offset));
			bit_offset++;
			if (bit_offset == 8) {
				bit_offset = 0;
				byte_offset++;
			}
		}
#endif
	}
	if (add_null) {
		//! We are setting a validity mask of the data part of dictionary vector
		//! For some reason, Nulls are allowed to be indexes, hence we need to set the last element here to be null
		//! We might have to resize the mask
		mask.Resize(size, size + 1);
		mask.SetInvalid(size);
	}
}

static void SetValidityMask(Vector &vector, ArrowArray &array, ArrowScanLocalState &scan_state, idx_t size,
                            int64_t nested_offset, bool add_null = false) {
	D_ASSERT(vector.GetVectorType() == VectorType::FLAT_VECTOR);
	auto &mask = FlatVector::Validity(vector);
	GetValidityMask(mask, array, scan_state, size, nested_offset, add_null);
}

static void ColumnArrowToDuckDB(Vector &vector, ArrowArray &array, ArrowScanLocalState &scan_state, idx_t size,
                                std::unordered_map<idx_t, unique_ptr<ArrowConvertData>> &arrow_convert_data,
                                idx_t col_idx, ArrowConvertDataIndices &arrow_convert_idx, int64_t nested_offset = -1,
                                ValidityMask *parent_mask = nullptr);

static void ArrowToDuckDBList(Vector &vector, ArrowArray &array, ArrowScanLocalState &scan_state, idx_t size,
                              std::unordered_map<idx_t, unique_ptr<ArrowConvertData>> &arrow_convert_data,
                              idx_t col_idx, ArrowConvertDataIndices &arrow_convert_idx, int64_t nested_offset,
                              ValidityMask *parent_mask) {
	auto original_type = arrow_convert_data[col_idx]->variable_sz_type[arrow_convert_idx.variable_sized_index++];
	idx_t list_size = 0;
	SetValidityMask(vector, array, scan_state, size, nested_offset);
	idx_t start_offset = 0;
	idx_t cur_offset = 0;
	if (original_type.first == ArrowVariableSizeType::FIXED_SIZE) {
		//! Have to check validity mask before setting this up
		idx_t offset = (scan_state.chunk_offset + array.offset) * original_type.second;
		if (nested_offset != -1) {
			offset = original_type.second * nested_offset;
		}
		start_offset = offset;
		auto list_data = FlatVector::GetData<list_entry_t>(vector);
		for (idx_t i = 0; i < size; i++) {
			auto &le = list_data[i];
			le.offset = cur_offset;
			le.length = original_type.second;
			cur_offset += original_type.second;
		}
		list_size = start_offset + cur_offset;
	} else if (original_type.first == ArrowVariableSizeType::NORMAL) {
		auto offsets = ArrowBufferData<uint32_t>(array, 1) + array.offset + scan_state.chunk_offset;
		if (nested_offset != -1) {
			offsets = ArrowBufferData<uint32_t>(array, 1) + nested_offset;
		}
		start_offset = offsets[0];
		auto list_data = FlatVector::GetData<list_entry_t>(vector);
		for (idx_t i = 0; i < size; i++) {
			auto &le = list_data[i];
			le.offset = cur_offset;
			le.length = offsets[i + 1] - offsets[i];
			cur_offset += le.length;
		}
		list_size = offsets[size];
	} else {
		auto offsets = ArrowBufferData<uint64_t>(array, 1) + array.offset + scan_state.chunk_offset;
		if (nested_offset != -1) {
			offsets = ArrowBufferData<uint64_t>(array, 1) + nested_offset;
		}
		start_offset = offsets[0];
		auto list_data = FlatVector::GetData<list_entry_t>(vector);
		for (idx_t i = 0; i < size; i++) {
			auto &le = list_data[i];
			le.offset = cur_offset;
			le.length = offsets[i + 1] - offsets[i];
			cur_offset += le.length;
		}
		list_size = offsets[size];
	}
	list_size -= start_offset;
	ListVector::Reserve(vector, list_size);
	ListVector::SetListSize(vector, list_size);
	auto &child_vector = ListVector::GetEntry(vector);
	SetValidityMask(child_vector, *array.children[0], scan_state, list_size, start_offset);
	auto &list_mask = FlatVector::Validity(vector);
	if (parent_mask) {
		//! Since this List is owned by a struct we must guarantee their validity map matches on Null
		if (!parent_mask->AllValid()) {
			for (idx_t i = 0; i < size; i++) {
				if (!parent_mask->RowIsValid(i)) {
					list_mask.SetInvalid(i);
				}
			}
		}
	}
	if (list_size == 0 && start_offset == 0) {
		ColumnArrowToDuckDB(child_vector, *array.children[0], scan_state, list_size, arrow_convert_data, col_idx,
		                    arrow_convert_idx, -1);
	} else {
		ColumnArrowToDuckDB(child_vector, *array.children[0], scan_state, list_size, arrow_convert_data, col_idx,
		                    arrow_convert_idx, start_offset);
	}
}

static void ArrowToDuckDBBlob(Vector &vector, ArrowArray &array, ArrowScanLocalState &scan_state, idx_t size,
                              std::unordered_map<idx_t, unique_ptr<ArrowConvertData>> &arrow_convert_data,
                              idx_t col_idx, ArrowConvertDataIndices &arrow_convert_idx, int64_t nested_offset) {
	auto original_type = arrow_convert_data[col_idx]->variable_sz_type[arrow_convert_idx.variable_sized_index++];
	SetValidityMask(vector, array, scan_state, size, nested_offset);
	if (original_type.first == ArrowVariableSizeType::FIXED_SIZE) {
		//! Have to check validity mask before setting this up
		idx_t offset = (scan_state.chunk_offset + array.offset) * original_type.second;
		if (nested_offset != -1) {
			offset = original_type.second * nested_offset;
		}
		auto cdata = ArrowBufferData<char>(array, 1);
		for (idx_t row_idx = 0; row_idx < size; row_idx++) {
			if (FlatVector::IsNull(vector, row_idx)) {
				continue;
			}
			auto bptr = cdata + offset;
			auto blob_len = original_type.second;
			FlatVector::GetData<string_t>(vector)[row_idx] = StringVector::AddStringOrBlob(vector, bptr, blob_len);
			offset += blob_len;
		}
	} else if (original_type.first == ArrowVariableSizeType::NORMAL) {
		auto offsets = ArrowBufferData<uint32_t>(array, 1) + array.offset + scan_state.chunk_offset;
		if (nested_offset != -1) {
			offsets = ArrowBufferData<uint32_t>(array, 1) + array.offset + nested_offset;
		}
		auto cdata = ArrowBufferData<char>(array, 2);
		for (idx_t row_idx = 0; row_idx < size; row_idx++) {
			if (FlatVector::IsNull(vector, row_idx)) {
				continue;
			}
			auto bptr = cdata + offsets[row_idx];
			auto blob_len = offsets[row_idx + 1] - offsets[row_idx];
			FlatVector::GetData<string_t>(vector)[row_idx] = StringVector::AddStringOrBlob(vector, bptr, blob_len);
		}
	} else {
		//! Check if last offset is higher than max uint32
		if (ArrowBufferData<uint64_t>(array, 1)[array.length] > NumericLimits<uint32_t>::Maximum()) { // LCOV_EXCL_START
			throw ConversionException("DuckDB does not support Blobs over 4GB");
		} // LCOV_EXCL_STOP
		auto offsets = ArrowBufferData<uint64_t>(array, 1) + array.offset + scan_state.chunk_offset;
		if (nested_offset != -1) {
			offsets = ArrowBufferData<uint64_t>(array, 1) + array.offset + nested_offset;
		}
		auto cdata = ArrowBufferData<char>(array, 2);
		for (idx_t row_idx = 0; row_idx < size; row_idx++) {
			if (FlatVector::IsNull(vector, row_idx)) {
				continue;
			}
			auto bptr = cdata + offsets[row_idx];
			auto blob_len = offsets[row_idx + 1] - offsets[row_idx];
			FlatVector::GetData<string_t>(vector)[row_idx] = StringVector::AddStringOrBlob(vector, bptr, blob_len);
		}
	}
}

static void ArrowToDuckDBMapVerify(Vector &vector, idx_t count) {
	auto valid_check = MapVector::CheckMapValidity(vector, count);
	switch (valid_check) {
	case MapInvalidReason::VALID:
		break;
	case MapInvalidReason::DUPLICATE_KEY: {
		throw InvalidInputException("Arrow map contains duplicate key, which isn't supported by DuckDB map type");
	}
	case MapInvalidReason::NULL_KEY: {
		throw InvalidInputException("Arrow map contains NULL as map key, which isn't supported by DuckDB map type");
	}
	case MapInvalidReason::NULL_KEY_LIST: {
		throw InvalidInputException("Arrow map contains NULL as key list, which isn't supported by DuckDB map type");
	}
	default: {
		throw InternalException("MapInvalidReason not implemented");
	}
	}
}

template <class T>
static void SetVectorString(Vector &vector, idx_t size, char *cdata, T *offsets) {
	auto strings = FlatVector::GetData<string_t>(vector);
	for (idx_t row_idx = 0; row_idx < size; row_idx++) {
		if (FlatVector::IsNull(vector, row_idx)) {
			continue;
		}
		auto cptr = cdata + offsets[row_idx];
		auto str_len = offsets[row_idx + 1] - offsets[row_idx];
		if (str_len > NumericLimits<uint32_t>::Maximum()) { // LCOV_EXCL_START
			throw ConversionException("DuckDB does not support Strings over 4GB");
		} // LCOV_EXCL_STOP
		strings[row_idx] = string_t(cptr, str_len);
	}
}

static void DirectConversion(Vector &vector, ArrowArray &array, ArrowScanLocalState &scan_state,
                             int64_t nested_offset) {
	auto internal_type = GetTypeIdSize(vector.GetType().InternalType());
	auto data_ptr = ArrowBufferData<data_t>(array, 1) + internal_type * (scan_state.chunk_offset + array.offset);
	if (nested_offset != -1) {
		data_ptr = ArrowBufferData<data_t>(array, 1) + internal_type * (array.offset + nested_offset);
	}
	FlatVector::SetData(vector, data_ptr);
}

template <class T>
static void TimeConversion(Vector &vector, ArrowArray &array, ArrowScanLocalState &scan_state, int64_t nested_offset,
                           idx_t size, int64_t conversion) {
	auto tgt_ptr = FlatVector::GetData<dtime_t>(vector);
	auto &validity_mask = FlatVector::Validity(vector);
	auto src_ptr = (T *)array.buffers[1] + scan_state.chunk_offset + array.offset;
	if (nested_offset != -1) {
		src_ptr = (T *)array.buffers[1] + nested_offset + array.offset;
	}
	for (idx_t row = 0; row < size; row++) {
		if (!validity_mask.RowIsValid(row)) {
			continue;
		}
		if (!TryMultiplyOperator::Operation((int64_t)src_ptr[row], conversion, tgt_ptr[row].micros)) {
			throw ConversionException("Could not convert Time to Microsecond");
		}
	}
}

static void TimestampTZConversion(Vector &vector, ArrowArray &array, ArrowScanLocalState &scan_state,
                                  int64_t nested_offset, idx_t size, int64_t conversion) {
	auto tgt_ptr = FlatVector::GetData<timestamp_t>(vector);
	auto &validity_mask = FlatVector::Validity(vector);
	auto src_ptr = ArrowBufferData<int64_t>(array, 1) + scan_state.chunk_offset + array.offset;
	if (nested_offset != -1) {
		src_ptr = ArrowBufferData<int64_t>(array, 1) + nested_offset + array.offset;
	}
	for (idx_t row = 0; row < size; row++) {
		if (!validity_mask.RowIsValid(row)) {
			continue;
		}
		if (!TryMultiplyOperator::Operation(src_ptr[row], conversion, tgt_ptr[row].value)) {
			throw ConversionException("Could not convert TimestampTZ to Microsecond");
		}
	}
}

static void IntervalConversionUs(Vector &vector, ArrowArray &array, ArrowScanLocalState &scan_state,
                                 int64_t nested_offset, idx_t size, int64_t conversion) {
	auto tgt_ptr = FlatVector::GetData<interval_t>(vector);
	auto src_ptr = ArrowBufferData<int64_t>(array, 1) + scan_state.chunk_offset + array.offset;
	if (nested_offset != -1) {
		src_ptr = ArrowBufferData<int64_t>(array, 1) + nested_offset + array.offset;
	}
	for (idx_t row = 0; row < size; row++) {
		tgt_ptr[row].days = 0;
		tgt_ptr[row].months = 0;
		if (!TryMultiplyOperator::Operation(src_ptr[row], conversion, tgt_ptr[row].micros)) {
			throw ConversionException("Could not convert Interval to Microsecond");
		}
	}
}

static void IntervalConversionMonths(Vector &vector, ArrowArray &array, ArrowScanLocalState &scan_state,
                                     int64_t nested_offset, idx_t size) {
	auto tgt_ptr = FlatVector::GetData<interval_t>(vector);
	auto src_ptr = ArrowBufferData<int32_t>(array, 1) + scan_state.chunk_offset + array.offset;
	if (nested_offset != -1) {
		src_ptr = ArrowBufferData<int32_t>(array, 1) + nested_offset + array.offset;
	}
	for (idx_t row = 0; row < size; row++) {
		tgt_ptr[row].days = 0;
		tgt_ptr[row].micros = 0;
		tgt_ptr[row].months = src_ptr[row];
	}
}

<<<<<<< HEAD
void IntervalConversionMonthDayNanos(Vector &vector, ArrowArray &array, ArrowScanLocalState &scan_state,
                                     int64_t nested_offset, idx_t size) {
	auto tgt_ptr = (interval_t *)FlatVector::GetData(vector);
	auto src_ptr = (ArrowInterval *)array.buffers[1] + scan_state.chunk_offset + array.offset;
	if (nested_offset != -1) {
		src_ptr = (ArrowInterval *)array.buffers[1] + nested_offset + array.offset;
=======
static void IntervalConversionMonthDayNanos(Vector &vector, ArrowArray &array, ArrowScanLocalState &scan_state,
                                            int64_t nested_offset, idx_t size) {
	auto tgt_ptr = FlatVector::GetData<interval_t>(vector);
	auto src_ptr = ArrowBufferData<ArrowInterval>(array, 1) + scan_state.chunk_offset + array.offset;
	if (nested_offset != -1) {
		src_ptr = ArrowBufferData<ArrowInterval>(array, 1) + nested_offset + array.offset;
>>>>>>> da69aeaa
	}
	for (idx_t row = 0; row < size; row++) {
		tgt_ptr[row].days = src_ptr[row].days;
		tgt_ptr[row].micros = src_ptr[row].nanoseconds / Interval::NANOS_PER_MICRO;
		tgt_ptr[row].months = src_ptr[row].months;
	}
}

<<<<<<< HEAD
void ColumnArrowToDuckDB(Vector &vector, ArrowArray &array, ArrowScanLocalState &scan_state, idx_t size,
                         std::unordered_map<idx_t, unique_ptr<ArrowConvertData>> &arrow_convert_data, idx_t col_idx,
                         std::pair<idx_t, idx_t> &arrow_convert_idx, int64_t nested_offset, ValidityMask *parent_mask) {
=======
static void ColumnArrowToDuckDB(Vector &vector, ArrowArray &array, ArrowScanLocalState &scan_state, idx_t size,
                                std::unordered_map<idx_t, unique_ptr<ArrowConvertData>> &arrow_convert_data,
                                idx_t col_idx, ArrowConvertDataIndices &arrow_convert_idx, int64_t nested_offset,
                                ValidityMask *parent_mask) {
>>>>>>> da69aeaa
	switch (vector.GetType().id()) {
	case LogicalTypeId::SQLNULL:
		vector.Reference(Value());
		break;
	case LogicalTypeId::BOOLEAN: {
		//! Arrow bit-packs boolean values
		//! Lets first figure out where we are in the source array
		auto src_ptr = ArrowBufferData<uint8_t>(array, 1) + (scan_state.chunk_offset + array.offset) / 8;

		if (nested_offset != -1) {
			src_ptr = ArrowBufferData<uint8_t>(array, 1) + (nested_offset + array.offset) / 8;
		}
		auto tgt_ptr = (uint8_t *)FlatVector::GetData(vector);
		int src_pos = 0;
		idx_t cur_bit = scan_state.chunk_offset % 8;
		if (nested_offset != -1) {
			cur_bit = nested_offset % 8;
		}
		for (idx_t row = 0; row < size; row++) {
			if ((src_ptr[src_pos] & (1 << cur_bit)) == 0) {
				tgt_ptr[row] = 0;
			} else {
				tgt_ptr[row] = 1;
			}
			cur_bit++;
			if (cur_bit == 8) {
				src_pos++;
				cur_bit = 0;
			}
		}
		break;
	}
	case LogicalTypeId::TINYINT:
	case LogicalTypeId::SMALLINT:
	case LogicalTypeId::INTEGER:
	case LogicalTypeId::FLOAT:
	case LogicalTypeId::DOUBLE:
	case LogicalTypeId::UTINYINT:
	case LogicalTypeId::USMALLINT:
	case LogicalTypeId::UINTEGER:
	case LogicalTypeId::UBIGINT:
	case LogicalTypeId::BIGINT:
	case LogicalTypeId::HUGEINT:
	case LogicalTypeId::TIMESTAMP:
	case LogicalTypeId::TIMESTAMP_SEC:
	case LogicalTypeId::TIMESTAMP_MS:
	case LogicalTypeId::TIMESTAMP_NS: {
		DirectConversion(vector, array, scan_state, nested_offset);
		break;
	}
	case LogicalTypeId::VARCHAR: {
		auto original_type = arrow_convert_data[col_idx]->variable_sz_type[arrow_convert_idx.variable_sized_index++];
		auto cdata = ArrowBufferData<char>(array, 2);
		if (original_type.first == ArrowVariableSizeType::SUPER_SIZE) {
			auto offsets = ArrowBufferData<uint64_t>(array, 1) + array.offset + scan_state.chunk_offset;
			if (nested_offset != -1) {
				offsets = ArrowBufferData<uint64_t>(array, 1) + array.offset + nested_offset;
			}
			SetVectorString(vector, size, cdata, offsets);
		} else {
			auto offsets = ArrowBufferData<uint32_t>(array, 1) + array.offset + scan_state.chunk_offset;
			if (nested_offset != -1) {
				offsets = ArrowBufferData<uint32_t>(array, 1) + array.offset + nested_offset;
			}
			SetVectorString(vector, size, cdata, offsets);
		}
		break;
	}
	case LogicalTypeId::DATE: {
		auto precision = arrow_convert_data[col_idx]->date_time_precision[arrow_convert_idx.datetime_precision_index++];
		switch (precision) {
		case ArrowDateTimeType::DAYS: {
			DirectConversion(vector, array, scan_state, nested_offset);
			break;
		}
		case ArrowDateTimeType::MILLISECONDS: {
			//! convert date from nanoseconds to days
			auto src_ptr = ArrowBufferData<uint64_t>(array, 1) + scan_state.chunk_offset + array.offset;
			if (nested_offset != -1) {
				src_ptr = ArrowBufferData<uint64_t>(array, 1) + nested_offset + array.offset;
			}
			auto tgt_ptr = FlatVector::GetData<date_t>(vector);
			for (idx_t row = 0; row < size; row++) {
				tgt_ptr[row] = date_t(int64_t(src_ptr[row]) / static_cast<int64_t>(1000 * 60 * 60 * 24));
			}
			break;
		}
		default:
			throw NotImplementedException("Unsupported precision for Date Type ");
		}
		break;
	}
	case LogicalTypeId::TIME: {
		auto precision = arrow_convert_data[col_idx]->date_time_precision[arrow_convert_idx.datetime_precision_index++];
		switch (precision) {
		case ArrowDateTimeType::SECONDS: {
			TimeConversion<int32_t>(vector, array, scan_state, nested_offset, size, 1000000);
			break;
		}
		case ArrowDateTimeType::MILLISECONDS: {
			TimeConversion<int32_t>(vector, array, scan_state, nested_offset, size, 1000);
			break;
		}
		case ArrowDateTimeType::MICROSECONDS: {
			TimeConversion<int64_t>(vector, array, scan_state, nested_offset, size, 1);
			break;
		}
		case ArrowDateTimeType::NANOSECONDS: {
			auto tgt_ptr = FlatVector::GetData<dtime_t>(vector);
			auto src_ptr = ArrowBufferData<int64_t>(array, 1) + scan_state.chunk_offset + array.offset;
			if (nested_offset != -1) {
				src_ptr = ArrowBufferData<int64_t>(array, 1) + nested_offset + array.offset;
			}
			for (idx_t row = 0; row < size; row++) {
				tgt_ptr[row].micros = src_ptr[row] / 1000;
			}
			break;
		}
		default:
			throw NotImplementedException("Unsupported precision for Time Type ");
		}
		break;
	}
	case LogicalTypeId::TIMESTAMP_TZ: {
		auto precision = arrow_convert_data[col_idx]->date_time_precision[arrow_convert_idx.datetime_precision_index++];
		switch (precision) {
		case ArrowDateTimeType::SECONDS: {
			TimestampTZConversion(vector, array, scan_state, nested_offset, size, 1000000);
			break;
		}
		case ArrowDateTimeType::MILLISECONDS: {
			TimestampTZConversion(vector, array, scan_state, nested_offset, size, 1000);
			break;
		}
		case ArrowDateTimeType::MICROSECONDS: {
			DirectConversion(vector, array, scan_state, nested_offset);
			break;
		}
		case ArrowDateTimeType::NANOSECONDS: {
			auto tgt_ptr = FlatVector::GetData<timestamp_t>(vector);
			auto src_ptr = ArrowBufferData<int64_t>(array, 1) + scan_state.chunk_offset + array.offset;
			if (nested_offset != -1) {
				src_ptr = ArrowBufferData<int64_t>(array, 1) + nested_offset + array.offset;
			}
			for (idx_t row = 0; row < size; row++) {
				tgt_ptr[row].value = src_ptr[row] / 1000;
			}
			break;
		}
		default:
			throw NotImplementedException("Unsupported precision for TimestampTZ Type ");
		}
		break;
	}
	case LogicalTypeId::INTERVAL: {
		auto precision = arrow_convert_data[col_idx]->date_time_precision[arrow_convert_idx.datetime_precision_index++];
		switch (precision) {
		case ArrowDateTimeType::SECONDS: {
			IntervalConversionUs(vector, array, scan_state, nested_offset, size, 1000000);
			break;
		}
		case ArrowDateTimeType::DAYS:
		case ArrowDateTimeType::MILLISECONDS: {
			IntervalConversionUs(vector, array, scan_state, nested_offset, size, 1000);
			break;
		}
		case ArrowDateTimeType::MICROSECONDS: {
			IntervalConversionUs(vector, array, scan_state, nested_offset, size, 1);
			break;
		}
		case ArrowDateTimeType::NANOSECONDS: {
			auto tgt_ptr = FlatVector::GetData<interval_t>(vector);
			auto src_ptr = ArrowBufferData<int64_t>(array, 1) + scan_state.chunk_offset + array.offset;
			if (nested_offset != -1) {
				src_ptr = ArrowBufferData<int64_t>(array, 1) + nested_offset + array.offset;
			}
			for (idx_t row = 0; row < size; row++) {
				tgt_ptr[row].micros = src_ptr[row] / 1000;
				tgt_ptr[row].days = 0;
				tgt_ptr[row].months = 0;
			}
			break;
		}
		case ArrowDateTimeType::MONTHS: {
			IntervalConversionMonths(vector, array, scan_state, nested_offset, size);
			break;
		}
		case ArrowDateTimeType::MONTH_DAY_NANO: {
			IntervalConversionMonthDayNanos(vector, array, scan_state, nested_offset, size);
			break;
		}
		default:
			throw NotImplementedException("Unsupported precision for Interval/Duration Type ");
		}
		break;
	}
	case LogicalTypeId::DECIMAL: {
		auto val_mask = FlatVector::Validity(vector);
		//! We have to convert from INT128
		auto src_ptr = ArrowBufferData<hugeint_t>(array, 1) + scan_state.chunk_offset + array.offset;
		if (nested_offset != -1) {
			src_ptr = ArrowBufferData<hugeint_t>(array, 1) + nested_offset + array.offset;
		}
		switch (vector.GetType().InternalType()) {
		case PhysicalType::INT16: {
			auto tgt_ptr = FlatVector::GetData<int16_t>(vector);
			for (idx_t row = 0; row < size; row++) {
				if (val_mask.RowIsValid(row)) {
					auto result = Hugeint::TryCast(src_ptr[row], tgt_ptr[row]);
					D_ASSERT(result);
					(void)result;
				}
			}
			break;
		}
		case PhysicalType::INT32: {
			auto tgt_ptr = FlatVector::GetData<int32_t>(vector);
			for (idx_t row = 0; row < size; row++) {
				if (val_mask.RowIsValid(row)) {
					auto result = Hugeint::TryCast(src_ptr[row], tgt_ptr[row]);
					D_ASSERT(result);
					(void)result;
				}
			}
			break;
		}
		case PhysicalType::INT64: {
			auto tgt_ptr = FlatVector::GetData<int64_t>(vector);
			for (idx_t row = 0; row < size; row++) {
				if (val_mask.RowIsValid(row)) {
					auto result = Hugeint::TryCast(src_ptr[row], tgt_ptr[row]);
					D_ASSERT(result);
					(void)result;
				}
			}
			break;
		}
		case PhysicalType::INT128: {
			FlatVector::SetData(vector,
			                    ArrowBufferData<data_t>(array, 1) + GetTypeIdSize(vector.GetType().InternalType()) *
			                                                            (scan_state.chunk_offset + array.offset));
			break;
		}
		default:
			throw NotImplementedException("Unsupported physical type for Decimal: %s",
			                              TypeIdToString(vector.GetType().InternalType()));
		}
		break;
	}
	case LogicalTypeId::BLOB: {
		ArrowToDuckDBBlob(vector, array, scan_state, size, arrow_convert_data, col_idx, arrow_convert_idx,
		                  nested_offset);
		break;
	}
	case LogicalTypeId::LIST: {
		ArrowToDuckDBList(vector, array, scan_state, size, arrow_convert_data, col_idx, arrow_convert_idx,
		                  nested_offset, parent_mask);
		break;
	}
	case LogicalTypeId::MAP: {
		ArrowToDuckDBList(vector, array, scan_state, size, arrow_convert_data, col_idx, arrow_convert_idx,
		                  nested_offset, parent_mask);
		ArrowToDuckDBMapVerify(vector, size);
		break;
	}
	case LogicalTypeId::STRUCT: {
		//! Fill the children
		auto &child_entries = StructVector::GetEntries(vector);
		auto &struct_validity_mask = FlatVector::Validity(vector);
		for (idx_t type_idx = 0; type_idx < (idx_t)array.n_children; type_idx++) {
			SetValidityMask(*child_entries[type_idx], *array.children[type_idx], scan_state, size, nested_offset);
			if (!struct_validity_mask.AllValid()) {
				auto &child_validity_mark = FlatVector::Validity(*child_entries[type_idx]);
				for (idx_t i = 0; i < size; i++) {
					if (!struct_validity_mask.RowIsValid(i)) {
						child_validity_mark.SetInvalid(i);
					}
				}
			}
			ColumnArrowToDuckDB(*child_entries[type_idx], *array.children[type_idx], scan_state, size,
			                    arrow_convert_data, col_idx, arrow_convert_idx, nested_offset, &struct_validity_mask);
		}
		break;
	}
	default:
		throw NotImplementedException("Unsupported type %s", vector.GetType().ToString());
	}
}

template <class T>
static void SetSelectionVectorLoop(SelectionVector &sel, data_ptr_t indices_p, idx_t size) {
	auto indices = reinterpret_cast<T *>(indices_p);
	for (idx_t row = 0; row < size; row++) {
		sel.set_index(row, indices[row]);
	}
}

template <class T>
static void SetSelectionVectorLoopWithChecks(SelectionVector &sel, data_ptr_t indices_p, idx_t size) {

	auto indices = reinterpret_cast<T *>(indices_p);
	for (idx_t row = 0; row < size; row++) {
		if (indices[row] > NumericLimits<uint32_t>::Maximum()) {
			throw ConversionException("DuckDB only supports indices that fit on an uint32");
		}
		sel.set_index(row, indices[row]);
	}
}

template <class T>
static void SetMaskedSelectionVectorLoop(SelectionVector &sel, data_ptr_t indices_p, idx_t size, ValidityMask &mask,
                                         idx_t last_element_pos) {
	auto indices = reinterpret_cast<T *>(indices_p);
	for (idx_t row = 0; row < size; row++) {
		if (mask.RowIsValid(row)) {
			sel.set_index(row, indices[row]);
		} else {
			//! Need to point out to last element
			sel.set_index(row, last_element_pos);
		}
	}
}

static void SetSelectionVector(SelectionVector &sel, data_ptr_t indices_p, LogicalType &logical_type, idx_t size,
                               ValidityMask *mask = nullptr, idx_t last_element_pos = 0) {
	sel.Initialize(size);

	if (mask) {
		switch (logical_type.id()) {
		case LogicalTypeId::UTINYINT:
			SetMaskedSelectionVectorLoop<uint8_t>(sel, indices_p, size, *mask, last_element_pos);
			break;
		case LogicalTypeId::TINYINT:
			SetMaskedSelectionVectorLoop<int8_t>(sel, indices_p, size, *mask, last_element_pos);
			break;
		case LogicalTypeId::USMALLINT:
			SetMaskedSelectionVectorLoop<uint16_t>(sel, indices_p, size, *mask, last_element_pos);
			break;
		case LogicalTypeId::SMALLINT:
			SetMaskedSelectionVectorLoop<int16_t>(sel, indices_p, size, *mask, last_element_pos);
			break;
		case LogicalTypeId::UINTEGER:
			if (last_element_pos > NumericLimits<uint32_t>::Maximum()) {
				//! Its guaranteed that our indices will point to the last element, so just throw an error
				throw ConversionException("DuckDB only supports indices that fit on an uint32");
			}
			SetMaskedSelectionVectorLoop<uint32_t>(sel, indices_p, size, *mask, last_element_pos);
			break;
		case LogicalTypeId::INTEGER:
			SetMaskedSelectionVectorLoop<int32_t>(sel, indices_p, size, *mask, last_element_pos);
			break;
		case LogicalTypeId::UBIGINT:
			if (last_element_pos > NumericLimits<uint32_t>::Maximum()) {
				//! Its guaranteed that our indices will point to the last element, so just throw an error
				throw ConversionException("DuckDB only supports indices that fit on an uint32");
			}
			SetMaskedSelectionVectorLoop<uint64_t>(sel, indices_p, size, *mask, last_element_pos);
			break;
		case LogicalTypeId::BIGINT:
			if (last_element_pos > NumericLimits<uint32_t>::Maximum()) {
				//! Its guaranteed that our indices will point to the last element, so just throw an error
				throw ConversionException("DuckDB only supports indices that fit on an uint32");
			}
			SetMaskedSelectionVectorLoop<int64_t>(sel, indices_p, size, *mask, last_element_pos);
			break;

		default:
			throw NotImplementedException("(Arrow) Unsupported type for selection vectors %s", logical_type.ToString());
		}

	} else {
		switch (logical_type.id()) {
		case LogicalTypeId::UTINYINT:
			SetSelectionVectorLoop<uint8_t>(sel, indices_p, size);
			break;
		case LogicalTypeId::TINYINT:
			SetSelectionVectorLoop<int8_t>(sel, indices_p, size);
			break;
		case LogicalTypeId::USMALLINT:
			SetSelectionVectorLoop<uint16_t>(sel, indices_p, size);
			break;
		case LogicalTypeId::SMALLINT:
			SetSelectionVectorLoop<int16_t>(sel, indices_p, size);
			break;
		case LogicalTypeId::UINTEGER:
			SetSelectionVectorLoop<uint32_t>(sel, indices_p, size);
			break;
		case LogicalTypeId::INTEGER:
			SetSelectionVectorLoop<int32_t>(sel, indices_p, size);
			break;
		case LogicalTypeId::UBIGINT:
			if (last_element_pos > NumericLimits<uint32_t>::Maximum()) {
				//! We need to check if our indexes fit in a uint32_t
				SetSelectionVectorLoopWithChecks<uint64_t>(sel, indices_p, size);
			} else {
				SetSelectionVectorLoop<uint64_t>(sel, indices_p, size);
			}
			break;
		case LogicalTypeId::BIGINT:
			if (last_element_pos > NumericLimits<uint32_t>::Maximum()) {
				//! We need to check if our indexes fit in a uint32_t
				SetSelectionVectorLoopWithChecks<int64_t>(sel, indices_p, size);
			} else {
				SetSelectionVectorLoop<int64_t>(sel, indices_p, size);
			}
			break;
		default:
			throw ConversionException("(Arrow) Unsupported type for selection vectors %s", logical_type.ToString());
		}
	}
}

static void ColumnArrowToDuckDBDictionary(Vector &vector, ArrowArray &array, ArrowScanLocalState &scan_state,
                                          idx_t size,
                                          std::unordered_map<idx_t, unique_ptr<ArrowConvertData>> &arrow_convert_data,
                                          idx_t col_idx, ArrowConvertDataIndices &arrow_convert_idx) {
	SelectionVector sel;
	auto &dict_vectors = scan_state.arrow_dictionary_vectors;
	if (!dict_vectors.count(col_idx)) {
		//! We need to set the dictionary data for this column
		auto base_vector = make_uniq<Vector>(vector.GetType(), array.dictionary->length);
		SetValidityMask(*base_vector, *array.dictionary, scan_state, array.dictionary->length, 0, array.null_count > 0);
		ColumnArrowToDuckDB(*base_vector, *array.dictionary, scan_state, array.dictionary->length, arrow_convert_data,
		                    col_idx, arrow_convert_idx);
		dict_vectors[col_idx] = std::move(base_vector);
	}
	auto dictionary_type = arrow_convert_data[col_idx]->dictionary_type;
	//! Get Pointer to Indices of Dictionary
	auto indices = ArrowBufferData<data_t>(array, 1) +
	               GetTypeIdSize(dictionary_type.InternalType()) * (scan_state.chunk_offset + array.offset);
	if (array.null_count > 0) {
		ValidityMask indices_validity;
		GetValidityMask(indices_validity, array, scan_state, size);
		SetSelectionVector(sel, indices, dictionary_type, size, &indices_validity, array.dictionary->length);
	} else {
		SetSelectionVector(sel, indices, dictionary_type, size);
	}
	vector.Slice(*dict_vectors[col_idx], sel, size);
}

void ArrowTableFunction::ArrowToDuckDB(ArrowScanLocalState &scan_state,
                                       unordered_map<idx_t, unique_ptr<ArrowConvertData>> &arrow_convert_data,
                                       DataChunk &output, idx_t start, bool arrow_scan_is_projected) {
	for (idx_t idx = 0; idx < output.ColumnCount(); idx++) {
		auto col_idx = scan_state.column_ids[idx];

		// If projection was not pushed down into the arrow scanner, but projection pushdown is enabled on the
		// table function, we need to use original column ids here.
		auto arrow_array_idx = arrow_scan_is_projected ? idx : col_idx;

		if (col_idx == COLUMN_IDENTIFIER_ROW_ID) {
			// This column is skipped by the projection pushdown
			continue;
		}

		ArrowConvertDataIndices arrow_convert_idx {0, 0};
		auto &array = *scan_state.chunk->arrow_array.children[arrow_array_idx];
		if (!array.release) {
			throw InvalidInputException("arrow_scan: released array passed");
		}
		if (array.length != scan_state.chunk->arrow_array.length) {
			throw InvalidInputException("arrow_scan: array length mismatch");
		}
<<<<<<< HEAD
=======
		// Make sure this Vector keeps the Arrow chunk alive in case we can zero-copy the data
>>>>>>> da69aeaa
		output.data[idx].GetBuffer()->SetAuxiliaryData(make_uniq<ArrowAuxiliaryData>(scan_state.chunk));
		if (array.dictionary) {
			ColumnArrowToDuckDBDictionary(output.data[idx], array, scan_state, output.size(), arrow_convert_data,
			                              col_idx, arrow_convert_idx);
		} else {
			SetValidityMask(output.data[idx], array, scan_state, output.size(), -1);
			ColumnArrowToDuckDB(output.data[idx], array, scan_state, output.size(), arrow_convert_data, col_idx,
			                    arrow_convert_idx);
		}
	}
}

} // namespace duckdb<|MERGE_RESOLUTION|>--- conflicted
+++ resolved
@@ -28,10 +28,6 @@
 	}
 }
 
-<<<<<<< HEAD
-void GetValidityMask(ValidityMask &mask, ArrowArray &array, ArrowScanLocalState &scan_state, idx_t size,
-                     int64_t nested_offset = -1, bool add_null = false) {
-=======
 template <class T>
 T *ArrowBufferData(ArrowArray &array, idx_t buffer_idx) {
 	return (T *)array.buffers[buffer_idx]; // NOLINT
@@ -39,7 +35,6 @@
 
 static void GetValidityMask(ValidityMask &mask, ArrowArray &array, ArrowScanLocalState &scan_state, idx_t size,
                             int64_t nested_offset = -1, bool add_null = false) {
->>>>>>> da69aeaa
 	// In certains we don't need to or cannot copy arrow's validity mask to duckdb.
 	//
 	// The conditions where we do want to copy arrow's mask to duckdb are:
@@ -347,21 +342,12 @@
 	}
 }
 
-<<<<<<< HEAD
-void IntervalConversionMonthDayNanos(Vector &vector, ArrowArray &array, ArrowScanLocalState &scan_state,
-                                     int64_t nested_offset, idx_t size) {
-	auto tgt_ptr = (interval_t *)FlatVector::GetData(vector);
-	auto src_ptr = (ArrowInterval *)array.buffers[1] + scan_state.chunk_offset + array.offset;
-	if (nested_offset != -1) {
-		src_ptr = (ArrowInterval *)array.buffers[1] + nested_offset + array.offset;
-=======
 static void IntervalConversionMonthDayNanos(Vector &vector, ArrowArray &array, ArrowScanLocalState &scan_state,
                                             int64_t nested_offset, idx_t size) {
 	auto tgt_ptr = FlatVector::GetData<interval_t>(vector);
 	auto src_ptr = ArrowBufferData<ArrowInterval>(array, 1) + scan_state.chunk_offset + array.offset;
 	if (nested_offset != -1) {
 		src_ptr = ArrowBufferData<ArrowInterval>(array, 1) + nested_offset + array.offset;
->>>>>>> da69aeaa
 	}
 	for (idx_t row = 0; row < size; row++) {
 		tgt_ptr[row].days = src_ptr[row].days;
@@ -370,16 +356,10 @@
 	}
 }
 
-<<<<<<< HEAD
-void ColumnArrowToDuckDB(Vector &vector, ArrowArray &array, ArrowScanLocalState &scan_state, idx_t size,
-                         std::unordered_map<idx_t, unique_ptr<ArrowConvertData>> &arrow_convert_data, idx_t col_idx,
-                         std::pair<idx_t, idx_t> &arrow_convert_idx, int64_t nested_offset, ValidityMask *parent_mask) {
-=======
 static void ColumnArrowToDuckDB(Vector &vector, ArrowArray &array, ArrowScanLocalState &scan_state, idx_t size,
                                 std::unordered_map<idx_t, unique_ptr<ArrowConvertData>> &arrow_convert_data,
                                 idx_t col_idx, ArrowConvertDataIndices &arrow_convert_idx, int64_t nested_offset,
                                 ValidityMask *parent_mask) {
->>>>>>> da69aeaa
 	switch (vector.GetType().id()) {
 	case LogicalTypeId::SQLNULL:
 		vector.Reference(Value());
@@ -843,10 +823,7 @@
 		if (array.length != scan_state.chunk->arrow_array.length) {
 			throw InvalidInputException("arrow_scan: array length mismatch");
 		}
-<<<<<<< HEAD
-=======
 		// Make sure this Vector keeps the Arrow chunk alive in case we can zero-copy the data
->>>>>>> da69aeaa
 		output.data[idx].GetBuffer()->SetAuxiliaryData(make_uniq<ArrowAuxiliaryData>(scan_state.chunk));
 		if (array.dictionary) {
 			ColumnArrowToDuckDBDictionary(output.data[idx], array, scan_state, output.size(), arrow_convert_data,
