#include "duckdb/function/table/read_csv.hpp"

#include "duckdb/common/enum_util.hpp"
#include "duckdb/common/multi_file_reader.hpp"
#include "duckdb/common/serializer/deserializer.hpp"
#include "duckdb/common/serializer/serializer.hpp"
#include "duckdb/common/string_util.hpp"
#include "duckdb/common/union_by_name.hpp"
#include "duckdb/execution/operator/csv_scanner/global_csv_state.hpp"
#include "duckdb/execution/operator/csv_scanner/csv_error.hpp"
#include "duckdb/execution/operator/csv_scanner/csv_sniffer.hpp"
#include "duckdb/execution/operator/persistent/csv_rejects_table.hpp"
#include "duckdb/function/function_set.hpp"
#include "duckdb/main/client_context.hpp"
#include "duckdb/main/client_data.hpp"
#include "duckdb/main/config.hpp"
#include "duckdb/main/database.hpp"
#include "duckdb/main/extension_helper.hpp"
#include "duckdb/parser/expression/constant_expression.hpp"
#include "duckdb/parser/expression/function_expression.hpp"
#include "duckdb/parser/tableref/table_function_ref.hpp"
#include "duckdb/planner/operator/logical_get.hpp"
#include "duckdb/execution/operator/csv_scanner/csv_file_scanner.hpp"
#include "duckdb/execution/operator/csv_scanner/base_scanner.hpp"

#include "duckdb/execution/operator/csv_scanner/string_value_scanner.hpp"

#include <limits>

namespace duckdb {

unique_ptr<CSVFileHandle> ReadCSV::OpenCSV(const string &file_path, FileCompressionType compression,
                                           ClientContext &context) {
	auto &fs = FileSystem::GetFileSystem(context);
	auto &allocator = BufferAllocator::Get(context);
	return CSVFileHandle::OpenFile(fs, allocator, file_path, compression);
}

ReadCSVData::ReadCSVData() {
}

void ReadCSVData::FinalizeRead(ClientContext &context) {
	BaseCSVData::Finalize();
}

static unique_ptr<FunctionData> ReadCSVBind(ClientContext &context, TableFunctionBindInput &input,
                                            vector<LogicalType> &return_types, vector<string> &names) {

	auto result = make_uniq<ReadCSVData>();
	auto &options = result->options;
	MultiFileReader multi_file_reader;
	auto multi_file_list = multi_file_reader.GetFileList(context, input.inputs[0], "CSV");

	options.FromNamedParameters(input.named_parameters, context, return_types, names);
	if (options.rejects_table_name.IsSetByUser() && !options.store_rejects.GetValue() &&
	    options.store_rejects.IsSetByUser()) {
		throw BinderException("REJECTS_TABLE option is only supported when store_rejects is not manually set to false");
	}
	if (options.rejects_scan_name.IsSetByUser() && !options.store_rejects.GetValue() &&
	    options.store_rejects.IsSetByUser()) {
		throw BinderException("REJECTS_SCAN option is only supported when store_rejects is not manually set to false");
	}
	if (options.rejects_scan_name.IsSetByUser() || options.rejects_table_name.IsSetByUser()) {
		// Ensure we set store_rejects to true automagically
		options.store_rejects.Set(true, false);
	}
	// Validate rejects_table options
	if (options.store_rejects.GetValue()) {
		if (!options.ignore_errors.GetValue() && options.ignore_errors.IsSetByUser()) {
			throw BinderException(
			    "STORE_REJECTS option is only supported when IGNORE_ERRORS is not manually set to false");
		}
		// Ensure we set ignore errors to true automagically
		options.ignore_errors.Set(true, false);
		if (options.file_options.union_by_name) {
			throw BinderException("REJECTS_TABLE option is not supported when UNION_BY_NAME is set to true");
		}
	}
	if (options.rejects_limit != 0 && !options.store_rejects.GetValue()) {
		throw BinderException("REJECTS_LIMIT option is only supported when REJECTS_TABLE is set to a table name");
	}

	options.file_options.AutoDetectHivePartitioning(*multi_file_list, context);

	if (!options.auto_detect && return_types.empty()) {
		throw BinderException("read_csv requires columns to be specified through the 'columns' option. Use "
		                      "read_csv_auto or set read_csv(..., "
		                      "AUTO_DETECT=TRUE) to automatically guess columns.");
	}
	if (options.auto_detect && !options.file_options.union_by_name) {
<<<<<<< HEAD
		options.file_path = multi_file_list->GetFile(0);
		result->buffer_manager = make_shared<CSVBufferManager>(context, options, multi_file_list->GetFile(0), 0);
=======
		options.file_path = result->files[0];
		result->buffer_manager = make_shared_ptr<CSVBufferManager>(context, options, result->files[0], 0);
>>>>>>> d4bd3df2
		CSVSniffer sniffer(options, result->buffer_manager, CSVStateMachineCache::Get(context),
		                   {&return_types, &names});
		auto sniffer_result = sniffer.SniffCSV();
		if (names.empty()) {
			names = sniffer_result.names;
			return_types = sniffer_result.return_types;
		}
		result->csv_types = return_types;
		result->csv_names = names;
	}

	D_ASSERT(return_types.size() == names.size());
	result->options.dialect_options.num_cols = names.size();
	if (options.file_options.union_by_name) {
		result->reader_bind = multi_file_reader.BindUnionReader<CSVFileScan>(context, return_types, names,
		                                                                     *multi_file_list, *result, options);
		if (result->union_readers.size() > 1) {
			result->column_info.emplace_back(result->initial_reader->names, result->initial_reader->types);
			for (idx_t i = 1; i < result->union_readers.size(); i++) {
				result->column_info.emplace_back(result->union_readers[i]->names, result->union_readers[i]->types);
			}
		}
		if (!options.sql_types_per_column.empty()) {
			auto exception = CSVError::ColumnTypesError(options.sql_types_per_column, names);
			if (!exception.error_message.empty()) {
				throw BinderException(exception.error_message);
			}
			for (idx_t i = 0; i < names.size(); i++) {
				auto it = options.sql_types_per_column.find(names[i]);
				if (it != options.sql_types_per_column.end()) {
					return_types[i] = options.sql_type_list[it->second];
				}
			}
		}
		result->csv_types = return_types;
		result->csv_names = names;
	} else {
		result->csv_types = return_types;
		result->csv_names = names;
		multi_file_reader.BindOptions(options.file_options, *multi_file_list, return_types, names, result->reader_bind);
	}
	result->return_types = return_types;
	result->return_names = names;
<<<<<<< HEAD

	// TODO: make the CSV reader use MultiFileList throughout, instead of converting to vector<string>
	result->files = multi_file_list->ToStringVector();

	result->FinalizeRead(context);
=======
	if (!options.force_not_null_names.empty()) {
		// Lets first check all column names match
		duckdb::unordered_set<string> column_names;
		for (auto &name : names) {
			column_names.insert(name);
		}
		for (auto &force_name : options.force_not_null_names) {
			if (column_names.find(force_name) == column_names.end()) {
				throw BinderException("\"force_not_null\" expected to find %s, but it was not found in the table",
				                      force_name);
			}
		}
		D_ASSERT(options.force_not_null.empty());
		for (idx_t i = 0; i < names.size(); i++) {
			if (options.force_not_null_names.find(names[i]) != options.force_not_null_names.end()) {
				options.force_not_null.push_back(true);
			} else {
				options.force_not_null.push_back(false);
			}
		}
	}
	result->Finalize();
>>>>>>> d4bd3df2
	return std::move(result);
}

//===--------------------------------------------------------------------===//
// Read CSV Local State
//===--------------------------------------------------------------------===//
struct CSVLocalState : public LocalTableFunctionState {
public:
	explicit CSVLocalState(unique_ptr<StringValueScanner> csv_reader_p) : csv_reader(std::move(csv_reader_p)) {
	}

	//! The CSV reader
	unique_ptr<StringValueScanner> csv_reader;
	bool done = false;
};

//===--------------------------------------------------------------------===//
// Read CSV Functions
//===--------------------------------------------------------------------===//
static unique_ptr<GlobalTableFunctionState> ReadCSVInitGlobal(ClientContext &context, TableFunctionInitInput &input) {
	auto &bind_data = input.bind_data->Cast<ReadCSVData>();

	// Create the temporary rejects table
	if (bind_data.options.store_rejects.GetValue()) {
		CSVRejectsTable::GetOrCreate(context, bind_data.options.rejects_scan_name.GetValue(),
		                             bind_data.options.rejects_table_name.GetValue())
		    ->InitializeTable(context, bind_data);
	}
	if (bind_data.files.empty()) {
		// This can happen when a filename based filter pushdown has eliminated all possible files for this scan.
		return nullptr;
	}
	return make_uniq<CSVGlobalState>(context, bind_data.buffer_manager, bind_data.options,
	                                 context.db->NumberOfThreads(), bind_data.files, input.column_ids, bind_data);
}

unique_ptr<LocalTableFunctionState> ReadCSVInitLocal(ExecutionContext &context, TableFunctionInitInput &input,
                                                     GlobalTableFunctionState *global_state_p) {
	if (!global_state_p) {
		return nullptr;
	}
	auto &global_state = global_state_p->Cast<CSVGlobalState>();
	auto csv_scanner = global_state.Next(nullptr);
	if (!csv_scanner) {
		global_state.DecrementThread();
	}
	return make_uniq<CSVLocalState>(std::move(csv_scanner));
}

static void ReadCSVFunction(ClientContext &context, TableFunctionInput &data_p, DataChunk &output) {
	auto &bind_data = data_p.bind_data->Cast<ReadCSVData>();
	if (!data_p.global_state) {
		return;
	}
	auto &csv_global_state = data_p.global_state->Cast<CSVGlobalState>();
	auto &csv_local_state = data_p.local_state->Cast<CSVLocalState>();

	if (!csv_local_state.csv_reader) {
		// no csv_reader was set, this can happen when a filename-based filter has filtered out all possible files
		return;
	}
	do {
		if (output.size() != 0) {
			MultiFileReader().FinalizeChunk(context, bind_data.reader_bind,
			                                csv_local_state.csv_reader->csv_file_scan->reader_data, output,
			                                csv_local_state.csv_reader->csv_file_scan->file_path);
			break;
		}
		if (csv_local_state.csv_reader->FinishedIterator()) {
			csv_local_state.csv_reader = csv_global_state.Next(csv_local_state.csv_reader.get());
			if (!csv_local_state.csv_reader) {
				csv_global_state.DecrementThread();
				break;
			}
		}
		csv_local_state.csv_reader->Flush(output);

	} while (true);
}

static idx_t CSVReaderGetBatchIndex(ClientContext &context, const FunctionData *bind_data_p,
                                    LocalTableFunctionState *local_state, GlobalTableFunctionState *global_state) {
	auto &data = local_state->Cast<CSVLocalState>();
	return data.csv_reader->scanner_idx;
}

void ReadCSVTableFunction::ReadCSVAddNamedParameters(TableFunction &table_function) {
	table_function.named_parameters["sep"] = LogicalType::VARCHAR;
	table_function.named_parameters["delim"] = LogicalType::VARCHAR;
	table_function.named_parameters["quote"] = LogicalType::VARCHAR;
	table_function.named_parameters["new_line"] = LogicalType::VARCHAR;
	table_function.named_parameters["escape"] = LogicalType::VARCHAR;
	table_function.named_parameters["nullstr"] = LogicalType::ANY;
	table_function.named_parameters["columns"] = LogicalType::ANY;
	table_function.named_parameters["auto_type_candidates"] = LogicalType::ANY;
	table_function.named_parameters["header"] = LogicalType::BOOLEAN;
	table_function.named_parameters["auto_detect"] = LogicalType::BOOLEAN;
	table_function.named_parameters["sample_size"] = LogicalType::BIGINT;
	table_function.named_parameters["all_varchar"] = LogicalType::BOOLEAN;
	table_function.named_parameters["dateformat"] = LogicalType::VARCHAR;
	table_function.named_parameters["timestampformat"] = LogicalType::VARCHAR;
	table_function.named_parameters["normalize_names"] = LogicalType::BOOLEAN;
	table_function.named_parameters["compression"] = LogicalType::VARCHAR;
	table_function.named_parameters["skip"] = LogicalType::BIGINT;
	table_function.named_parameters["max_line_size"] = LogicalType::VARCHAR;
	table_function.named_parameters["maximum_line_size"] = LogicalType::VARCHAR;
	table_function.named_parameters["ignore_errors"] = LogicalType::BOOLEAN;
	table_function.named_parameters["store_rejects"] = LogicalType::BOOLEAN;
	table_function.named_parameters["rejects_table"] = LogicalType::VARCHAR;
	table_function.named_parameters["rejects_scan"] = LogicalType::VARCHAR;
	table_function.named_parameters["rejects_limit"] = LogicalType::BIGINT;
	table_function.named_parameters["force_not_null"] = LogicalType::LIST(LogicalType::VARCHAR);
	table_function.named_parameters["buffer_size"] = LogicalType::UBIGINT;
	table_function.named_parameters["decimal_separator"] = LogicalType::VARCHAR;
	table_function.named_parameters["parallel"] = LogicalType::BOOLEAN;
	table_function.named_parameters["null_padding"] = LogicalType::BOOLEAN;
	table_function.named_parameters["allow_quoted_nulls"] = LogicalType::BOOLEAN;
	table_function.named_parameters["column_types"] = LogicalType::ANY;
	table_function.named_parameters["dtypes"] = LogicalType::ANY;
	table_function.named_parameters["types"] = LogicalType::ANY;
	table_function.named_parameters["names"] = LogicalType::LIST(LogicalType::VARCHAR);
	table_function.named_parameters["column_names"] = LogicalType::LIST(LogicalType::VARCHAR);
	table_function.named_parameters["parallel"] = LogicalType::BOOLEAN;

	if (table_function.get_multi_file_reader) {
		auto mfr = table_function.get_multi_file_reader();
		mfr->AddParameters(table_function);
	} else {
		MultiFileReader mfr;
		mfr.AddParameters(table_function);
	}
}

double CSVReaderProgress(ClientContext &context, const FunctionData *bind_data_p,
                         const GlobalTableFunctionState *global_state) {
	if (!global_state) {
		return 0;
	}
	auto &bind_data = bind_data_p->Cast<ReadCSVData>();
	auto &data = global_state->Cast<CSVGlobalState>();
	return data.GetProgress(bind_data);
}

void CSVComplexFilterPushdown(ClientContext &context, LogicalGet &get, FunctionData *bind_data_p,
                              vector<unique_ptr<Expression>> &filters) {
	auto &data = bind_data_p->Cast<ReadCSVData>();
	SimpleMultiFileList file_list(data.files);
	auto reset_reader =
	    MultiFileReader().ComplexFilterPushdown(context, file_list, data.options.file_options, get, filters);
	if (reset_reader) {
		MultiFileReader::PruneReaders(data, file_list);
	}
	data.files = file_list.ToStringVector();
}

unique_ptr<NodeStatistics> CSVReaderCardinality(ClientContext &context, const FunctionData *bind_data_p) {
	auto &bind_data = bind_data_p->Cast<ReadCSVData>();
	idx_t per_file_cardinality = 0;
	if (bind_data.buffer_manager && bind_data.buffer_manager->file_handle) {
		auto estimated_row_width = (bind_data.csv_types.size() * 5);
		per_file_cardinality = bind_data.buffer_manager->file_handle->FileSize() / estimated_row_width;
	} else {
		// determined through the scientific method as the average amount of rows in a CSV file
		per_file_cardinality = 42;
	}
	return make_uniq<NodeStatistics>(bind_data.files.size() * per_file_cardinality);
}

static void CSVReaderSerialize(Serializer &serializer, const optional_ptr<FunctionData> bind_data_p,
                               const TableFunction &function) {
	auto &bind_data = bind_data_p->Cast<ReadCSVData>();
	serializer.WriteProperty(100, "extra_info", function.extra_info);
	serializer.WriteProperty(101, "csv_data", &bind_data);
}

static unique_ptr<FunctionData> CSVReaderDeserialize(Deserializer &deserializer, TableFunction &function) {
	unique_ptr<ReadCSVData> result;
	deserializer.ReadProperty(100, "extra_info", function.extra_info);
	deserializer.ReadProperty(101, "csv_data", result);
	return std::move(result);
}

TableFunction ReadCSVTableFunction::GetFunction() {
	TableFunction read_csv("read_csv", {LogicalType::VARCHAR}, ReadCSVFunction, ReadCSVBind, ReadCSVInitGlobal,
	                       ReadCSVInitLocal);
	read_csv.table_scan_progress = CSVReaderProgress;
	read_csv.pushdown_complex_filter = CSVComplexFilterPushdown;
	read_csv.serialize = CSVReaderSerialize;
	read_csv.deserialize = CSVReaderDeserialize;
	read_csv.get_batch_index = CSVReaderGetBatchIndex;
	read_csv.cardinality = CSVReaderCardinality;
	read_csv.projection_pushdown = true;
	ReadCSVAddNamedParameters(read_csv);
	return read_csv;
}

TableFunction ReadCSVTableFunction::GetAutoFunction() {
	auto read_csv_auto = ReadCSVTableFunction::GetFunction();
	read_csv_auto.name = "read_csv_auto";
	read_csv_auto.bind = ReadCSVBind;
	return read_csv_auto;
}

void ReadCSVTableFunction::RegisterFunction(BuiltinFunctions &set) {
	set.AddFunction(MultiFileReader::CreateFunctionSet(ReadCSVTableFunction::GetFunction()));
	set.AddFunction(MultiFileReader::CreateFunctionSet(ReadCSVTableFunction::GetAutoFunction()));
}

unique_ptr<TableRef> ReadCSVReplacement(ClientContext &context, const string &table_name, ReplacementScanData *data) {
	auto lower_name = StringUtil::Lower(table_name);
	// remove any compression
	if (StringUtil::EndsWith(lower_name, ".gz")) {
		lower_name = lower_name.substr(0, lower_name.size() - 3);
	} else if (StringUtil::EndsWith(lower_name, ".zst")) {
		if (!Catalog::TryAutoLoad(context, "parquet")) {
			throw MissingExtensionException("parquet extension is required for reading zst compressed file");
		}
		lower_name = lower_name.substr(0, lower_name.size() - 4);
	}
	if (!StringUtil::EndsWith(lower_name, ".csv") && !StringUtil::Contains(lower_name, ".csv?") &&
	    !StringUtil::EndsWith(lower_name, ".tsv") && !StringUtil::Contains(lower_name, ".tsv?")) {
		return nullptr;
	}
	auto table_function = make_uniq<TableFunctionRef>();
	vector<unique_ptr<ParsedExpression>> children;
	children.push_back(make_uniq<ConstantExpression>(Value(table_name)));
	table_function->function = make_uniq<FunctionExpression>("read_csv_auto", std::move(children));

	if (!FileSystem::HasGlob(table_name)) {
		auto &fs = FileSystem::GetFileSystem(context);
		table_function->alias = fs.ExtractBaseName(table_name);
	}

	return std::move(table_function);
}

void BuiltinFunctions::RegisterReadFunctions() {
	CSVCopyFunction::RegisterFunction(*this);
	ReadCSVTableFunction::RegisterFunction(*this);
	auto &config = DBConfig::GetConfig(*transaction.db);
	config.replacement_scans.emplace_back(ReadCSVReplacement);
}

} // namespace duckdb<|MERGE_RESOLUTION|>--- conflicted
+++ resolved
@@ -88,13 +88,8 @@
 		                      "AUTO_DETECT=TRUE) to automatically guess columns.");
 	}
 	if (options.auto_detect && !options.file_options.union_by_name) {
-<<<<<<< HEAD
 		options.file_path = multi_file_list->GetFile(0);
-		result->buffer_manager = make_shared<CSVBufferManager>(context, options, multi_file_list->GetFile(0), 0);
-=======
-		options.file_path = result->files[0];
-		result->buffer_manager = make_shared_ptr<CSVBufferManager>(context, options, result->files[0], 0);
->>>>>>> d4bd3df2
+		result->buffer_manager = make_shared_ptr<CSVBufferManager>(context, options, multi_file_list->GetFile(0), 0);
 		CSVSniffer sniffer(options, result->buffer_manager, CSVStateMachineCache::Get(context),
 		                   {&return_types, &names});
 		auto sniffer_result = sniffer.SniffCSV();
@@ -138,13 +133,6 @@
 	}
 	result->return_types = return_types;
 	result->return_names = names;
-<<<<<<< HEAD
-
-	// TODO: make the CSV reader use MultiFileList throughout, instead of converting to vector<string>
-	result->files = multi_file_list->ToStringVector();
-
-	result->FinalizeRead(context);
-=======
 	if (!options.force_not_null_names.empty()) {
 		// Lets first check all column names match
 		duckdb::unordered_set<string> column_names;
@@ -166,8 +154,11 @@
 			}
 		}
 	}
+
+	// TODO: make the CSV reader use MultiFileList throughout, instead of converting to vector<string>
+	result->files = multi_file_list->ToStringVector();
+
 	result->Finalize();
->>>>>>> d4bd3df2
 	return std::move(result);
 }
 
