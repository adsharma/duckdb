#include "duckdb/function/scalar/date_functions.hpp"
#include "duckdb/common/enums/date_part_specifier.hpp"
#include "duckdb/common/exception.hpp"
#include "duckdb/common/types/date.hpp"
#include "duckdb/common/types/timestamp.hpp"
#include "duckdb/common/vector_operations/vector_operations.hpp"
#include "duckdb/common/string_util.hpp"
#include "duckdb/storage/statistics/numeric_statistics.hpp"

namespace duckdb {

// hack around type equivalences
struct DTime {
	dtime_t time;
};

DatePartSpecifier GetDatePartSpecifier(string specifier) {
	specifier = StringUtil::Lower(specifier);
	if (specifier == "year" || specifier == "y" || specifier == "years") {
		return DatePartSpecifier::YEAR;
	} else if (specifier == "month" || specifier == "mon" || specifier == "months" || specifier == "mons") {
		return DatePartSpecifier::MONTH;
	} else if (specifier == "day" || specifier == "days" || specifier == "d") {
		return DatePartSpecifier::DAY;
	} else if (specifier == "decade" || specifier == "decades") {
		return DatePartSpecifier::DECADE;
	} else if (specifier == "century" || specifier == "centuries") {
		return DatePartSpecifier::CENTURY;
	} else if (specifier == "millennium" || specifier == "millenia") {
		return DatePartSpecifier::MILLENNIUM;
	} else if (specifier == "microseconds" || specifier == "microsecond") {
		return DatePartSpecifier::MICROSECONDS;
	} else if (specifier == "milliseconds" || specifier == "millisecond" || specifier == "ms" || specifier == "msec" ||
	           specifier == "msecs") {
		return DatePartSpecifier::MILLISECONDS;
	} else if (specifier == "second" || specifier == "seconds" || specifier == "s") {
		return DatePartSpecifier::SECOND;
	} else if (specifier == "minute" || specifier == "minutes" || specifier == "m") {
		return DatePartSpecifier::MINUTE;
	} else if (specifier == "hour" || specifier == "hours" || specifier == "h") {
		return DatePartSpecifier::HOUR;
	} else if (specifier == "epoch") {
		// seconds since 1970-01-01
		return DatePartSpecifier::EPOCH;
	} else if (specifier == "dow") {
		// day of the week (Sunday = 0, Saturday = 6)
		return DatePartSpecifier::DOW;
	} else if (specifier == "isodow") {
		// isodow (Monday = 1, Sunday = 7)
		return DatePartSpecifier::ISODOW;
	} else if (specifier == "week" || specifier == "weeks" || specifier == "w") {
		// week number
		return DatePartSpecifier::WEEK;
	} else if (specifier == "doy") {
		// day of the year (1-365/366)
		return DatePartSpecifier::DOY;
	} else if (specifier == "quarter") {
		// quarter of the year (1-4)
		return DatePartSpecifier::QUARTER;
	} else {
		throw ConversionException("extract specifier \"%s\" not recognized", specifier);
	}
}

template <class T>
static void LastYearOperator(DataChunk &args, ExpressionState &state, Vector &result) {
	int32_t last_year = 0;
	UnaryExecutor::Execute<T, int64_t>(args.data[0], result, args.size(),
	                                   [&](T input) { return Date::ExtractYear(input, &last_year); });
}

template <class T, class OP>
static unique_ptr<BaseStatistics> PropagateDatePartStatistics(vector<unique_ptr<BaseStatistics>> &child_stats) {
	// we can only propagate complex date part stats if the child has stats
	if (!child_stats[0]) {
		return nullptr;
	}
	auto &nstats = (NumericStatistics &)*child_stats[0];
	if (nstats.min.is_null || nstats.max.is_null) {
		return nullptr;
	}
	// run the operator on both the min and the max, this gives us the [min, max] bound
	auto min = nstats.min.GetValueUnsafe<T>();
	auto max = nstats.max.GetValueUnsafe<T>();
	if (min > max) {
		return nullptr;
	}
	auto min_part = OP::template Operation<T, int64_t>(min);
	auto max_part = OP::template Operation<T, int64_t>(max);
	auto result = make_unique<NumericStatistics>(LogicalType::BIGINT, Value::BIGINT(min_part), Value::BIGINT(max_part));
	result->has_null = child_stats[0]->has_null;
	return move(result);
}

template <int64_t MIN, int64_t MAX>
static unique_ptr<BaseStatistics> PropagateSimpleDatePartStatistics(vector<unique_ptr<BaseStatistics>> &child_stats) {
	// we can always propagate simple date part statistics
	// since the min and max can never exceed these bounds
	auto result = make_unique<NumericStatistics>(LogicalType::BIGINT, Value::BIGINT(MIN), Value::BIGINT(MAX));
	if (!child_stats[0]) {
		// if there are no child stats, we don't know
		result->has_null = true;
	} else {
		result->has_null = child_stats[0]->has_null;
	}
	return move(result);
}

struct YearOperator {
	template <class TA, class TR>
	static inline TR Operation(TA input) {
		return Date::ExtractYear(input);
	}

	template <class T>
	static unique_ptr<BaseStatistics> PropagateStatistics(ClientContext &context, BoundFunctionExpression &expr,
	                                                      FunctionData *bind_data,
	                                                      vector<unique_ptr<BaseStatistics>> &child_stats) {
		return PropagateDatePartStatistics<T, YearOperator>(child_stats);
	}
};

template <>
int64_t YearOperator::Operation(timestamp_t input) {
	return YearOperator::Operation<date_t, int64_t>(Timestamp::GetDate(input));
}

template <>
int64_t YearOperator::Operation(DTime input) {
	throw NotImplementedException("\"time\" units \"year\" not recognized");
}

template <>
int64_t YearOperator::Operation(interval_t input) {
	return input.months / Interval::MONTHS_PER_YEAR;
}

struct MonthOperator {
	template <class TA, class TR>
	static inline TR Operation(TA input) {
		return Date::ExtractMonth(input);
	}

	template <class T>
	static unique_ptr<BaseStatistics> PropagateStatistics(ClientContext &context, BoundFunctionExpression &expr,
	                                                      FunctionData *bind_data,
	                                                      vector<unique_ptr<BaseStatistics>> &child_stats) {
		// min/max of month operator is [1, 12]
		return PropagateSimpleDatePartStatistics<1, 12>(child_stats);
	}
};

template <>
int64_t MonthOperator::Operation(timestamp_t input) {
	return MonthOperator::Operation<date_t, int64_t>(Timestamp::GetDate(input));
}

template <>
int64_t MonthOperator::Operation(DTime input) {
	throw NotImplementedException("\"time\" units \"month\" not recognized");
}

template <>
int64_t MonthOperator::Operation(interval_t input) {
	return input.months % Interval::MONTHS_PER_YEAR;
}

template <>
unique_ptr<BaseStatistics>
MonthOperator::PropagateStatistics<interval_t>(ClientContext &context, BoundFunctionExpression &expr,
                                               FunctionData *bind_data,
                                               vector<unique_ptr<BaseStatistics>> &child_stats) {
	// interval months range from 0-11
	return PropagateSimpleDatePartStatistics<0, 11>(child_stats);
}

struct DayOperator {
	template <class TA, class TR>
	static inline TR Operation(TA input) {
		return Date::ExtractDay(input);
	}

	template <class T>
	static unique_ptr<BaseStatistics> PropagateStatistics(ClientContext &context, BoundFunctionExpression &expr,
	                                                      FunctionData *bind_data,
	                                                      vector<unique_ptr<BaseStatistics>> &child_stats) {
		// min/max of day operator is [1, 31]
		return PropagateSimpleDatePartStatistics<1, 31>(child_stats);
	}
};

template <>
int64_t DayOperator::Operation(timestamp_t input) {
	return DayOperator::Operation<date_t, int64_t>(Timestamp::GetDate(input));
}

template <>
int64_t DayOperator::Operation(DTime input) {
	throw NotImplementedException("\"time\" units \"month\" not recognized");
}

template <>
int64_t DayOperator::Operation(interval_t input) {
	return input.days;
}

struct DecadeOperator {
	template <class TA, class TR>
	static inline TR Operation(TA input) {
		return YearOperator::Operation<TA, TR>(input) / 10;
	}

	template <class T>
	static unique_ptr<BaseStatistics> PropagateStatistics(ClientContext &context, BoundFunctionExpression &expr,
	                                                      FunctionData *bind_data,
	                                                      vector<unique_ptr<BaseStatistics>> &child_stats) {
		return PropagateDatePartStatistics<T, DecadeOperator>(child_stats);
	}
};

template <>
int64_t DecadeOperator::Operation(interval_t input) {
	return input.months / Interval::MONTHS_PER_DECADE;
}

template <>
int64_t DecadeOperator::Operation(DTime input) {
	throw NotImplementedException("\"time\" units \"decade\" not recognized");
}

struct CenturyOperator {
	template <class TA, class TR>
	static inline TR Operation(TA input) {
		return ((YearOperator::Operation<TA, TR>(input) - 1) / 100) + 1;
	}

	template <class T>
	static unique_ptr<BaseStatistics> PropagateStatistics(ClientContext &context, BoundFunctionExpression &expr,
	                                                      FunctionData *bind_data,
	                                                      vector<unique_ptr<BaseStatistics>> &child_stats) {
		return PropagateDatePartStatistics<T, CenturyOperator>(child_stats);
	}
};

template <>
int64_t CenturyOperator::Operation(DTime input) {
	throw NotImplementedException("\"time\" units \"century\" not recognized");
}

template <>
int64_t CenturyOperator::Operation(interval_t input) {
	return input.months / Interval::MONTHS_PER_CENTURY;
}

struct MilleniumOperator {
	template <class TA, class TR>
	static inline TR Operation(TA input) {
		return ((YearOperator::Operation<TA, TR>(input) - 1) / 1000) + 1;
	}

	template <class T>
	static unique_ptr<BaseStatistics> PropagateStatistics(ClientContext &context, BoundFunctionExpression &expr,
	                                                      FunctionData *bind_data,
	                                                      vector<unique_ptr<BaseStatistics>> &child_stats) {
		return PropagateDatePartStatistics<T, MilleniumOperator>(child_stats);
	}
};

template <>
int64_t MilleniumOperator::Operation(DTime input) {
	throw NotImplementedException("\"time\" units \"millennium\" not recognized");
}

template <>
int64_t MilleniumOperator::Operation(interval_t input) {
	return input.months / Interval::MONTHS_PER_MILLENIUM;
}

struct QuarterOperator {
	template <class TA, class TR>
	static inline TR Operation(TA input) {
		return (Date::ExtractMonth(input) - 1) / Interval::MONTHS_PER_QUARTER + 1;
	}

	template <class T>
	static unique_ptr<BaseStatistics> PropagateStatistics(ClientContext &context, BoundFunctionExpression &expr,
	                                                      FunctionData *bind_data,
	                                                      vector<unique_ptr<BaseStatistics>> &child_stats) {
		// min/max of quarter operator is [1, 4]
		return PropagateSimpleDatePartStatistics<1, 4>(child_stats);
	}
};

template <>
int64_t QuarterOperator::Operation(timestamp_t input) {
	return QuarterOperator::Operation<date_t, int64_t>(Timestamp::GetDate(input));
}

template <>
int64_t QuarterOperator::Operation(DTime input) {
	throw NotImplementedException("\"time\" units \"quarter\" not recognized");
}

template <>
int64_t QuarterOperator::Operation(interval_t input) {
	return MonthOperator::Operation<interval_t, int64_t>(input) / Interval::MONTHS_PER_QUARTER + 1;
}

template <>
unique_ptr<BaseStatistics>
QuarterOperator::PropagateStatistics<interval_t>(ClientContext &context, BoundFunctionExpression &expr,
                                                 FunctionData *bind_data,
                                                 vector<unique_ptr<BaseStatistics>> &child_stats) {
	// negative interval quarters range from -2 to 4
	return PropagateSimpleDatePartStatistics<-2, 4>(child_stats);
}

struct DayOfWeekOperator {
	template <class TA, class TR>
	static inline TR Operation(TA input) {
		// day of the week (Sunday = 0, Saturday = 6)
		// turn sunday into 0 by doing mod 7
		return Date::ExtractISODayOfTheWeek(input) % 7;
	}

	template <class T>
	static unique_ptr<BaseStatistics> PropagateStatistics(ClientContext &context, BoundFunctionExpression &expr,
	                                                      FunctionData *bind_data,
	                                                      vector<unique_ptr<BaseStatistics>> &child_stats) {
		return PropagateSimpleDatePartStatistics<0, 6>(child_stats);
	}
};

template <>
int64_t DayOfWeekOperator::Operation(timestamp_t input) {
	return DayOfWeekOperator::Operation<date_t, int64_t>(Timestamp::GetDate(input));
}

template <>
int64_t DayOfWeekOperator::Operation(DTime input) {
	throw NotImplementedException("\"time\" units \"dow\" not recognized");
}

template <>
int64_t DayOfWeekOperator::Operation(interval_t input) {
	throw NotImplementedException("interval units \"dow\" not recognized");
}

struct ISODayOfWeekOperator {
	template <class TA, class TR>
	static inline TR Operation(TA input) {
		// isodow (Monday = 1, Sunday = 7)
		return Date::ExtractISODayOfTheWeek(input);
	}

	template <class T>
	static unique_ptr<BaseStatistics> PropagateStatistics(ClientContext &context, BoundFunctionExpression &expr,
	                                                      FunctionData *bind_data,
	                                                      vector<unique_ptr<BaseStatistics>> &child_stats) {
		return PropagateSimpleDatePartStatistics<1, 7>(child_stats);
	}
};

template <>
int64_t ISODayOfWeekOperator::Operation(timestamp_t input) {
	return ISODayOfWeekOperator::Operation<date_t, int64_t>(Timestamp::GetDate(input));
}

template <>
int64_t ISODayOfWeekOperator::Operation(DTime input) {
	throw NotImplementedException("\"time\" units \"isodow\" not recognized");
}

template <>
int64_t ISODayOfWeekOperator::Operation(interval_t input) {
	throw NotImplementedException("interval units \"isodow\" not recognized");
}

struct DayOfYearOperator {
	template <class TA, class TR>
	static inline TR Operation(TA input) {
		return Date::ExtractDayOfTheYear(input);
	}

	template <class T>
	static unique_ptr<BaseStatistics> PropagateStatistics(ClientContext &context, BoundFunctionExpression &expr,
	                                                      FunctionData *bind_data,
	                                                      vector<unique_ptr<BaseStatistics>> &child_stats) {
		return PropagateSimpleDatePartStatistics<1, 366>(child_stats);
	}
};

template <>
int64_t DayOfYearOperator::Operation(timestamp_t input) {
	return DayOfYearOperator::Operation<date_t, int64_t>(Timestamp::GetDate(input));
}

template <>
int64_t DayOfYearOperator::Operation(DTime input) {
	throw NotImplementedException("\"time\" units \"doy\" not recognized");
}

template <>
int64_t DayOfYearOperator::Operation(interval_t input) {
	throw NotImplementedException("interval units \"doy\" not recognized");
}

struct WeekOperator {
	template <class TA, class TR>
	static inline TR Operation(TA input) {
		return Date::ExtractISOWeekNumber(input);
	}

	template <class T>
	static unique_ptr<BaseStatistics> PropagateStatistics(ClientContext &context, BoundFunctionExpression &expr,
	                                                      FunctionData *bind_data,
	                                                      vector<unique_ptr<BaseStatistics>> &child_stats) {
		return PropagateSimpleDatePartStatistics<1, 54>(child_stats);
	}
};

template <>
int64_t WeekOperator::Operation(timestamp_t input) {
	return WeekOperator::Operation<date_t, int64_t>(Timestamp::GetDate(input));
}

template <>
int64_t WeekOperator::Operation(DTime input) {
	throw NotImplementedException("\"time\" units \"week\" not recognized");
}

template <>
int64_t WeekOperator::Operation(interval_t input) {
	throw NotImplementedException("interval units \"week\" not recognized");
}

struct YearWeekOperator {
	template <class TA, class TR>
	static inline TR Operation(TA input) {
		return YearOperator::Operation<TA, TR>(input) * 100 + WeekOperator::Operation<TA, TR>(input);
	}

	template <class T>
	static unique_ptr<BaseStatistics> PropagateStatistics(ClientContext &context, BoundFunctionExpression &expr,
	                                                      FunctionData *bind_data,
	                                                      vector<unique_ptr<BaseStatistics>> &child_stats) {
		return PropagateDatePartStatistics<T, YearWeekOperator>(child_stats);
	}
};

struct MicrosecondsOperator {
	template <class TA, class TR>
	static inline TR Operation(TA input) {
		return 0;
	}

	template <class T>
	static unique_ptr<BaseStatistics> PropagateStatistics(ClientContext &context, BoundFunctionExpression &expr,
	                                                      FunctionData *bind_data,
	                                                      vector<unique_ptr<BaseStatistics>> &child_stats) {
		return PropagateSimpleDatePartStatistics<0, 60000000>(child_stats);
	}
};

template <>
int64_t MicrosecondsOperator::Operation(timestamp_t input) {
	auto time = Timestamp::GetTime(input);
	// remove everything but the second & microsecond part
	return time % Interval::MICROS_PER_MINUTE;
}

template <>
int64_t MicrosecondsOperator::Operation(DTime input) {
	// remove everything but the second & microsecond part
	return input.time % Interval::MICROS_PER_MINUTE;
}

template <>
int64_t MicrosecondsOperator::Operation(interval_t input) {
	// remove everything but the second & microsecond part
	return input.micros;
}

struct MillisecondsOperator {
	template <class TA, class TR>
	static inline TR Operation(TA input) {
		return 0;
	}

	template <class T>
	static unique_ptr<BaseStatistics> PropagateStatistics(ClientContext &context, BoundFunctionExpression &expr,
	                                                      FunctionData *bind_data,
	                                                      vector<unique_ptr<BaseStatistics>> &child_stats) {
		return PropagateSimpleDatePartStatistics<0, 60000>(child_stats);
	}
};

template <>
int64_t MillisecondsOperator::Operation(timestamp_t input) {
	return MicrosecondsOperator::Operation<timestamp_t, int64_t>(input) / Interval::MICROS_PER_MSEC;
}

template <>
int64_t MillisecondsOperator::Operation(DTime input) {
	return MicrosecondsOperator::Operation<DTime, int64_t>(input) / Interval::MICROS_PER_MSEC;
}

template <>
int64_t MillisecondsOperator::Operation(interval_t input) {
	return MicrosecondsOperator::Operation<interval_t, int64_t>(input) / Interval::MICROS_PER_MSEC;
}

struct SecondsOperator {
	template <class TA, class TR>
	static inline TR Operation(TA input) {
		return 0;
	}

	template <class T>
	static unique_ptr<BaseStatistics> PropagateStatistics(ClientContext &context, BoundFunctionExpression &expr,
	                                                      FunctionData *bind_data,
	                                                      vector<unique_ptr<BaseStatistics>> &child_stats) {
		return PropagateSimpleDatePartStatistics<0, 60>(child_stats);
	}
};

template <>
int64_t SecondsOperator::Operation(timestamp_t input) {
	return MicrosecondsOperator::Operation<timestamp_t, int64_t>(input) / Interval::MICROS_PER_SEC;
}

template <>
int64_t SecondsOperator::Operation(DTime input) {
	return MicrosecondsOperator::Operation<DTime, int64_t>(input) / Interval::MICROS_PER_SEC;
}

template <>
int64_t SecondsOperator::Operation(interval_t input) {
	return MicrosecondsOperator::Operation<interval_t, int64_t>(input) / Interval::MICROS_PER_SEC;
}

struct MinutesOperator {
	template <class TA, class TR>
	static inline TR Operation(TA input) {
		return 0;
	}

	template <class T>
	static unique_ptr<BaseStatistics> PropagateStatistics(ClientContext &context, BoundFunctionExpression &expr,
	                                                      FunctionData *bind_data,
	                                                      vector<unique_ptr<BaseStatistics>> &child_stats) {
		return PropagateSimpleDatePartStatistics<0, 60>(child_stats);
	}
};

template <>
int64_t MinutesOperator::Operation(timestamp_t input) {
	auto time = Timestamp::GetTime(input);
	// remove the hour part, and truncate to minutes
	return (time % Interval::MICROS_PER_HOUR) / Interval::MICROS_PER_MINUTE;
}

template <>
int64_t MinutesOperator::Operation(DTime input) {
	// remove the hour part, and truncate to minutes
	return (input.time % Interval::MICROS_PER_HOUR) / Interval::MICROS_PER_MINUTE;
}

template <>
int64_t MinutesOperator::Operation(interval_t input) {
	// remove the hour part, and truncate to minutes
	return (input.micros % Interval::MICROS_PER_HOUR) / Interval::MICROS_PER_MINUTE;
}

struct HoursOperator {
	template <class TA, class TR>
	static inline TR Operation(TA input) {
		return 0;
	}

	template <class T>
	static unique_ptr<BaseStatistics> PropagateStatistics(ClientContext &context, BoundFunctionExpression &expr,
	                                                      FunctionData *bind_data,
	                                                      vector<unique_ptr<BaseStatistics>> &child_stats) {
		return PropagateSimpleDatePartStatistics<0, 24>(child_stats);
	}
};

template <>
int64_t HoursOperator::Operation(timestamp_t input) {
	return Timestamp::GetTime(input) / Interval::MICROS_PER_HOUR;
}

template <>
int64_t HoursOperator::Operation(DTime input) {
	return input.time / Interval::MICROS_PER_HOUR;
}

template <>
int64_t HoursOperator::Operation(interval_t input) {
	return input.micros / Interval::MICROS_PER_HOUR;
}

struct EpochOperator {
	template <class TA, class TR>
	static inline TR Operation(TA input) {
		return Date::Epoch(input);
	}

	template <class T>
	static unique_ptr<BaseStatistics> PropagateStatistics(ClientContext &context, BoundFunctionExpression &expr,
	                                                      FunctionData *bind_data,
	                                                      vector<unique_ptr<BaseStatistics>> &child_stats) {
		return PropagateDatePartStatistics<T, EpochOperator>(child_stats);
	}
};

template <>
int64_t EpochOperator::Operation(timestamp_t input) {
	return Timestamp::GetEpochSeconds(input);
}

template <>
int64_t EpochOperator::Operation(DTime input) {
	return SecondsOperator::Operation<DTime, int64_t>(input);
}

template <>
unique_ptr<BaseStatistics>
EpochOperator::PropagateStatistics<DTime>(ClientContext &context, BoundFunctionExpression &expr,
                                          FunctionData *bind_data, vector<unique_ptr<BaseStatistics>> &child_stats) {
	return PropagateSimpleDatePartStatistics<0, 86400>(child_stats);
}

template <>
int64_t EpochOperator::Operation(interval_t input) {
	auto secs = SecondsOperator::Operation<interval_t, int64_t>(input);
	return (input.months * Interval::DAYS_PER_MONTH + input.days) * Interval::SECS_PER_DAY + secs;
}

template <class T>
static int64_t ExtractElement(DatePartSpecifier type, T element) {
	switch (type) {
	case DatePartSpecifier::YEAR:
		return YearOperator::Operation<T, int64_t>(element);
	case DatePartSpecifier::MONTH:
		return MonthOperator::Operation<T, int64_t>(element);
	case DatePartSpecifier::DAY:
		return DayOperator::Operation<T, int64_t>(element);
	case DatePartSpecifier::DECADE:
		return DecadeOperator::Operation<T, int64_t>(element);
	case DatePartSpecifier::CENTURY:
		return CenturyOperator::Operation<T, int64_t>(element);
	case DatePartSpecifier::MILLENNIUM:
		return MilleniumOperator::Operation<T, int64_t>(element);
	case DatePartSpecifier::QUARTER:
		return QuarterOperator::Operation<T, int64_t>(element);
	case DatePartSpecifier::DOW:
		return DayOfWeekOperator::Operation<T, int64_t>(element);
	case DatePartSpecifier::ISODOW:
		return ISODayOfWeekOperator::Operation<T, int64_t>(element);
	case DatePartSpecifier::DOY:
		return DayOfYearOperator::Operation<T, int64_t>(element);
	case DatePartSpecifier::WEEK:
		return WeekOperator::Operation<T, int64_t>(element);
	case DatePartSpecifier::EPOCH:
		return EpochOperator::Operation<T, int64_t>(element);
	case DatePartSpecifier::MICROSECONDS:
		return MicrosecondsOperator::Operation<T, int64_t>(element);
	case DatePartSpecifier::MILLISECONDS:
		return MillisecondsOperator::Operation<T, int64_t>(element);
	case DatePartSpecifier::SECOND:
		return SecondsOperator::Operation<T, int64_t>(element);
	case DatePartSpecifier::MINUTE:
		return MinutesOperator::Operation<T, int64_t>(element);
	case DatePartSpecifier::HOUR:
		return HoursOperator::Operation<T, int64_t>(element);
	default:
		throw NotImplementedException("Specifier type not implemented");
	}
}

struct DatePartOperator {
	template <class TA, class TB, class TR>
	static inline TR Operation(TA specifier, TB date) {
		return ExtractElement<TB>(GetDatePartSpecifier(specifier.GetString()), date);
	}
};

void AddGenericDatePartOperator(BuiltinFunctions &set, const string &name, scalar_function_t date_func,
                                scalar_function_t ts_func, scalar_function_t interval_func,
                                function_statistics_t date_stats, function_statistics_t ts_stats) {
	ScalarFunctionSet operator_set(name);
	operator_set.AddFunction(
	    ScalarFunction({LogicalType::DATE}, LogicalType::BIGINT, move(date_func), false, nullptr, nullptr, date_stats));
	operator_set.AddFunction(ScalarFunction({LogicalType::TIMESTAMP}, LogicalType::BIGINT, move(ts_func), false,
	                                        nullptr, nullptr, ts_stats));
	operator_set.AddFunction(ScalarFunction({LogicalType::INTERVAL}, LogicalType::BIGINT, move(interval_func)));
	set.AddFunction(operator_set);
}

template <class OP>
static void AddDatePartOperator(BuiltinFunctions &set, string name) {
	AddGenericDatePartOperator(set, name, ScalarFunction::UnaryFunction<date_t, int64_t, OP>,
	                           ScalarFunction::UnaryFunction<timestamp_t, int64_t, OP>,
	                           ScalarFunction::UnaryFunction<interval_t, int64_t, OP>,
	                           OP::template PropagateStatistics<date_t>, OP::template PropagateStatistics<timestamp_t>);
}

void AddGenericTimePartOperator(BuiltinFunctions &set, const string &name, scalar_function_t date_func,
                                scalar_function_t ts_func, scalar_function_t interval_func, scalar_function_t time_func,
                                function_statistics_t date_stats, function_statistics_t ts_stats,
                                function_statistics_t time_stats) {
	ScalarFunctionSet operator_set(name);
	operator_set.AddFunction(
	    ScalarFunction({LogicalType::DATE}, LogicalType::BIGINT, move(date_func), false, nullptr, nullptr, date_stats));
	operator_set.AddFunction(ScalarFunction({LogicalType::TIMESTAMP}, LogicalType::BIGINT, move(ts_func), false,
	                                        nullptr, nullptr, ts_stats));
	operator_set.AddFunction(ScalarFunction({LogicalType::INTERVAL}, LogicalType::BIGINT, move(interval_func)));
	operator_set.AddFunction(
	    ScalarFunction({LogicalType::TIME}, LogicalType::BIGINT, move(time_func), false, nullptr, nullptr, time_stats));
	set.AddFunction(operator_set);
}

template <class OP>
static void AddTimePartOperator(BuiltinFunctions &set, string name) {
	AddGenericTimePartOperator(
	    set, name, ScalarFunction::UnaryFunction<date_t, int64_t, OP>,
	    ScalarFunction::UnaryFunction<timestamp_t, int64_t, OP>, ScalarFunction::UnaryFunction<interval_t, int64_t, OP>,
	    ScalarFunction::UnaryFunction<DTime, int64_t, OP>, OP::template PropagateStatistics<date_t>,
	    OP::template PropagateStatistics<timestamp_t>, OP::template PropagateStatistics<DTime>);
}

struct LastDayOperator {
	template <class TA, class TR>
	static inline TR Operation(TA input) {
		int32_t yyyy, mm, dd;
		Date::Convert(input, yyyy, mm, dd);
		yyyy += (mm / 12);
		mm %= 12;
		++mm;
		return Date::FromDate(yyyy, mm, 1) - 1;
	}
};

template <>
date_t LastDayOperator::Operation(timestamp_t input) {
	return LastDayOperator::Operation<date_t, date_t>(Timestamp::GetDate(input));
}

struct MonthNameOperator {
	template <class TA, class TR>
	static inline TR Operation(TA input) {
		return Date::MONTH_NAMES[MonthOperator::Operation<TA, int64_t>(input) - 1];
	}
};

struct DayNameOperator {
	template <class TA, class TR>
	static inline TR Operation(TA input) {
		return Date::DAY_NAMES[DayOfWeekOperator::Operation<TA, int64_t>(input)];
	}
};

void DatePartFun::RegisterFunction(BuiltinFunctions &set) {
	// register the individual operators
	AddGenericDatePartOperator(set, "year", LastYearOperator<date_t>, LastYearOperator<timestamp_t>,
	                           ScalarFunction::UnaryFunction<interval_t, int64_t, YearOperator>,
	                           YearOperator::PropagateStatistics<date_t>,
	                           YearOperator::PropagateStatistics<timestamp_t>);
	AddDatePartOperator<MonthOperator>(set, "month");
	AddDatePartOperator<DayOperator>(set, "day");
	AddDatePartOperator<DecadeOperator>(set, "decade");
	AddDatePartOperator<CenturyOperator>(set, "century");
	AddDatePartOperator<MilleniumOperator>(set, "millenium");
	AddDatePartOperator<QuarterOperator>(set, "quarter");
	AddDatePartOperator<DayOfWeekOperator>(set, "dayofweek");
	AddDatePartOperator<ISODayOfWeekOperator>(set, "isodow");
	AddDatePartOperator<DayOfYearOperator>(set, "dayofyear");
	AddDatePartOperator<WeekOperator>(set, "week");
	AddTimePartOperator<EpochOperator>(set, "epoch");
	AddTimePartOperator<MicrosecondsOperator>(set, "microsecond");
	AddTimePartOperator<MillisecondsOperator>(set, "millisecond");
	AddTimePartOperator<SecondsOperator>(set, "second");
	AddTimePartOperator<MinutesOperator>(set, "minute");
	AddTimePartOperator<HoursOperator>(set, "hour");

	//  register combinations
	AddDatePartOperator<YearWeekOperator>(set, "yearweek");

	//  register various aliases
	AddDatePartOperator<DayOperator>(set, "dayofmonth");
	AddDatePartOperator<DayOfWeekOperator>(set, "weekday");
	AddDatePartOperator<WeekOperator>(set, "weekofyear"); //  Note that WeekOperator is ISO-8601, not US

	//  register the last_day function
	ScalarFunctionSet last_day("last_day");
	last_day.AddFunction(ScalarFunction({LogicalType::DATE}, LogicalType::DATE,
	                                    ScalarFunction::UnaryFunction<date_t, date_t, LastDayOperator>));
	last_day.AddFunction(ScalarFunction({LogicalType::TIMESTAMP}, LogicalType::DATE,
	                                    ScalarFunction::UnaryFunction<timestamp_t, date_t, LastDayOperator>));
	set.AddFunction(last_day);

	//  register the monthname function
	ScalarFunctionSet monthname("monthname");
	monthname.AddFunction(ScalarFunction({LogicalType::DATE}, LogicalType::VARCHAR,
	                                     ScalarFunction::UnaryFunction<date_t, string_t, MonthNameOperator>));
	monthname.AddFunction(ScalarFunction({LogicalType::TIMESTAMP}, LogicalType::VARCHAR,
	                                     ScalarFunction::UnaryFunction<timestamp_t, string_t, MonthNameOperator>));
	set.AddFunction(monthname);

	//  register the dayname function
	ScalarFunctionSet dayname("dayname");
	dayname.AddFunction(ScalarFunction({LogicalType::DATE}, LogicalType::VARCHAR,
	                                   ScalarFunction::UnaryFunction<date_t, string_t, DayNameOperator>));
	dayname.AddFunction(ScalarFunction({LogicalType::TIMESTAMP}, LogicalType::VARCHAR,
	                                   ScalarFunction::UnaryFunction<timestamp_t, string_t, DayNameOperator>));
	set.AddFunction(dayname);

	// finally the actual date_part function
	ScalarFunctionSet date_part("date_part");
	date_part.AddFunction(ScalarFunction({LogicalType::VARCHAR, LogicalType::DATE}, LogicalType::BIGINT,
	                                     ScalarFunction::BinaryFunction<string_t, date_t, int64_t, DatePartOperator>));
	date_part.AddFunction(
	    ScalarFunction({LogicalType::VARCHAR, LogicalType::TIMESTAMP}, LogicalType::BIGINT,
<<<<<<< HEAD
	                   ScalarFunction::BinaryFunction<string_t, timestamp_t, int64_t, DatePartOperator, true>));
	date_part.AddFunction(
	    ScalarFunction({LogicalType::VARCHAR, LogicalType::TIME}, LogicalType::BIGINT,
	                   ScalarFunction::BinaryFunction<string_t, DTime, int64_t, DatePartOperator, true>));
	date_part.AddFunction(
	    ScalarFunction({LogicalType::VARCHAR, LogicalType::INTERVAL}, LogicalType::BIGINT,
	                   ScalarFunction::BinaryFunction<string_t, interval_t, int64_t, DatePartOperator, true>));
=======
	                   ScalarFunction::BinaryFunction<string_t, timestamp_t, int64_t, DatePartOperator>));
>>>>>>> a4fb7681
	set.AddFunction(date_part);
	date_part.name = "datepart";
	set.AddFunction(date_part);
}

} // namespace duckdb<|MERGE_RESOLUTION|>--- conflicted
+++ resolved
@@ -823,17 +823,12 @@
 	                                     ScalarFunction::BinaryFunction<string_t, date_t, int64_t, DatePartOperator>));
 	date_part.AddFunction(
 	    ScalarFunction({LogicalType::VARCHAR, LogicalType::TIMESTAMP}, LogicalType::BIGINT,
-<<<<<<< HEAD
-	                   ScalarFunction::BinaryFunction<string_t, timestamp_t, int64_t, DatePartOperator, true>));
-	date_part.AddFunction(
-	    ScalarFunction({LogicalType::VARCHAR, LogicalType::TIME}, LogicalType::BIGINT,
-	                   ScalarFunction::BinaryFunction<string_t, DTime, int64_t, DatePartOperator, true>));
+	                   ScalarFunction::BinaryFunction<string_t, timestamp_t, int64_t, DatePartOperator>));
+	date_part.AddFunction(ScalarFunction({LogicalType::VARCHAR, LogicalType::TIME}, LogicalType::BIGINT,
+	                                     ScalarFunction::BinaryFunction<string_t, DTime, int64_t, DatePartOperator>));
 	date_part.AddFunction(
 	    ScalarFunction({LogicalType::VARCHAR, LogicalType::INTERVAL}, LogicalType::BIGINT,
-	                   ScalarFunction::BinaryFunction<string_t, interval_t, int64_t, DatePartOperator, true>));
-=======
-	                   ScalarFunction::BinaryFunction<string_t, timestamp_t, int64_t, DatePartOperator>));
->>>>>>> a4fb7681
+	                   ScalarFunction::BinaryFunction<string_t, interval_t, int64_t, DatePartOperator>));
 	set.AddFunction(date_part);
 	date_part.name = "datepart";
 	set.AddFunction(date_part);
